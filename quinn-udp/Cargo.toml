--- conflicted
+++ resolved
@@ -1,11 +1,7 @@
 [package]
-<<<<<<< HEAD
 name = "iroh-quinn-udp"
 version = "0.5.7"
-=======
-name = "quinn-udp"
-version = "0.5.14"
->>>>>>> b2b930a0
+# TODO(@divma): quinn-udp is in 0.5.14
 edition.workspace = true
 rust-version.workspace = true
 license.workspace = true
