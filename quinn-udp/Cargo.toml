--- conflicted
+++ resolved
@@ -1,19 +1,10 @@
 [package]
-<<<<<<< HEAD
 name = "iroh-quinn-udp"
-version = "0.5.1"
-edition = "2021"
-rust-version = "1.66"
-license = "MIT OR Apache-2.0"
-repository = "https://github.com/quinn-rs/quinn"
-=======
-name = "quinn-udp"
 version = "0.5.4"
 edition.workspace = true
 rust-version.workspace = true
 license.workspace = true
 repository.workspace = true
->>>>>>> 2d06eef4
 description = "UDP sockets with ECN information for the QUIC transport protocol"
 keywords.workspace = true
 categories.workspace = true
