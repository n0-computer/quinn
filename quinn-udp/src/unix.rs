#[cfg(not(any(target_os = "macos", target_os = "ios", target_os = "openbsd")))]
use std::ptr;
use std::{
    io::{self, IoSliceMut},
    mem::{self, MaybeUninit},
    net::{IpAddr, Ipv4Addr, Ipv6Addr, SocketAddr, SocketAddrV4, SocketAddrV6},
    os::unix::io::AsRawFd,
    sync::{
        atomic::{AtomicBool, AtomicUsize, Ordering},
        Mutex,
    },
    time::Instant,
};

use socket2::SockRef;

use super::{
    cmsg, log::debug, log_sendmsg_error, EcnCodepoint, RecvMeta, Transmit, UdpSockRef,
    IO_ERROR_LOG_INTERVAL,
};

// Defined in netinet6/in6.h on OpenBSD, this is not yet exported by the libc crate
// directly.  See https://github.com/rust-lang/libc/issues/3704 for when we might be able to
// rely on this from the libc crate.
#[cfg(any(target_os = "openbsd", target_os = "netbsd"))]
const IPV6_DONTFRAG: libc::c_int = 62;
#[cfg(not(any(target_os = "openbsd", target_os = "netbsd")))]
const IPV6_DONTFRAG: libc::c_int = libc::IPV6_DONTFRAG;

#[cfg(target_os = "freebsd")]
type IpTosTy = libc::c_uchar;
#[cfg(not(any(target_os = "freebsd", target_os = "netbsd")))]
type IpTosTy = libc::c_int;

/// Tokio-compatible UDP socket with some useful specializations.
///
/// Unlike a standard tokio UDP socket, this allows ECN bits to be read and written on some
/// platforms.
#[derive(Debug)]
pub struct UdpSocketState {
    last_send_error: Mutex<Instant>,
    max_gso_segments: AtomicUsize,
    gro_segments: usize,
    may_fragment: bool,

    /// True if we have received EINVAL error from `sendmsg` system call at least once.
    ///
    /// If enabled, we assume that old kernel is used and switch to fallback mode.
    /// In particular, we do not use IP_TOS cmsg_type in this case,
    /// which is not supported on Linux <3.13 and results in not sending the UDP packet at all.
    sendmsg_einval: AtomicBool,
}

impl UdpSocketState {
    pub fn new(sock: UdpSockRef<'_>) -> io::Result<Self> {
        let io = sock.0;
        let mut cmsg_platform_space = 0;
        if cfg!(target_os = "linux")
            || cfg!(target_os = "freebsd")
            || cfg!(target_os = "openbsd")
            || cfg!(target_os = "netbsd")
            || cfg!(target_os = "macos")
            || cfg!(target_os = "ios")
            || cfg!(target_os = "android")
        {
            cmsg_platform_space +=
                unsafe { libc::CMSG_SPACE(mem::size_of::<libc::in6_pktinfo>() as _) as usize };
        }

        assert!(
            CMSG_LEN
                >= unsafe { libc::CMSG_SPACE(mem::size_of::<libc::c_int>() as _) as usize }
                    + cmsg_platform_space
        );
        assert!(
            mem::align_of::<libc::cmsghdr>() <= mem::align_of::<cmsg::Aligned<[u8; 0]>>(),
            "control message buffers will be misaligned"
        );

        io.set_nonblocking(true)?;

        let addr = io.local_addr()?;
        let is_ipv4 = addr.family() == libc::AF_INET as libc::sa_family_t;

        // mac and ios do not support IP_RECVTOS on dual-stack sockets :(
        // older macos versions also don't have the flag and will error out if we don't ignore it
        #[cfg(not(any(target_os = "openbsd", target_os = "netbsd")))]
        if is_ipv4 || !io.only_v6()? {
            if let Err(_err) =
                set_socket_option(&*io, libc::IPPROTO_IP, libc::IP_RECVTOS, OPTION_ON)
            {
                debug!("Ignoring error setting IP_RECVTOS on socket: {_err:?}");
            }
        }

        let mut may_fragment = false;
        #[cfg(any(target_os = "linux", target_os = "android"))]
        {
            // opportunistically try to enable GRO. See gro::gro_segments().
            #[cfg(target_os = "linux")]
            let _ = set_socket_option(&*io, libc::SOL_UDP, libc::UDP_GRO, OPTION_ON);

            // Forbid IPv4 fragmentation. Set even for IPv6 to account for IPv6 mapped IPv4 addresses.
            // Set `may_fragment` to `true` if this option is not supported on the platform.
            may_fragment |= !set_socket_option_supported(
                &*io,
                libc::IPPROTO_IP,
                libc::IP_MTU_DISCOVER,
                libc::IP_PMTUDISC_PROBE,
            )?;

            if is_ipv4 {
                set_socket_option(&*io, libc::IPPROTO_IP, libc::IP_PKTINFO, OPTION_ON)?;
            } else {
                // Set `may_fragment` to `true` if this option is not supported on the platform.
                may_fragment |= !set_socket_option_supported(
                    &*io,
                    libc::IPPROTO_IPV6,
                    libc::IPV6_MTU_DISCOVER,
                    libc::IP_PMTUDISC_PROBE,
                )?;
            }
        }
<<<<<<< HEAD
        #[cfg(any(
            target_os = "freebsd",
            target_os = "openbsd",
            target_os = "macos",
            target_os = "ios"
        ))]
=======
        #[cfg(any(target_os = "freebsd", target_os = "macos", target_os = "ios"))]
>>>>>>> 2d06eef4
        {
            if is_ipv4 {
                // Set `may_fragment` to `true` if this option is not supported on the platform.
                may_fragment |= !set_socket_option_supported(
                    &*io,
                    libc::IPPROTO_IP,
                    libc::IP_DONTFRAG,
                    OPTION_ON,
                )?;
            }
        }
        #[cfg(any(
            target_os = "freebsd",
            target_os = "openbsd",
            target_os = "netbsd",
            target_os = "macos",
            target_os = "ios"
        ))]
        // IP_RECVDSTADDR == IP_SENDSRCADDR on FreeBSD
        // macOS uses only IP_RECVDSTADDR, no IP_SENDSRCADDR on macOS
        // macOS also supports IP_PKTINFO
        {
            if is_ipv4 {
                set_socket_option(&*io, libc::IPPROTO_IP, libc::IP_RECVDSTADDR, OPTION_ON)?;
            }
        }

        // Options standardized in RFC 3542
        if !is_ipv4 {
            set_socket_option(&*io, libc::IPPROTO_IPV6, libc::IPV6_RECVPKTINFO, OPTION_ON)?;
            set_socket_option(&*io, libc::IPPROTO_IPV6, libc::IPV6_RECVTCLASS, OPTION_ON)?;
            // Linux's IP_PMTUDISC_PROBE allows us to operate under interface MTU rather than the
            // kernel's path MTU guess, but actually disabling fragmentation requires this too. See
            // __ip6_append_data in ip6_output.c.
            // Set `may_fragment` to `true` if this option is not supported on the platform.
            may_fragment |=
                !set_socket_option_supported(&*io, libc::IPPROTO_IPV6, IPV6_DONTFRAG, OPTION_ON)?;
        }

        let now = Instant::now();
        Ok(Self {
            last_send_error: Mutex::new(now.checked_sub(2 * IO_ERROR_LOG_INTERVAL).unwrap_or(now)),
            max_gso_segments: AtomicUsize::new(gso::max_gso_segments()),
            gro_segments: gro::gro_segments(),
            may_fragment,
            sendmsg_einval: AtomicBool::new(false),
        })
    }

    pub fn send(&self, socket: UdpSockRef<'_>, transmit: &Transmit<'_>) -> io::Result<()> {
        send(self, socket.0, transmit)
    }

    pub fn recv(
        &self,
        socket: UdpSockRef<'_>,
        bufs: &mut [IoSliceMut<'_>],
        meta: &mut [RecvMeta],
    ) -> io::Result<usize> {
        recv(socket.0, bufs, meta)
    }

    /// The maximum amount of segments which can be transmitted if a platform
    /// supports Generic Send Offload (GSO).
    ///
    /// This is 1 if the platform doesn't support GSO. Subject to change if errors are detected
    /// while using GSO.
    #[inline]
    pub fn max_gso_segments(&self) -> usize {
        self.max_gso_segments.load(Ordering::Relaxed)
    }

    /// The number of segments to read when GRO is enabled. Used as a factor to
    /// compute the receive buffer size.
    ///
    /// Returns 1 if the platform doesn't support GRO.
    #[inline]
    pub fn gro_segments(&self) -> usize {
        self.gro_segments
    }

    /// Whether transmitted datagrams might get fragmented by the IP layer
    ///
    /// Returns `false` on targets which employ e.g. the `IPV6_DONTFRAG` socket option.
    #[inline]
    pub fn may_fragment(&self) -> bool {
        self.may_fragment
    }

    /// Returns true if we previously got an EINVAL error from `sendmsg` syscall.
    fn sendmsg_einval(&self) -> bool {
        self.sendmsg_einval.load(Ordering::Relaxed)
    }

    /// Sets the flag indicating we got EINVAL error from `sendmsg` syscall.
    #[cfg(not(any(
        target_os = "macos",
        target_os = "ios",
        target_os = "openbsd",
        target_os = "netbsd"
    )))]
    fn set_sendmsg_einval(&self) {
        self.sendmsg_einval.store(true, Ordering::Relaxed)
    }
}

#[cfg(not(any(
    target_os = "macos",
    target_os = "ios",
    target_os = "openbsd",
    target_os = "netbsd"
)))]
fn send(
    #[allow(unused_variables)] // only used on Linux
    state: &UdpSocketState,
    io: SockRef<'_>,
    transmit: &Transmit<'_>,
) -> io::Result<()> {
    #[allow(unused_mut)] // only mutable on FreeBSD
    let mut encode_src_ip = true;
    #[cfg(target_os = "freebsd")]
    {
        let addr = io.local_addr()?;
        let is_ipv4 = addr.family() == libc::AF_INET as libc::sa_family_t;
        if is_ipv4 {
            if let Some(socket) = addr.as_socket_ipv4() {
                encode_src_ip = socket.ip() == &Ipv4Addr::UNSPECIFIED;
            }
        }
    }
    let mut msg_hdr: libc::msghdr = unsafe { mem::zeroed() };
    let mut iovec: libc::iovec = unsafe { mem::zeroed() };
    let mut cmsgs = cmsg::Aligned([0u8; CMSG_LEN]);
    let dst_addr = socket2::SockAddr::from(transmit.destination);
    prepare_msg(
        transmit,
        &dst_addr,
        &mut msg_hdr,
        &mut iovec,
        &mut cmsgs,
        encode_src_ip,
        state.sendmsg_einval(),
    );

    loop {
        let n = unsafe { libc::sendmsg(io.as_raw_fd(), &msg_hdr, 0) };
        if n == -1 {
            let e = io::Error::last_os_error();
            match e.kind() {
                io::ErrorKind::Interrupted => {
                    // Retry the transmission
                    continue;
                }
                io::ErrorKind::WouldBlock => return Err(e),
                _ => {
                    // Some network adapters and drivers do not support GSO. Unfortunately, Linux
                    // offers no easy way for us to detect this short of an EIO or sometimes EINVAL
                    // when we try to actually send datagrams using it.
                    #[cfg(target_os = "linux")]
                    if let Some(libc::EIO) | Some(libc::EINVAL) = e.raw_os_error() {
                        // Prevent new transmits from being scheduled using GSO. Existing GSO transmits
                        // may already be in the pipeline, so we need to tolerate additional failures.
                        if state.max_gso_segments() > 1 {
                            crate::log::error!("got transmit error, halting segmentation offload");
                            state
                                .max_gso_segments
                                .store(1, std::sync::atomic::Ordering::Relaxed);
                        }
                    }

                    if e.raw_os_error() == Some(libc::EINVAL) {
                        // Some arguments to `sendmsg` are not supported.
                        // Switch to fallback mode.
                        state.set_sendmsg_einval();
                    }

                    // Other errors are ignored, since they will usually be handled
                    // by higher level retransmits and timeouts.
                    // - PermissionDenied errors have been observed due to iptable rules.
                    //   Those are not fatal errors, since the
                    //   configuration can be dynamically changed.
                    // - Destination unreachable errors have been observed for other
                    // - EMSGSIZE is expected for MTU probes. Future work might be able to avoid
                    //   these by automatically clamping the MTUD upper bound to the interface MTU.
                    if e.raw_os_error() != Some(libc::EMSGSIZE) {
                        log_sendmsg_error(&state.last_send_error, e, transmit);
                    }

                    return Ok(());
                }
            }
        }
        return Ok(());
    }
}

#[cfg(any(
    target_os = "macos",
    target_os = "ios",
    target_os = "openbsd",
    target_os = "netbsd"
))]
fn send(state: &UdpSocketState, io: SockRef<'_>, transmit: &Transmit<'_>) -> io::Result<()> {
    let mut hdr: libc::msghdr = unsafe { mem::zeroed() };
    let mut iov: libc::iovec = unsafe { mem::zeroed() };
    let mut ctrl = cmsg::Aligned([0u8; CMSG_LEN]);
    let addr = socket2::SockAddr::from(transmit.destination);
    prepare_msg(
        transmit,
        &addr,
        &mut hdr,
        &mut iov,
        &mut ctrl,
        cfg!(target_os = "macos")
            || cfg!(target_os = "ios")
            || cfg!(target_os = "openbsd")
            || cfg!(target_os = "netbsd"),
        state.sendmsg_einval(),
    );
    let n = unsafe { libc::sendmsg(io.as_raw_fd(), &hdr, 0) };
    if n == -1 {
        let e = io::Error::last_os_error();
        match e.kind() {
            io::ErrorKind::Interrupted => {
                // Retry the transmission
            }
            io::ErrorKind::WouldBlock => return Err(e),
            _ => {
                // Other errors are ignored, since they will usually be handled
                // by higher level retransmits and timeouts.
                // - PermissionDenied errors have been observed due to iptable rules.
                //   Those are not fatal errors, since the
                //   configuration can be dynamically changed.
                // - Destination unreachable errors have been observed for other
                // - EMSGSIZE is expected for MTU probes. Future work might be able to avoid
                //   these by automatically clamping the MTUD upper bound to the interface MTU.
                if e.raw_os_error() != Some(libc::EMSGSIZE) {
                    log_sendmsg_error(&state.last_send_error, e, transmit);
                }
            }
        }
    }
    Ok(())
}

#[cfg(not(any(target_os = "macos", target_os = "ios", target_os = "openbsd")))]
fn recv(io: SockRef<'_>, bufs: &mut [IoSliceMut<'_>], meta: &mut [RecvMeta]) -> io::Result<usize> {
    let mut names = [MaybeUninit::<libc::sockaddr_storage>::uninit(); BATCH_SIZE];
    let mut ctrls = [cmsg::Aligned(MaybeUninit::<[u8; CMSG_LEN]>::uninit()); BATCH_SIZE];
    let mut hdrs = unsafe { mem::zeroed::<[libc::mmsghdr; BATCH_SIZE]>() };
    let max_msg_count = bufs.len().min(BATCH_SIZE);
    for i in 0..max_msg_count {
        prepare_recv(
            &mut bufs[i],
            &mut names[i],
            &mut ctrls[i],
            &mut hdrs[i].msg_hdr,
        );
    }
    let msg_count = loop {
        let n = unsafe {
            recvmmsg_with_fallback(
                io.as_raw_fd(),
                hdrs.as_mut_ptr(),
                bufs.len().min(BATCH_SIZE) as _,
            )
        };
        if n == -1 {
            let e = io::Error::last_os_error();
            if e.kind() == io::ErrorKind::Interrupted {
                continue;
            }
            return Err(e);
        }
        break n;
    };
    for i in 0..(msg_count as usize) {
        meta[i] = decode_recv(&names[i], &hdrs[i].msg_hdr, hdrs[i].msg_len as usize);
    }
    Ok(msg_count as usize)
}

#[cfg(any(target_os = "macos", target_os = "ios", target_os = "openbsd"))]
fn recv(io: SockRef<'_>, bufs: &mut [IoSliceMut<'_>], meta: &mut [RecvMeta]) -> io::Result<usize> {
    let mut name = MaybeUninit::<libc::sockaddr_storage>::uninit();
    let mut ctrl = cmsg::Aligned(MaybeUninit::<[u8; CMSG_LEN]>::uninit());
    let mut hdr = unsafe { mem::zeroed::<libc::msghdr>() };
    prepare_recv(&mut bufs[0], &mut name, &mut ctrl, &mut hdr);
    let n = loop {
        let n = unsafe { libc::recvmsg(io.as_raw_fd(), &mut hdr, 0) };
        if n == -1 {
            let e = io::Error::last_os_error();
            if e.kind() == io::ErrorKind::Interrupted {
                continue;
            }
            return Err(e);
        }
        if hdr.msg_flags & libc::MSG_TRUNC != 0 {
            continue;
        }
        break n;
    };
    meta[0] = decode_recv(&name, &hdr, n as usize);
    Ok(1)
}

/// Implementation of `recvmmsg` with a fallback
/// to `recvmsg` if syscall is not available.
///
/// It uses [`libc::syscall`] instead of [`libc::recvmmsg`]
/// to avoid linking error on systems where libc does not contain `recvmmsg`.
#[cfg(not(any(target_os = "macos", target_os = "ios", target_os = "openbsd")))]
unsafe fn recvmmsg_with_fallback(
    sockfd: libc::c_int,
    msgvec: *mut libc::mmsghdr,
    vlen: libc::c_uint,
) -> libc::c_int {
    let flags = 0;
    let timeout = ptr::null_mut::<libc::timespec>();

    #[cfg(not(any(target_os = "freebsd", target_os = "netbsd")))]
    {
        let ret =
            libc::syscall(libc::SYS_recvmmsg, sockfd, msgvec, vlen, flags, timeout) as libc::c_int;
        if ret != -1 {
            return ret;
        }
    }

    // libc on FreeBSD and NetBSD implement `recvmmsg` as a high-level abstraction over
    // `recvmsg`, thus `SYS_recvmmsg` constant and direct system call do not exist
    #[cfg(any(target_os = "freebsd", target_os = "netbsd"))]
    {
        #[cfg(target_os = "freebsd")]
        let vlen = vlen as usize;
        let ret = libc::recvmmsg(sockfd, msgvec, vlen, flags, timeout) as libc::c_int;
        if ret != -1 {
            return ret;
        }
    }

    let e = io::Error::last_os_error();
    match e.raw_os_error() {
        Some(libc::ENOSYS) => {
            // Fallback to `recvmsg`.
            recvmmsg_fallback(sockfd, msgvec, vlen)
        }
        _ => -1,
    }
}

/// Fallback implementation of `recvmmsg` using `recvmsg`
/// for systems which do not support `recvmmsg`
/// such as Linux <2.6.33.
#[cfg(not(any(target_os = "macos", target_os = "ios", target_os = "openbsd")))]
unsafe fn recvmmsg_fallback(
    sockfd: libc::c_int,
    msgvec: *mut libc::mmsghdr,
    vlen: libc::c_uint,
) -> libc::c_int {
    let flags = 0;
    if vlen == 0 {
        return 0;
    }

    let n = libc::recvmsg(sockfd, &mut (*msgvec).msg_hdr, flags);
    if n == -1 {
        -1
    } else {
        // type of `msg_len` field differs on Linux and FreeBSD,
        // it is up to the compiler to infer and cast `n` to correct type
        (*msgvec).msg_len = n as _;
        1
    }
}

const CMSG_LEN: usize = 88;

fn prepare_msg(
    transmit: &Transmit<'_>,
    dst_addr: &socket2::SockAddr,
    hdr: &mut libc::msghdr,
    iov: &mut libc::iovec,
    ctrl: &mut cmsg::Aligned<[u8; CMSG_LEN]>,
    #[allow(unused_variables)] // only used on FreeBSD & macOS
    encode_src_ip: bool,
    sendmsg_einval: bool,
) {
    iov.iov_base = transmit.contents.as_ptr() as *const _ as *mut _;
    iov.iov_len = transmit.contents.len();

    // SAFETY: Casting the pointer to a mutable one is legal,
    // as sendmsg is guaranteed to not alter the mutable pointer
    // as per the POSIX spec. See the section on the sys/socket.h
    // header for details. The type is only mutable in the first
    // place because it is reused by recvmsg as well.
    let name = dst_addr.as_ptr() as *mut libc::c_void;
    let namelen = dst_addr.len();
    hdr.msg_name = name as *mut _;
    hdr.msg_namelen = namelen;
    hdr.msg_iov = iov;
    hdr.msg_iovlen = 1;

    hdr.msg_control = ctrl.0.as_mut_ptr() as _;
    hdr.msg_controllen = CMSG_LEN as _;
    let mut encoder = unsafe { cmsg::Encoder::new(hdr) };
    let ecn = transmit.ecn.map_or(0, |x| x as libc::c_int);
    // True for IPv4 or IPv4-Mapped IPv6
    let is_ipv4 = transmit.destination.is_ipv4()
        || matches!(transmit.destination.ip(), IpAddr::V6(addr) if addr.to_ipv4_mapped().is_some());
    if is_ipv4 {
        if !sendmsg_einval {
            #[cfg(not(target_os = "netbsd"))]
            {
                encoder.push(libc::IPPROTO_IP, libc::IP_TOS, ecn as IpTosTy);
            }
        }
    } else {
        encoder.push(libc::IPPROTO_IPV6, libc::IPV6_TCLASS, ecn);
    }

    if let Some(segment_size) = transmit.segment_size {
        gso::set_segment_size(&mut encoder, segment_size as u16);
    }

    if let Some(ip) = &transmit.src_ip {
        match ip {
            IpAddr::V4(v4) => {
                #[cfg(any(target_os = "linux", target_os = "android"))]
                {
                    let pktinfo = libc::in_pktinfo {
                        ipi_ifindex: 0,
                        ipi_spec_dst: libc::in_addr {
                            s_addr: u32::from_ne_bytes(v4.octets()),
                        },
                        ipi_addr: libc::in_addr { s_addr: 0 },
                    };
                    encoder.push(libc::IPPROTO_IP, libc::IP_PKTINFO, pktinfo);
                }
                #[cfg(any(
                    target_os = "freebsd",
                    target_os = "openbsd",
                    target_os = "netbsd",
                    target_os = "macos",
                    target_os = "ios",
                ))]
                {
                    if encode_src_ip {
                        let addr = libc::in_addr {
                            s_addr: u32::from_ne_bytes(v4.octets()),
                        };
                        encoder.push(libc::IPPROTO_IP, libc::IP_RECVDSTADDR, addr);
                    }
                }
            }
            IpAddr::V6(v6) => {
                let pktinfo = libc::in6_pktinfo {
                    ipi6_ifindex: 0,
                    ipi6_addr: libc::in6_addr {
                        s6_addr: v6.octets(),
                    },
                };
                encoder.push(libc::IPPROTO_IPV6, libc::IPV6_PKTINFO, pktinfo);
            }
        }
    }

    encoder.finish();
}

fn prepare_recv(
    buf: &mut IoSliceMut,
    name: &mut MaybeUninit<libc::sockaddr_storage>,
    ctrl: &mut cmsg::Aligned<MaybeUninit<[u8; CMSG_LEN]>>,
    hdr: &mut libc::msghdr,
) {
    hdr.msg_name = name.as_mut_ptr() as _;
    hdr.msg_namelen = mem::size_of::<libc::sockaddr_storage>() as _;
    hdr.msg_iov = buf as *mut IoSliceMut as *mut libc::iovec;
    hdr.msg_iovlen = 1;
    hdr.msg_control = ctrl.0.as_mut_ptr() as _;
    hdr.msg_controllen = CMSG_LEN as _;
    hdr.msg_flags = 0;
}

fn decode_recv(
    name: &MaybeUninit<libc::sockaddr_storage>,
    hdr: &libc::msghdr,
    len: usize,
) -> RecvMeta {
    let name = unsafe { name.assume_init() };
    let mut ecn_bits = 0;
    let mut dst_ip = None;
    #[allow(unused_mut)] // only mutable on Linux
    let mut stride = len;

    let cmsg_iter = unsafe { cmsg::Iter::new(hdr) };
    for cmsg in cmsg_iter {
        match (cmsg.cmsg_level, cmsg.cmsg_type) {
            (libc::IPPROTO_IP, libc::IP_TOS) => unsafe {
                ecn_bits = cmsg::decode::<u8, libc::cmsghdr>(cmsg);
            },
            // FreeBSD uses IP_RECVTOS here, and we can be liberal because cmsgs are opt-in.
            #[cfg(not(any(target_os = "openbsd", target_os = "netbsd")))]
            (libc::IPPROTO_IP, libc::IP_RECVTOS) => unsafe {
                ecn_bits = cmsg::decode::<u8, libc::cmsghdr>(cmsg);
            },
            (libc::IPPROTO_IPV6, libc::IPV6_TCLASS) => unsafe {
                // Temporary hack around broken macos ABI. Remove once upstream fixes it.
                // https://bugreport.apple.com/web/?problemID=48761855
                #[allow(clippy::unnecessary_cast)] // cmsg.cmsg_len defined as size_t
                if (cfg!(target_os = "macos") || cfg!(target_os = "ios"))
                    && cmsg.cmsg_len as usize == libc::CMSG_LEN(mem::size_of::<u8>() as _) as usize
                {
                    ecn_bits = cmsg::decode::<u8, libc::cmsghdr>(cmsg);
                } else {
                    ecn_bits = cmsg::decode::<libc::c_int, libc::cmsghdr>(cmsg) as u8;
                }
            },
            #[cfg(any(target_os = "linux", target_os = "android"))]
            (libc::IPPROTO_IP, libc::IP_PKTINFO) => {
                let pktinfo = unsafe { cmsg::decode::<libc::in_pktinfo, libc::cmsghdr>(cmsg) };
                dst_ip = Some(IpAddr::V4(Ipv4Addr::from(
                    pktinfo.ipi_addr.s_addr.to_ne_bytes(),
                )));
            }
            #[cfg(any(
                target_os = "freebsd",
                target_os = "openbsd",
                target_os = "netbsd",
                target_os = "macos",
                target_os = "ios",
            ))]
            (libc::IPPROTO_IP, libc::IP_RECVDSTADDR) => {
                let in_addr = unsafe { cmsg::decode::<libc::in_addr, libc::cmsghdr>(cmsg) };
                dst_ip = Some(IpAddr::V4(Ipv4Addr::from(in_addr.s_addr.to_ne_bytes())));
            }
            (libc::IPPROTO_IPV6, libc::IPV6_PKTINFO) => {
                let pktinfo = unsafe { cmsg::decode::<libc::in6_pktinfo, libc::cmsghdr>(cmsg) };
                dst_ip = Some(IpAddr::V6(Ipv6Addr::from(pktinfo.ipi6_addr.s6_addr)));
            }
            #[cfg(target_os = "linux")]
            (libc::SOL_UDP, libc::UDP_GRO) => unsafe {
                stride = cmsg::decode::<libc::c_int, libc::cmsghdr>(cmsg) as usize;
            },
            _ => {}
        }
    }

    let addr = match libc::c_int::from(name.ss_family) {
        libc::AF_INET => {
            // Safety: if the ss_family field is AF_INET then storage must be a sockaddr_in.
            let addr: &libc::sockaddr_in =
                unsafe { &*(&name as *const _ as *const libc::sockaddr_in) };
            SocketAddr::V4(SocketAddrV4::new(
                Ipv4Addr::from(addr.sin_addr.s_addr.to_ne_bytes()),
                u16::from_be(addr.sin_port),
            ))
        }
        libc::AF_INET6 => {
            // Safety: if the ss_family field is AF_INET6 then storage must be a sockaddr_in6.
            let addr: &libc::sockaddr_in6 =
                unsafe { &*(&name as *const _ as *const libc::sockaddr_in6) };
            SocketAddr::V6(SocketAddrV6::new(
                Ipv6Addr::from(addr.sin6_addr.s6_addr),
                u16::from_be(addr.sin6_port),
                addr.sin6_flowinfo,
                addr.sin6_scope_id,
            ))
        }
        _ => unreachable!(),
    };

    RecvMeta {
        len,
        stride,
        addr,
        ecn: EcnCodepoint::from_bits(ecn_bits),
        dst_ip,
    }
}

#[cfg(not(any(target_os = "macos", target_os = "ios")))]
// Chosen somewhat arbitrarily; might benefit from additional tuning.
pub(crate) const BATCH_SIZE: usize = 32;

#[cfg(any(target_os = "macos", target_os = "ios"))]
pub(crate) const BATCH_SIZE: usize = 1;

#[cfg(target_os = "linux")]
mod gso {
    use super::*;

    /// Checks whether GSO support is available by setting the UDP_SEGMENT
    /// option on a socket
    pub(crate) fn max_gso_segments() -> usize {
        const GSO_SIZE: libc::c_int = 1500;

        let socket = match std::net::UdpSocket::bind("[::]:0")
            .or_else(|_| std::net::UdpSocket::bind("127.0.0.1:0"))
        {
            Ok(socket) => socket,
            Err(_) => return 1,
        };

        // As defined in linux/udp.h
        // #define UDP_MAX_SEGMENTS        (1 << 6UL)
        match set_socket_option(&socket, libc::SOL_UDP, libc::UDP_SEGMENT, GSO_SIZE) {
            Ok(()) => 64,
            Err(_) => 1,
        }
    }

    pub(crate) fn set_segment_size(encoder: &mut cmsg::Encoder<libc::msghdr>, segment_size: u16) {
        encoder.push(libc::SOL_UDP, libc::UDP_SEGMENT, segment_size);
    }
}

#[cfg(not(target_os = "linux"))]
mod gso {
    use super::*;

    pub(super) fn max_gso_segments() -> usize {
        1
    }

    pub(super) fn set_segment_size(_encoder: &mut cmsg::Encoder<libc::msghdr>, _segment_size: u16) {
        panic!("Setting a segment size is not supported on current platform");
    }
}

#[cfg(target_os = "linux")]
mod gro {
    use super::*;

    pub(crate) fn gro_segments() -> usize {
        let socket = match std::net::UdpSocket::bind("[::]:0")
            .or_else(|_| std::net::UdpSocket::bind("127.0.0.1:0"))
        {
            Ok(socket) => socket,
            Err(_) => return 1,
        };

        // As defined in net/ipv4/udp_offload.c
        // #define UDP_GRO_CNT_MAX 64
        //
        // NOTE: this MUST be set to UDP_GRO_CNT_MAX to ensure that the receive buffer size
        // (get_max_udp_payload_size() * gro_segments()) is large enough to hold the largest GRO
        // list the kernel might potentially produce. See
        // https://github.com/quinn-rs/quinn/pull/1354.
        match set_socket_option(&socket, libc::SOL_UDP, libc::UDP_GRO, OPTION_ON) {
            Ok(()) => 64,
            Err(_) => 1,
        }
    }
}

/// Returns whether the given socket option is supported on the current platform
///
/// Yields `Ok(true)` if the option was set successfully, `Ok(false)` if setting
/// the option raised an `ENOPROTOOPT` error, and `Err` for any other error.
fn set_socket_option_supported(
    socket: &impl AsRawFd,
    level: libc::c_int,
    name: libc::c_int,
    value: libc::c_int,
) -> io::Result<bool> {
    match set_socket_option(socket, level, name, value) {
        Ok(()) => Ok(true),
        Err(err) if err.raw_os_error() == Some(libc::ENOPROTOOPT) => Ok(false),
        Err(err) => Err(err),
    }
}

fn set_socket_option(
    socket: &impl AsRawFd,
    level: libc::c_int,
    name: libc::c_int,
    value: libc::c_int,
) -> io::Result<()> {
    let rc = unsafe {
        libc::setsockopt(
            socket.as_raw_fd(),
            level,
            name,
            &value as *const _ as _,
            mem::size_of_val(&value) as _,
        )
    };

    match rc == 0 {
        true => Ok(()),
        false => Err(io::Error::last_os_error()),
    }
}

const OPTION_ON: libc::c_int = 1;

#[cfg(not(target_os = "linux"))]
mod gro {
    pub(super) fn gro_segments() -> usize {
        1
    }
}<|MERGE_RESOLUTION|>--- conflicted
+++ resolved
@@ -121,16 +121,7 @@
                 )?;
             }
         }
-<<<<<<< HEAD
-        #[cfg(any(
-            target_os = "freebsd",
-            target_os = "openbsd",
-            target_os = "macos",
-            target_os = "ios"
-        ))]
-=======
         #[cfg(any(target_os = "freebsd", target_os = "macos", target_os = "ios"))]
->>>>>>> 2d06eef4
         {
             if is_ipv4 {
                 // Set `may_fragment` to `true` if this option is not supported on the platform.
