use std::{fmt, net::SocketAddr};

use bytes::{Buf, BufMut, BytesMut};

<<<<<<< HEAD
use crate::{
    coding::BufExt, packet::PartialDecode, Duration, Instant, PathId, ResetToken, MAX_CID_SIZE,
};
=======
use crate::{Instant, MAX_CID_SIZE, ResetToken, coding::BufExt, packet::PartialDecode};
>>>>>>> c94fa9ba

/// Events sent from an Endpoint to a Connection
#[derive(Debug)]
pub struct ConnectionEvent(pub(crate) ConnectionEventInner);

#[derive(Debug)]
pub(crate) enum ConnectionEventInner {
    /// A datagram has been received for the Connection
    Datagram(DatagramConnectionEvent),
    /// New connection identifiers have been issued for the Connection
    NewIdentifiers(Vec<IssuedCid>, Instant, usize, Option<Duration>),
}

/// Variant of [`ConnectionEventInner`].
#[derive(Debug)]
pub(crate) struct DatagramConnectionEvent {
    pub(crate) now: Instant,
    pub(crate) remote: SocketAddr,
    pub(crate) path_id: PathId,
    pub(crate) ecn: Option<EcnCodepoint>,
    pub(crate) first_decode: PartialDecode,
    pub(crate) remaining: Option<BytesMut>,
}

/// Events sent from a Connection to an Endpoint
#[derive(Debug)]
pub struct EndpointEvent(pub(crate) EndpointEventInner);

impl EndpointEvent {
    /// Construct an event that indicating that a `Connection` will no longer emit events
    ///
    /// Useful for notifying an `Endpoint` that a `Connection` has been destroyed outside of the
    /// usual state machine flow, e.g. when being dropped by the user.
    pub fn drained() -> Self {
        Self(EndpointEventInner::Drained)
    }

    /// Determine whether this is the last event a `Connection` will emit
    ///
    /// Useful for determining when connection-related event loop state can be freed.
    pub fn is_drained(&self) -> bool {
        self.0 == EndpointEventInner::Drained
    }
}

#[derive(Clone, Debug, Eq, PartialEq)]
pub(crate) enum EndpointEventInner {
    /// The connection has been drained
    Drained,
    /// The reset token and/or address eligible for generating resets has been updated
    ResetToken(SocketAddr, ResetToken),
    /// The connection needs connection identifiers
    NeedIdentifiers(PathId, Instant, u64),
    /// Stop routing connection ID for this sequence number to the connection
    /// When `bool == true`, a new connection ID will be issued to peer
    RetireConnectionId(Instant, PathId, u64, bool),
}

/// Protocol-level identifier for a connection.
///
/// Mainly useful for identifying this connection's packets on the wire with tools like Wireshark.
#[derive(Clone, Copy, Eq, PartialEq, Ord, PartialOrd, Hash)]
pub struct ConnectionId {
    /// length of CID
    len: u8,
    /// CID in byte array
    bytes: [u8; MAX_CID_SIZE],
}

impl ConnectionId {
    /// Construct cid from byte array
    pub fn new(bytes: &[u8]) -> Self {
        debug_assert!(bytes.len() <= MAX_CID_SIZE);
        let mut res = Self {
            len: bytes.len() as u8,
            bytes: [0; MAX_CID_SIZE],
        };
        res.bytes[..bytes.len()].copy_from_slice(bytes);
        res
    }

    /// Constructs cid by reading `len` bytes from a `Buf`
    ///
    /// Callers need to assure that `buf.remaining() >= len`
    pub fn from_buf(buf: &mut (impl Buf + ?Sized), len: usize) -> Self {
        debug_assert!(len <= MAX_CID_SIZE);
        let mut res = Self {
            len: len as u8,
            bytes: [0; MAX_CID_SIZE],
        };
        buf.copy_to_slice(&mut res[..len]);
        res
    }

    pub(crate) fn len(&self) -> usize {
        self.len as usize
    }

    /// Decode from long header format
    pub(crate) fn decode_long(buf: &mut impl Buf) -> Option<Self> {
        let len = buf.get::<u8>().ok()? as usize;
        match len > MAX_CID_SIZE || buf.remaining() < len {
            false => Some(Self::from_buf(buf, len)),
            true => None,
        }
    }

    /// Encode in long header format
    pub(crate) fn encode_long(&self, buf: &mut impl BufMut) {
        buf.put_u8(self.len() as u8);
        buf.put_slice(self);
    }
}

impl ::std::ops::Deref for ConnectionId {
    type Target = [u8];
    fn deref(&self) -> &[u8] {
        &self.bytes[0..self.len as usize]
    }
}

impl ::std::ops::DerefMut for ConnectionId {
    fn deref_mut(&mut self) -> &mut [u8] {
        &mut self.bytes[0..self.len as usize]
    }
}

impl fmt::Debug for ConnectionId {
    fn fmt(&self, f: &mut fmt::Formatter<'_>) -> fmt::Result {
        self.bytes[0..self.len as usize].fmt(f)
    }
}

impl fmt::Display for ConnectionId {
    fn fmt(&self, f: &mut fmt::Formatter<'_>) -> fmt::Result {
        for byte in self.iter() {
            write!(f, "{byte:02x}")?;
        }
        Ok(())
    }
}

/// Explicit congestion notification codepoint
#[repr(u8)]
#[derive(Debug, Copy, Clone, Eq, PartialEq)]
pub enum EcnCodepoint {
    /// The ECT(0) codepoint, indicating that an endpoint is ECN-capable
    Ect0 = 0b10,
    /// The ECT(1) codepoint, indicating that an endpoint is ECN-capable
    Ect1 = 0b01,
    /// The CE codepoint, signalling that congestion was experienced
    Ce = 0b11,
}

impl EcnCodepoint {
    /// Create new object from the given bits
    pub fn from_bits(x: u8) -> Option<Self> {
        use EcnCodepoint::*;
        Some(match x & 0b11 {
            0b10 => Ect0,
            0b01 => Ect1,
            0b11 => Ce,
            _ => {
                return None;
            }
        })
    }

    /// Returns whether the codepoint is a CE, signalling that congestion was experienced
    pub fn is_ce(self) -> bool {
        matches!(self, Self::Ce)
    }
}

#[derive(Debug, Copy, Clone)]
pub(crate) struct IssuedCid {
    pub(crate) path_id: PathId,
    pub(crate) sequence: u64,
    pub(crate) id: ConnectionId,
    pub(crate) reset_token: ResetToken,
}<|MERGE_RESOLUTION|>--- conflicted
+++ resolved
@@ -2,13 +2,8 @@
 
 use bytes::{Buf, BufMut, BytesMut};
 
-<<<<<<< HEAD
-use crate::{
-    coding::BufExt, packet::PartialDecode, Duration, Instant, PathId, ResetToken, MAX_CID_SIZE,
-};
-=======
-use crate::{Instant, MAX_CID_SIZE, ResetToken, coding::BufExt, packet::PartialDecode};
->>>>>>> c94fa9ba
+use crate::PathId;
+use crate::{Duration, Instant, MAX_CID_SIZE, ResetToken, coding::BufExt, packet::PartialDecode};
 
 /// Events sent from an Endpoint to a Connection
 #[derive(Debug)]
