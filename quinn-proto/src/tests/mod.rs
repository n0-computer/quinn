--- conflicted
+++ resolved
@@ -3170,7 +3170,6 @@
     );
 }
 
-<<<<<<< HEAD
 /// Test the address discovery extension on a normal setup.
 #[test]
 fn address_discovery() {
@@ -3393,7 +3392,8 @@
         pair.client_conn_mut(server_ch).poll(),
         Some(Event::ConnectionLost { reason }) if matches!(reason, ConnectionError::TransportError(_) )
     );
-=======
+}
+
 #[test]
 fn reject_short_idcid() {
     let _guard = subscribe();
@@ -3413,5 +3413,4 @@
     let Some(DatagramEvent::Response(Transmit { .. })) = event else {
         panic!("expected an initial close");
     };
->>>>>>> 02f3b33d
 }