--- conflicted
+++ resolved
@@ -12,11 +12,6 @@
 
 use assert_matches::assert_matches;
 use bytes::BytesMut;
-<<<<<<< HEAD
-use lazy_static::lazy_static;
-use rand::{SeedableRng, rngs::StdRng};
-=======
->>>>>>> 23805783
 use rustls::{
     KeyLogFile,
     client::WebPkiServerVerifier,
