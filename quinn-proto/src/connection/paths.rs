--- conflicted
+++ resolved
@@ -7,17 +7,13 @@
     pacing::Pacer,
     spaces::{PacketSpace, SentPacket},
 };
-<<<<<<< HEAD
 use crate::{
-    congestion, frame::ObservedAddr, packet::SpaceId, Duration, Instant, TransportConfig,
-    TIMER_GRANULARITY,
+    Duration, Instant, TIMER_GRANULARITY, TransportConfig, congestion, frame::ObservedAddr,
+    packet::SpaceId,
 };
-=======
-use crate::{Duration, Instant, TIMER_GRANULARITY, TransportConfig, congestion, packet::SpaceId};
 
 #[cfg(feature = "qlog")]
 use qlog::events::quic::MetricsUpdated;
->>>>>>> b2b930a0
 
 /// Description of a particular network path
 pub(super) struct PathData {
@@ -121,19 +117,15 @@
         }
     }
 
-<<<<<<< HEAD
     /// Create a new path from a previous one.
     ///
     /// This should only be called when migrating paths.
-    pub(super) fn from_previous(remote: SocketAddr, prev: &Self, now: Instant) -> Self {
-=======
     pub(super) fn from_previous(
         remote: SocketAddr,
         prev: &Self,
         generation: u64,
         now: Instant,
     ) -> Self {
->>>>>>> b2b930a0
         let congestion = prev.congestion.clone_box();
         let smoothed_rtt = prev.rtt.get();
         Self {
@@ -203,7 +195,6 @@
         true
     }
 
-<<<<<<< HEAD
     /// Updates the last observed address report received on this path.
     ///
     /// If the address was updated, it's returned to be informed to the application.
@@ -233,7 +224,8 @@
                 Some(addr)
             }
         }
-=======
+    }
+
     #[cfg(feature = "qlog")]
     pub(super) fn qlog_recovery_metrics(&mut self, pto_count: u32) -> Option<MetricsUpdated> {
         let controller_metrics = self.congestion.metrics();
@@ -331,7 +323,6 @@
             ssthresh: updated.ssthresh,
             pacing_rate: updated.pacing_rate,
         })
->>>>>>> b2b930a0
     }
 }
 
