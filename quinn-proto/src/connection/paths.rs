use std::{cmp, net::SocketAddr};

use identity_hash::IntMap;
use thiserror::Error;
use tracing::{debug, trace};

use super::{
    PathError, PathStats,
    mtud::MtuDiscovery,
    pacing::Pacer,
    spaces::{PacketNumberSpace, SentPacket},
};
use crate::{
<<<<<<< HEAD
    ConnectionId, Duration, FourTuple, Instant, TIMER_GRANULARITY, TransportConfig, VarInt, coding,
    congestion, frame::ObservedAddr, packet::SpaceId,
=======
    ConnectionId, Duration, Instant, TIMER_GRANULARITY, TransportConfig, VarInt,
    coding::{self, Decodable, Encodable},
    congestion,
    frame::ObservedAddr,
    packet::SpaceId,
>>>>>>> 1b96a5f8
};

#[cfg(feature = "qlog")]
use qlog::events::quic::RecoveryMetricsUpdated;

/// Id representing different paths when using multipath extension
#[derive(Debug, PartialEq, Eq, PartialOrd, Ord, Clone, Copy, Default)]
pub struct PathId(pub(crate) u32);

impl std::hash::Hash for PathId {
    fn hash<H: std::hash::Hasher>(&self, state: &mut H) {
        state.write_u32(self.0);
    }
}

impl identity_hash::IdentityHashable for PathId {}

impl Decodable for PathId {
    fn decode<B: bytes::Buf>(r: &mut B) -> coding::Result<Self> {
        let v = VarInt::decode(r)?;
        let v = u32::try_from(v.0).map_err(|_| coding::UnexpectedEnd)?;
        Ok(Self(v))
    }
}

impl Encodable for PathId {
    fn encode<B: bytes::BufMut>(&self, w: &mut B) {
        VarInt(self.0.into()).encode(w)
    }
}

impl PathId {
    /// The maximum path ID allowed.
    pub const MAX: Self = Self(u32::MAX);

    /// The 0 path id.
    pub const ZERO: Self = Self(0);

    /// The number of bytes this [`PathId`] uses when encoded as a [`VarInt`]
    pub(crate) const fn size(&self) -> usize {
        VarInt(self.0 as u64).size()
    }

    /// Saturating integer addition. Computes self + rhs, saturating at the numeric bounds instead
    /// of overflowing.
    pub fn saturating_add(self, rhs: impl Into<Self>) -> Self {
        let rhs = rhs.into();
        let inner = self.0.saturating_add(rhs.0);
        Self(inner)
    }

    /// Saturating integer subtraction. Computes self - rhs, saturating at the numeric bounds
    /// instead of overflowing.
    pub fn saturating_sub(self, rhs: impl Into<Self>) -> Self {
        let rhs = rhs.into();
        let inner = self.0.saturating_sub(rhs.0);
        Self(inner)
    }

    /// Get the next [`PathId`]
    pub(crate) fn next(&self) -> Self {
        self.saturating_add(Self(1))
    }

    /// Get the underlying u32
    pub(crate) fn as_u32(&self) -> u32 {
        self.0
    }
}

impl std::fmt::Display for PathId {
    fn fmt(&self, f: &mut std::fmt::Formatter<'_>) -> std::fmt::Result {
        self.0.fmt(f)
    }
}

impl<T: Into<u32>> From<T> for PathId {
    fn from(source: T) -> Self {
        Self(source.into())
    }
}

/// State needed for a single path ID.
///
/// A single path ID can migrate according to the rules in RFC9000 §9, either voluntary or
/// involuntary. We need to keep the [`PathData`] of the previously used such path available
/// in order to defend against migration attacks (see RFC9000 §9.3.1, §9.3.2 and §9.3.3) as
/// well as to support path probing (RFC9000 §9.1).
#[derive(Debug)]
pub(super) struct PathState {
    pub(super) data: PathData,
    pub(super) prev: Option<(ConnectionId, PathData)>,
}

impl PathState {
    /// Update counters to account for a packet becoming acknowledged, lost, or abandoned
    pub(super) fn remove_in_flight(&mut self, packet: &SentPacket) {
        // Visit known paths from newest to oldest to find the one `pn` was sent on
        for path_data in [&mut self.data]
            .into_iter()
            .chain(self.prev.as_mut().map(|(_, data)| data))
        {
            if path_data.remove_in_flight(packet) {
                return;
            }
        }
    }
}

#[derive(Debug)]
pub(super) struct SentChallengeInfo {
    /// When was the challenge sent on the wire.
    pub(super) sent_instant: Instant,
    /// The 4-tuple on which this path challenge was sent.
    pub(super) addresses: FourTuple,
}

/// Description of a particular network path
#[derive(Debug)]
pub(super) struct PathData {
    pub(super) addresses: FourTuple,
    pub(super) rtt: RttEstimator,
    /// Whether we're enabling ECN on outgoing packets
    pub(super) sending_ecn: bool,
    /// Congestion controller state
    pub(super) congestion: Box<dyn congestion::Controller>,
    /// Pacing state
    pub(super) pacing: Pacer,
    /// Actually sent challenges (on the wire).
    pub(super) challenges_sent: IntMap<u64, SentChallengeInfo>,
    /// Whether to *immediately* trigger another PATH_CHALLENGE.
    ///
    /// This is picked up by [`super::Connection::space_can_send`].
    pub(super) send_new_challenge: bool,
    /// Pending responses to PATH_CHALLENGE frames
    pub(super) path_responses: PathResponses,
    /// Whether we're certain the peer can both send and receive on this address
    ///
    /// Initially equal to `use_stateless_retry` for servers, and becomes false again on every
    /// migration. Always true for clients.
    pub(super) validated: bool,
    /// Total size of all UDP datagrams sent on this path
    pub(super) total_sent: u64,
    /// Total size of all UDP datagrams received on this path
    pub(super) total_recvd: u64,
    /// The state of the MTU discovery process
    pub(super) mtud: MtuDiscovery,
    /// Packet number of the first packet sent after an RTT sample was collected on this path
    ///
    /// Used in persistent congestion determination.
    pub(super) first_packet_after_rtt_sample: Option<(SpaceId, u64)>,
    /// The in-flight packets and bytes
    ///
    /// Note that this is across all spaces on this path
    pub(super) in_flight: InFlight,
    /// Whether this path has had it's remote address reported back to the peer. This only happens
    /// if both peers agree to so based on their transport parameters.
    pub(super) observed_addr_sent: bool,
    /// Observed address frame with the largest sequence number received from the peer on this path.
    pub(super) last_observed_addr_report: Option<ObservedAddr>,
    /// The QUIC-MULTIPATH path status
    pub(super) status: PathStatusState,
    /// Number of the first packet sent on this path
    ///
    /// With RFC9000 §9 style migration (i.e. not multipath) the PathId does not change and
    /// hence packet numbers continue. This is used to determine whether a packet was sent
    /// on such an earlier path. Insufficient to determine if a packet was sent on a later
    /// path.
    first_packet: Option<u64>,
    /// The number of times a PTO has been sent without receiving an ack.
    pub(super) pto_count: u32,

    //
    // Per-path idle & keep alive
    //
    /// Idle timeout for the path
    ///
    /// If expired, the path will be abandoned.  This is different from the connection-wide
    /// idle timeout which closes the connection if expired.
    pub(super) idle_timeout: Option<Duration>,
    /// Keep alives to send on this path
    ///
    /// There is also a connection-level keep alive configured in the
    /// [`TransportParameters`].  This triggers activity on any path which can keep the
    /// connection alive.
    ///
    /// [`TransportParameters`]: crate::transport_parameters::TransportParameters
    pub(super) keep_alive: Option<Duration>,

    /// Whether the path has already been considered opened from an application perspective
    ///
    /// This means, for paths other than the original [`PathId::ZERO`], a first path challenge has
    /// been responded to, regardless of the initial validation status of the path. This state is
    /// irreversible, since it's not affected by the path being closed.
    pub(super) open: bool,

    /// The time at which this path state should've received a PATH_ABANDON already.
    ///
    /// Receiving data on this path generates a transport error after that point in time.
    /// This is checked in [`crate::Connection::on_packet_authenticated`].
    ///
    /// If set to `None`, then this path isn't abandoned yet and is allowed to receive data.
    pub(super) last_allowed_receive: Option<Instant>,

    /// Snapshot of the qlog recovery metrics
    #[cfg(feature = "qlog")]
    recovery_metrics: RecoveryMetrics,

    /// Tag uniquely identifying a path in a connection
    generation: u64,
}

impl PathData {
    pub(super) fn new(
        addresses: FourTuple,
        allow_mtud: bool,
        peer_max_udp_payload_size: Option<u16>,
        generation: u64,
        now: Instant,
        config: &TransportConfig,
    ) -> Self {
        let congestion = config
            .congestion_controller_factory
            .clone()
            .build(now, config.get_initial_mtu());
        Self {
            addresses,
            rtt: RttEstimator::new(config.initial_rtt),
            sending_ecn: true,
            pacing: Pacer::new(
                config.initial_rtt,
                congestion.initial_window(),
                config.get_initial_mtu(),
                now,
            ),
            congestion,
            challenges_sent: Default::default(),
            send_new_challenge: false,
            path_responses: PathResponses::default(),
            validated: false,
            total_sent: 0,
            total_recvd: 0,
            mtud: config
                .mtu_discovery_config
                .as_ref()
                .filter(|_| allow_mtud)
                .map_or(
                    MtuDiscovery::disabled(config.get_initial_mtu(), config.min_mtu),
                    |mtud_config| {
                        MtuDiscovery::new(
                            config.get_initial_mtu(),
                            config.min_mtu,
                            peer_max_udp_payload_size,
                            mtud_config.clone(),
                        )
                    },
                ),
            first_packet_after_rtt_sample: None,
            in_flight: InFlight::new(),
            observed_addr_sent: false,
            last_observed_addr_report: None,
            status: Default::default(),
            first_packet: None,
            pto_count: 0,
            idle_timeout: config.default_path_max_idle_timeout,
            keep_alive: config.default_path_keep_alive_interval,
            open: false,
            last_allowed_receive: None,
            #[cfg(feature = "qlog")]
            recovery_metrics: RecoveryMetrics::default(),
            generation,
        }
    }

    /// Create a new path from a previous one.
    ///
    /// This should only be called when migrating paths.
    pub(super) fn from_previous(
        addresses: FourTuple,
        prev: &Self,
        generation: u64,
        now: Instant,
    ) -> Self {
        let congestion = prev.congestion.clone_box();
        let smoothed_rtt = prev.rtt.get();
        Self {
            addresses,
            rtt: prev.rtt,
            pacing: Pacer::new(smoothed_rtt, congestion.window(), prev.current_mtu(), now),
            sending_ecn: true,
            congestion,
            challenges_sent: Default::default(),
            send_new_challenge: false,
            path_responses: PathResponses::default(),
            validated: false,
            total_sent: 0,
            total_recvd: 0,
            mtud: prev.mtud.clone(),
            first_packet_after_rtt_sample: prev.first_packet_after_rtt_sample,
            in_flight: InFlight::new(),
            observed_addr_sent: false,
            last_observed_addr_report: None,
            status: prev.status.clone(),
            first_packet: None,
            pto_count: 0,
            idle_timeout: prev.idle_timeout,
            keep_alive: prev.keep_alive,
            open: false,
            last_allowed_receive: None,
            #[cfg(feature = "qlog")]
            recovery_metrics: prev.recovery_metrics.clone(),
            generation,
        }
    }

    /// Whether we're in the process of validating this path with PATH_CHALLENGEs
    pub(super) fn is_validating_path(&self) -> bool {
        !self.challenges_sent.is_empty() || self.send_new_challenge
    }

    /// Indicates whether we're a server that hasn't validated the peer's address and hasn't
    /// received enough data from the peer to permit sending `bytes_to_send` additional bytes
    pub(super) fn anti_amplification_blocked(&self, bytes_to_send: u64) -> bool {
        !self.validated && self.total_recvd * 3 < self.total_sent + bytes_to_send
    }

    /// Returns the path's current MTU
    pub(super) fn current_mtu(&self) -> u16 {
        self.mtud.current_mtu()
    }

    /// Account for transmission of `packet` with number `pn` in `space`
    pub(super) fn sent(&mut self, pn: u64, packet: SentPacket, space: &mut PacketNumberSpace) {
        self.in_flight.insert(&packet);
        if self.first_packet.is_none() {
            self.first_packet = Some(pn);
        }
        if let Some(forgotten) = space.sent(pn, packet) {
            self.remove_in_flight(&forgotten);
        }
    }

    /// Remove `packet` with number `pn` from this path's congestion control counters, or return
    /// `false` if `pn` was sent before this path was established.
    pub(super) fn remove_in_flight(&mut self, packet: &SentPacket) -> bool {
        if packet.path_generation != self.generation {
            return false;
        }
        self.in_flight.remove(packet);
        true
    }

    /// Increment the total size of sent UDP datagrams
    pub(super) fn inc_total_sent(&mut self, inc: u64) {
        self.total_sent = self.total_sent.saturating_add(inc);
        if !self.validated {
            trace!(
                addresses = %self.addresses,
                anti_amplification_budget = %(self.total_recvd * 3).saturating_sub(self.total_sent),
                "anti amplification budget decreased"
            );
        }
    }

    /// Increment the total size of received UDP datagrams
    pub(super) fn inc_total_recvd(&mut self, inc: u64) {
        self.total_recvd = self.total_recvd.saturating_add(inc);
        if !self.validated {
            trace!(
                addresses = %self.addresses,
                anti_amplification_budget = %(self.total_recvd * 3).saturating_sub(self.total_sent),
                "anti amplification budget increased"
            );
        }
    }

    /// The earliest time at which a sent challenge is considered lost.
    pub(super) fn earliest_expiring_challenge(&self) -> Option<Instant> {
        if self.challenges_sent.is_empty() {
            return None;
        }
        let pto = self.rtt.pto_base();
        self.challenges_sent
            .values()
            .map(|info| info.sent_instant)
            .min()
            .map(|sent_instant| sent_instant + pto)
    }

    /// Handle receiving a PATH_RESPONSE.
    pub(super) fn on_path_response_received(
        &mut self,
        now: Instant,
        token: u64,
        addresses: FourTuple,
    ) -> OnPathResponseReceived {
        match self.challenges_sent.get(&token) {
            // Response to an on-path PathChallenge
            Some(info)
                if info.addresses.is_probably_same_path(&addresses)
                    && self.addresses.is_probably_same_path(&addresses) =>
            {
                self.addresses.update_local_if_same_remote(&addresses);
                let sent_instant = info.sent_instant;
                if !std::mem::replace(&mut self.validated, true) {
                    trace!("new path validated");
                }
                // Clear any other on-path sent challenge.
                self.challenges_sent
                    .retain(|_token, info| !info.addresses.is_probably_same_path(&addresses));

                self.send_new_challenge = false;

                // This RTT can only be used for the initial RTT, not as a normal
                // sample: https://www.rfc-editor.org/rfc/rfc9002#section-6.2.2-2.
                let rtt = now.saturating_duration_since(sent_instant);
                self.rtt.reset_initial_rtt(rtt);

                let was_open = std::mem::replace(&mut self.open, true);
                OnPathResponseReceived::OnPath { was_open }
            }
            // Response to an off-path PathChallenge
            Some(info) if info.addresses.is_probably_same_path(&addresses) => {
                self.challenges_sent
                    .retain(|_token, info| !info.addresses.is_probably_same_path(&addresses));
                OnPathResponseReceived::OffPath
            }
            // Response to a PathChallenge we recognize, but from an invalid remote
            Some(info) => OnPathResponseReceived::Invalid {
                expected: info.addresses,
            },
            // Response to an unknown PathChallenge
            None => OnPathResponseReceived::Unknown,
        }
    }

    #[cfg(feature = "qlog")]
    pub(super) fn qlog_recovery_metrics(
        &mut self,
        path_id: PathId,
    ) -> Option<RecoveryMetricsUpdated> {
        let controller_metrics = self.congestion.metrics();

        let metrics = RecoveryMetrics {
            min_rtt: Some(self.rtt.min),
            smoothed_rtt: Some(self.rtt.get()),
            latest_rtt: Some(self.rtt.latest),
            rtt_variance: Some(self.rtt.var),
            pto_count: Some(self.pto_count),
            bytes_in_flight: Some(self.in_flight.bytes),
            packets_in_flight: Some(self.in_flight.ack_eliciting),

            congestion_window: Some(controller_metrics.congestion_window),
            ssthresh: controller_metrics.ssthresh,
            pacing_rate: controller_metrics.pacing_rate,
        };

        let event = metrics.to_qlog_event(path_id, &self.recovery_metrics);
        self.recovery_metrics = metrics;
        event
    }

    /// Return how long we need to wait before sending `bytes_to_send`
    ///
    /// See [`Pacer::delay`].
    pub(super) fn pacing_delay(&mut self, bytes_to_send: u64, now: Instant) -> Option<Instant> {
        let smoothed_rtt = self.rtt.get();
        self.pacing.delay(
            smoothed_rtt,
            bytes_to_send,
            self.current_mtu(),
            self.congestion.window(),
            now,
        )
    }

    /// Updates the last observed address report received on this path.
    ///
    /// If the address was updated, it's returned to be informed to the application.
    #[must_use = "updated observed address must be reported to the application"]
    pub(super) fn update_observed_addr_report(
        &mut self,
        observed: ObservedAddr,
    ) -> Option<SocketAddr> {
        match self.last_observed_addr_report.as_mut() {
            Some(prev) => {
                if prev.seq_no >= observed.seq_no {
                    // frames that do not increase the sequence number on this path are ignored
                    None
                } else if prev.ip == observed.ip && prev.port == observed.port {
                    // keep track of the last seq_no but do not report the address as updated
                    prev.seq_no = observed.seq_no;
                    None
                } else {
                    let addr = observed.socket_addr();
                    self.last_observed_addr_report = Some(observed);
                    Some(addr)
                }
            }
            None => {
                let addr = observed.socket_addr();
                self.last_observed_addr_report = Some(observed);
                Some(addr)
            }
        }
    }

    pub(crate) fn remote_status(&self) -> Option<PathStatus> {
        self.status.remote_status.map(|(_seq, status)| status)
    }

    pub(crate) fn local_status(&self) -> PathStatus {
        self.status.local_status
    }

    pub(super) fn generation(&self) -> u64 {
        self.generation
    }
}

pub(super) enum OnPathResponseReceived {
    /// This response validates the path on its current remote address.
    OnPath { was_open: bool },
    /// This response is valid, but it's for a remote other than the path's current remote address.
    OffPath,
    /// The received token is unknown.
    Unknown,
    /// The response is invalid.
    Invalid {
        /// The 4-tuple that was expected for this token.
        expected: FourTuple,
    },
}

/// Congestion metrics as described in [`recovery_metrics_updated`].
///
/// [`recovery_metrics_updated`]: https://datatracker.ietf.org/doc/html/draft-ietf-quic-qlog-quic-events.html#name-recovery_metrics_updated
#[cfg(feature = "qlog")]
#[derive(Default, Clone, PartialEq, Debug)]
#[non_exhaustive]
struct RecoveryMetrics {
    pub min_rtt: Option<Duration>,
    pub smoothed_rtt: Option<Duration>,
    pub latest_rtt: Option<Duration>,
    pub rtt_variance: Option<Duration>,
    pub pto_count: Option<u32>,
    pub bytes_in_flight: Option<u64>,
    pub packets_in_flight: Option<u64>,
    pub congestion_window: Option<u64>,
    pub ssthresh: Option<u64>,
    pub pacing_rate: Option<u64>,
}

#[cfg(feature = "qlog")]
impl RecoveryMetrics {
    /// Retain only values that have been updated since the last snapshot.
    fn retain_updated(&self, previous: &Self) -> Self {
        macro_rules! keep_if_changed {
            ($name:ident) => {
                if previous.$name == self.$name {
                    None
                } else {
                    self.$name
                }
            };
        }

        Self {
            min_rtt: keep_if_changed!(min_rtt),
            smoothed_rtt: keep_if_changed!(smoothed_rtt),
            latest_rtt: keep_if_changed!(latest_rtt),
            rtt_variance: keep_if_changed!(rtt_variance),
            pto_count: keep_if_changed!(pto_count),
            bytes_in_flight: keep_if_changed!(bytes_in_flight),
            packets_in_flight: keep_if_changed!(packets_in_flight),
            congestion_window: keep_if_changed!(congestion_window),
            ssthresh: keep_if_changed!(ssthresh),
            pacing_rate: keep_if_changed!(pacing_rate),
        }
    }

    /// Emit a `MetricsUpdated` event containing only updated values
    fn to_qlog_event(&self, path_id: PathId, previous: &Self) -> Option<RecoveryMetricsUpdated> {
        let updated = self.retain_updated(previous);

        if updated == Self::default() {
            return None;
        }

        Some(RecoveryMetricsUpdated {
            min_rtt: updated.min_rtt.map(|rtt| rtt.as_secs_f32()),
            smoothed_rtt: updated.smoothed_rtt.map(|rtt| rtt.as_secs_f32()),
            latest_rtt: updated.latest_rtt.map(|rtt| rtt.as_secs_f32()),
            rtt_variance: updated.rtt_variance.map(|rtt| rtt.as_secs_f32()),
            pto_count: updated
                .pto_count
                .map(|count| count.try_into().unwrap_or(u16::MAX)),
            bytes_in_flight: updated.bytes_in_flight,
            packets_in_flight: updated.packets_in_flight,
            congestion_window: updated.congestion_window,
            ssthresh: updated.ssthresh,
            pacing_rate: updated.pacing_rate,
            path_id: Some(path_id.as_u32() as u64),
        })
    }
}

/// RTT estimation for a particular network path
#[derive(Copy, Clone, Debug)]
pub struct RttEstimator {
    /// The most recent RTT measurement made when receiving an ack for a previously unacked packet
    latest: Duration,
    /// The smoothed RTT of the connection, computed as described in RFC6298
    smoothed: Option<Duration>,
    /// The RTT variance, computed as described in RFC6298
    var: Duration,
    /// The minimum RTT seen in the connection, ignoring ack delay.
    min: Duration,
}

impl RttEstimator {
    pub(super) fn new(initial_rtt: Duration) -> Self {
        Self {
            latest: initial_rtt,
            smoothed: None,
            var: initial_rtt / 2,
            min: initial_rtt,
        }
    }

    /// Resets the estimator using a new initial_rtt value.
    ///
    /// This only resets the initial_rtt **if** no samples have been recorded yet. If there
    /// are any recorded samples the initial estimate can not be adjusted after the fact.
    ///
    /// This is useful when you receive a PATH_RESPONSE in the first packet received on a
    /// new path. In this case you can use the delay of the PATH_CHALLENGE-PATH_RESPONSE as
    /// the initial RTT to get a better expected estimation.
    ///
    /// A PATH_CHALLENGE-PATH_RESPONSE pair later in the connection should not be used
    /// explicitly as an estimation since PATH_CHALLENGE is an ACK-eliciting packet itself
    /// already.
    pub(crate) fn reset_initial_rtt(&mut self, initial_rtt: Duration) {
        if self.smoothed.is_none() {
            self.latest = initial_rtt;
            self.var = initial_rtt / 2;
            self.min = initial_rtt;
        }
    }

    /// The current best RTT estimation.
    pub fn get(&self) -> Duration {
        self.smoothed.unwrap_or(self.latest)
    }

    /// Conservative estimate of RTT
    ///
    /// Takes the maximum of smoothed and latest RTT, as recommended
    /// in 6.1.2 of the recovery spec (draft 29).
    pub fn conservative(&self) -> Duration {
        self.get().max(self.latest)
    }

    /// Minimum RTT registered so far for this estimator.
    pub fn min(&self) -> Duration {
        self.min
    }

    /// PTO computed as described in RFC9002#6.2.1.
    pub(crate) fn pto_base(&self) -> Duration {
        self.get() + cmp::max(4 * self.var, TIMER_GRANULARITY)
    }

    /// Records an RTT sample.
    pub(crate) fn update(&mut self, ack_delay: Duration, rtt: Duration) {
        self.latest = rtt;
        // https://www.rfc-editor.org/rfc/rfc9002.html#section-5.2-3:
        // min_rtt does not adjust for ack_delay to avoid underestimating.
        self.min = cmp::min(self.min, self.latest);
        // Based on RFC6298.
        if let Some(smoothed) = self.smoothed {
            let adjusted_rtt = if self.min + ack_delay <= self.latest {
                self.latest - ack_delay
            } else {
                self.latest
            };
            let var_sample = smoothed.abs_diff(adjusted_rtt);
            self.var = (3 * self.var + var_sample) / 4;
            self.smoothed = Some((7 * smoothed + adjusted_rtt) / 8);
        } else {
            self.smoothed = Some(self.latest);
            self.var = self.latest / 2;
            self.min = self.latest;
        }
    }
}

#[derive(Default, Debug)]
pub(crate) struct PathResponses {
    pending: Vec<PathResponse>,
}

impl PathResponses {
    pub(crate) fn push(&mut self, packet: u64, token: u64, addresses: FourTuple) {
        /// Arbitrary permissive limit to prevent abuse
        const MAX_PATH_RESPONSES: usize = 16;
        let response = PathResponse {
            packet,
            token,
            addresses,
        };
        let existing = self
            .pending
            .iter_mut()
            .find(|x| x.addresses.remote == addresses.remote);
        if let Some(existing) = existing {
            // Update a queued response
            if existing.packet <= packet {
                *existing = response;
            }
            return;
        }
        if self.pending.len() < MAX_PATH_RESPONSES {
            self.pending.push(response);
        } else {
            // We don't expect to ever hit this with well-behaved peers, so we don't bother dropping
            // older challenges.
            trace!("ignoring excessive PATH_CHALLENGE");
        }
    }

    pub(crate) fn pop_off_path(&mut self, addresses: FourTuple) -> Option<(u64, FourTuple)> {
        let response = *self.pending.last()?;
        // We use an exact comparison here, because once we've received for the first time,
        // we really should either already have a local_ip, or we will never get one
        // (because our OS doesn't support it).
        if response.addresses == addresses {
            // We don't bother searching further because we expect that the on-path response will
            // get drained in the immediate future by a call to `pop_on_path`
            return None;
        }
        self.pending.pop();
        Some((response.token, response.addresses))
    }

    pub(crate) fn pop_on_path(&mut self, addresses: FourTuple) -> Option<u64> {
        let response = *self.pending.last()?;
        // Using an exact comparison. See explanation in `pop_off_path`.
        if response.addresses != addresses {
            // We don't bother searching further because we expect that the off-path response will
            // get drained in the immediate future by a call to `pop_off_path`
            return None;
        }
        self.pending.pop();
        Some(response.token)
    }

    pub(crate) fn is_empty(&self) -> bool {
        self.pending.is_empty()
    }
}

#[derive(Copy, Clone, Debug)]
struct PathResponse {
    /// The packet number the corresponding PATH_CHALLENGE was received in
    packet: u64,
    /// The token of the PATH_CHALLENGE
    token: u64,
    /// The path the corresponding PATH_CHALLENGE was received from
    addresses: FourTuple,
}

/// Summary statistics of packets that have been sent on a particular path, but which have not yet
/// been acked or deemed lost
#[derive(Debug)]
pub(super) struct InFlight {
    /// Sum of the sizes of all sent packets considered "in flight" by congestion control
    ///
    /// The size does not include IP or UDP overhead. Packets only containing ACK frames do not
    /// count towards this to ensure congestion control does not impede congestion feedback.
    pub(super) bytes: u64,
    /// Number of packets in flight containing frames other than ACK and PADDING
    ///
    /// This can be 0 even when bytes is not 0 because PADDING frames cause a packet to be
    /// considered "in flight" by congestion control. However, if this is nonzero, bytes will always
    /// also be nonzero.
    pub(super) ack_eliciting: u64,
}

impl InFlight {
    fn new() -> Self {
        Self {
            bytes: 0,
            ack_eliciting: 0,
        }
    }

    fn insert(&mut self, packet: &SentPacket) {
        self.bytes += u64::from(packet.size);
        self.ack_eliciting += u64::from(packet.ack_eliciting);
    }

    /// Update counters to account for a packet becoming acknowledged, lost, or abandoned
    fn remove(&mut self, packet: &SentPacket) {
        self.bytes -= u64::from(packet.size);
        self.ack_eliciting -= u64::from(packet.ack_eliciting);
    }
}

/// State for QUIC-MULTIPATH PATH_STATUS_AVAILABLE and PATH_STATUS_BACKUP frames
#[derive(Debug, Clone, Default)]
pub(super) struct PathStatusState {
    /// The local status
    local_status: PathStatus,
    /// Local sequence number, for both PATH_STATUS_AVAILABLE and PATH_STATUS_BACKUP
    ///
    /// This is the number of the *next* path status frame to be sent.
    local_seq: VarInt,
    /// The status set by the remote
    remote_status: Option<(VarInt, PathStatus)>,
}

impl PathStatusState {
    /// To be called on received PATH_STATUS_AVAILABLE/PATH_STATUS_BACKUP frames
    pub(super) fn remote_update(&mut self, status: PathStatus, seq: VarInt) {
        if self.remote_status.is_some_and(|(curr, _)| curr >= seq) {
            return trace!(%seq, "ignoring path status update");
        }

        let prev = self.remote_status.replace((seq, status)).map(|(_, s)| s);
        if prev != Some(status) {
            debug!(?status, ?seq, "remote changed path status");
        }
    }

    /// Updates the local status
    ///
    /// If the local status changed, the previous value is returned
    pub(super) fn local_update(&mut self, status: PathStatus) -> Option<PathStatus> {
        if self.local_status == status {
            return None;
        }

        self.local_seq = self.local_seq.saturating_add(1u8);
        Some(std::mem::replace(&mut self.local_status, status))
    }

    pub(crate) fn seq(&self) -> VarInt {
        self.local_seq
    }
}

/// The QUIC-MULTIPATH path status
///
/// See section "3.3 Path Status Management":
/// <https://quicwg.org/multipath/draft-ietf-quic-multipath.html#name-path-status-management>
#[derive(Debug, Copy, Clone, Default, PartialEq, Eq)]
pub enum PathStatus {
    /// Paths marked with as available will be used when scheduling packets
    ///
    /// If multiple paths are available, packets will be scheduled on whichever has
    /// capacity.
    #[default]
    Available,
    /// Paths marked as backup will only be used if there are no available paths
    ///
    /// If the max_idle_timeout is specified the path will be kept alive so that it does not
    /// expire.
    Backup,
}

/// Application events about paths
#[derive(Debug, Clone, PartialEq, Eq)]
pub enum PathEvent {
    /// A new path has been opened
    Opened {
        /// Which path is now open
        id: PathId,
    },
    /// A path has been closed
    Closed {
        /// Which path has been closed
        id: PathId,
        /// Error code supplied by the peer
        /// See <https://www.ietf.org/archive/id/draft-ietf-quic-multipath-14.html#name-error-codes>
        /// for a list of known errors.
        error_code: VarInt,
    },
    /// All remaining state for a path has been removed
    ///
    /// The [`PathEvent::Closed`] would have been emitted for this path earlier.
    Abandoned {
        /// Which path had its state dropped
        id: PathId,
        /// The final path stats, they are no longer available via [`Connection::stats`]
        ///
        /// [`Connection::stats`]: super::Connection::stats
        path_stats: PathStats,
    },
    /// Path was closed locally
    LocallyClosed {
        /// Path for which the error occurred
        id: PathId,
        /// The error that occurred
        error: PathError,
    },
    /// The remote changed the status of the path
    ///
    /// The local status is not changed because of this event. It is up to the application
    /// to update the local status, which is used for packet scheduling, when the remote
    /// changes the status.
    RemoteStatus {
        /// Path which has changed status
        id: PathId,
        /// The new status set by the remote
        status: PathStatus,
    },
    /// Received an observation of our external address from the peer.
    ObservedAddr {
        /// Path over which the observed address was reported, [`PathId::ZERO`] when multipath is
        /// not negotiated
        id: PathId,
        /// The address observed by the remote over this path
        addr: SocketAddr,
    },
}

/// Error from setting path status
#[derive(Debug, Error, Clone, PartialEq, Eq)]
pub enum SetPathStatusError {
    /// Error indicating that a path has not been opened or has already been abandoned
    #[error("closed path")]
    ClosedPath,
    /// Error indicating that this operation requires multipath to be negotiated whereas it hasn't been
    #[error("multipath not negotiated")]
    MultipathNotNegotiated,
}

/// Error indicating that a path has not been opened or has already been abandoned
#[derive(Debug, Default, Error, Clone, PartialEq, Eq)]
#[error("closed path")]
pub struct ClosedPath {
    pub(super) _private: (),
}

#[cfg(test)]
mod tests {
    use super::*;

    #[test]
    fn test_path_id_saturating_add() {
        // add within range behaves normally
        let large: PathId = u16::MAX.into();
        let next = u32::from(u16::MAX) + 1;
        assert_eq!(large.saturating_add(1u8), PathId::from(next));

        // outside range saturates
        assert_eq!(PathId::MAX.saturating_add(1u8), PathId::MAX)
    }
}<|MERGE_RESOLUTION|>--- conflicted
+++ resolved
@@ -11,16 +11,11 @@
     spaces::{PacketNumberSpace, SentPacket},
 };
 use crate::{
-<<<<<<< HEAD
-    ConnectionId, Duration, FourTuple, Instant, TIMER_GRANULARITY, TransportConfig, VarInt, coding,
-    congestion, frame::ObservedAddr, packet::SpaceId,
-=======
-    ConnectionId, Duration, Instant, TIMER_GRANULARITY, TransportConfig, VarInt,
+    ConnectionId, Duration, FourTuple, Instant, TIMER_GRANULARITY, TransportConfig, VarInt,
     coding::{self, Decodable, Encodable},
     congestion,
     frame::ObservedAddr,
     packet::SpaceId,
->>>>>>> 1b96a5f8
 };
 
 #[cfg(feature = "qlog")]
