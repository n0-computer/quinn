use std::{cmp, net::SocketAddr};

use tracing::trace;

use super::{
    mtud::MtuDiscovery,
    pacing::Pacer,
    spaces::{PacketSpace, SentPacket},
};
<<<<<<< HEAD
use crate::{congestion, frame::ObservedAddr, packet::SpaceId, TransportConfig, TIMER_GRANULARITY};
=======
use crate::{congestion, packet::SpaceId, Duration, Instant, TransportConfig, TIMER_GRANULARITY};
>>>>>>> fbc795e3

/// Description of a particular network path
pub(super) struct PathData {
    pub(super) remote: SocketAddr,
    pub(super) rtt: RttEstimator,
    /// Whether we're enabling ECN on outgoing packets
    pub(super) sending_ecn: bool,
    /// Congestion controller state
    pub(super) congestion: Box<dyn congestion::Controller>,
    /// Pacing state
    pub(super) pacing: Pacer,
    pub(super) challenge: Option<u64>,
    pub(super) challenge_pending: bool,
    /// Whether we're certain the peer can both send and receive on this address
    ///
    /// Initially equal to `use_stateless_retry` for servers, and becomes false again on every
    /// migration. Always true for clients.
    pub(super) validated: bool,
    /// Total size of all UDP datagrams sent on this path
    pub(super) total_sent: u64,
    /// Total size of all UDP datagrams received on this path
    pub(super) total_recvd: u64,
    /// The state of the MTU discovery process
    pub(super) mtud: MtuDiscovery,
    /// Packet number of the first packet sent after an RTT sample was collected on this path
    ///
    /// Used in persistent congestion determination.
    pub(super) first_packet_after_rtt_sample: Option<(SpaceId, u64)>,
    pub(super) in_flight: InFlight,
    /// Whether this path has had it's remote address reported back to the peer. This only happens
    /// if both peers agree to so based on their transport parameters.
    pub(super) observed_addr_sent: bool,
    /// Observed address frame with the largest sequence number received from the peer on this path.
    pub(super) last_observed_addr_report: Option<ObservedAddr>,
    /// Number of the first packet sent on this path
    ///
    /// Used to determine whether a packet was sent on an earlier path. Insufficient to determine if
    /// a packet was sent on a later path.
    first_packet: Option<u64>,
}

impl PathData {
    pub(super) fn new(
        remote: SocketAddr,
        allow_mtud: bool,
        peer_max_udp_payload_size: Option<u16>,
        now: Instant,
        validated: bool,
        config: &TransportConfig,
    ) -> Self {
        let congestion = config
            .congestion_controller_factory
            .clone()
            .build(now, config.get_initial_mtu());
        Self {
            remote,
            rtt: RttEstimator::new(config.initial_rtt),
            sending_ecn: true,
            pacing: Pacer::new(
                config.initial_rtt,
                congestion.initial_window(),
                config.get_initial_mtu(),
                now,
            ),
            congestion,
            challenge: None,
            challenge_pending: false,
            validated,
            total_sent: 0,
            total_recvd: 0,
            mtud: config
                .mtu_discovery_config
                .as_ref()
                .filter(|_| allow_mtud)
                .map_or(
                    MtuDiscovery::disabled(config.get_initial_mtu(), config.min_mtu),
                    |mtud_config| {
                        MtuDiscovery::new(
                            config.get_initial_mtu(),
                            config.min_mtu,
                            peer_max_udp_payload_size,
                            mtud_config.clone(),
                        )
                    },
                ),
            first_packet_after_rtt_sample: None,
            in_flight: InFlight::new(),
            observed_addr_sent: false,
            last_observed_addr_report: None,
            first_packet: None,
        }
    }

    /// Create a new path from a previous one.
    ///
    /// This should only be called when migrating paths.
    pub(super) fn from_previous(remote: SocketAddr, prev: &Self, now: Instant) -> Self {
        let congestion = prev.congestion.clone_box();
        let smoothed_rtt = prev.rtt.get();
        Self {
            remote,
            rtt: prev.rtt,
            pacing: Pacer::new(smoothed_rtt, congestion.window(), prev.current_mtu(), now),
            sending_ecn: true,
            congestion,
            challenge: None,
            challenge_pending: false,
            validated: false,
            total_sent: 0,
            total_recvd: 0,
            mtud: prev.mtud.clone(),
            first_packet_after_rtt_sample: prev.first_packet_after_rtt_sample,
            in_flight: InFlight::new(),
            observed_addr_sent: false,
            last_observed_addr_report: None,
            first_packet: None,
        }
    }

    /// Resets RTT, congestion control and MTU states.
    ///
    /// This is useful when it is known the underlying path has changed.
<<<<<<< HEAD
    pub(super) fn reset(&mut self, config: &TransportConfig) {
        let now = Instant::now();
=======
    pub(super) fn reset(&mut self, now: Instant, config: &TransportConfig) {
>>>>>>> fbc795e3
        self.rtt = RttEstimator::new(config.initial_rtt);
        self.congestion = config
            .congestion_controller_factory
            .clone()
            .build(now, config.get_initial_mtu());
        self.mtud.reset(config.get_initial_mtu(), config.min_mtu);
    }

    /// Indicates whether we're a server that hasn't validated the peer's address and hasn't
    /// received enough data from the peer to permit sending `bytes_to_send` additional bytes
    pub(super) fn anti_amplification_blocked(&self, bytes_to_send: u64) -> bool {
        !self.validated && self.total_recvd * 3 < self.total_sent + bytes_to_send
    }

    /// Returns the path's current MTU
    pub(super) fn current_mtu(&self) -> u16 {
        self.mtud.current_mtu()
    }

    /// Account for transmission of `packet` with number `pn` in `space`
    pub(super) fn sent(&mut self, pn: u64, packet: SentPacket, space: &mut PacketSpace) {
        self.in_flight.insert(&packet);
        if self.first_packet.is_none() {
            self.first_packet = Some(pn);
        }
        self.in_flight.bytes -= space.sent(pn, packet);
    }

    /// Remove `packet` with number `pn` from this path's congestion control counters, or return
    /// `false` if `pn` was sent before this path was established.
    pub(super) fn remove_in_flight(&mut self, pn: u64, packet: &SentPacket) -> bool {
        if self.first_packet.map_or(true, |first| first > pn) {
            return false;
        }
        self.in_flight.remove(packet);
        true
    }

    /// Updates the last observed address report received on this path.
    ///
    /// If the address was updated, it's returned to be informed to the application.
    #[must_use = "updated observed address must be reported to the application"]
    pub(super) fn update_observed_addr_report(
        &mut self,
        observed: ObservedAddr,
    ) -> Option<SocketAddr> {
        match self.last_observed_addr_report.as_mut() {
            Some(prev) => {
                if prev.seq_no >= observed.seq_no {
                    // frames that do not increase the sequence number on this path are ignored
                    None
                } else if prev.ip == observed.ip && prev.port == observed.port {
                    // keep track of the last seq_no but do not report the address as updated
                    prev.seq_no = observed.seq_no;
                    None
                } else {
                    let addr = observed.socket_addr();
                    self.last_observed_addr_report = Some(observed);
                    Some(addr)
                }
            }
            None => {
                let addr = observed.socket_addr();
                self.last_observed_addr_report = Some(observed);
                Some(addr)
            }
        }
    }
}

/// RTT estimation for a particular network path
#[derive(Copy, Clone)]
pub struct RttEstimator {
    /// The most recent RTT measurement made when receiving an ack for a previously unacked packet
    latest: Duration,
    /// The smoothed RTT of the connection, computed as described in RFC6298
    smoothed: Option<Duration>,
    /// The RTT variance, computed as described in RFC6298
    var: Duration,
    /// The minimum RTT seen in the connection, ignoring ack delay.
    min: Duration,
}

impl RttEstimator {
    pub(super) fn new(initial_rtt: Duration) -> Self {
        Self {
            latest: initial_rtt,
            smoothed: None,
            var: initial_rtt / 2,
            min: initial_rtt,
        }
    }

    /// The current best RTT estimation.
    pub fn get(&self) -> Duration {
        self.smoothed.unwrap_or(self.latest)
    }

    /// Conservative estimate of RTT
    ///
    /// Takes the maximum of smoothed and latest RTT, as recommended
    /// in 6.1.2 of the recovery spec (draft 29).
    pub fn conservative(&self) -> Duration {
        self.get().max(self.latest)
    }

    /// Minimum RTT registered so far for this estimator.
    pub fn min(&self) -> Duration {
        self.min
    }

    // PTO computed as described in RFC9002#6.2.1
    pub(crate) fn pto_base(&self) -> Duration {
        self.get() + cmp::max(4 * self.var, TIMER_GRANULARITY)
    }

    pub(crate) fn update(&mut self, ack_delay: Duration, rtt: Duration) {
        self.latest = rtt;
        // min_rtt ignores ack delay.
        self.min = cmp::min(self.min, self.latest);
        // Based on RFC6298.
        if let Some(smoothed) = self.smoothed {
            let adjusted_rtt = if self.min + ack_delay <= self.latest {
                self.latest - ack_delay
            } else {
                self.latest
            };
            let var_sample = if smoothed > adjusted_rtt {
                smoothed - adjusted_rtt
            } else {
                adjusted_rtt - smoothed
            };
            self.var = (3 * self.var + var_sample) / 4;
            self.smoothed = Some((7 * smoothed + adjusted_rtt) / 8);
        } else {
            self.smoothed = Some(self.latest);
            self.var = self.latest / 2;
            self.min = self.latest;
        }
    }
}

#[derive(Default)]
pub(crate) struct PathResponses {
    pending: Vec<PathResponse>,
}

impl PathResponses {
    pub(crate) fn push(&mut self, packet: u64, token: u64, remote: SocketAddr) {
        /// Arbitrary permissive limit to prevent abuse
        const MAX_PATH_RESPONSES: usize = 16;
        let response = PathResponse {
            packet,
            token,
            remote,
        };
        let existing = self.pending.iter_mut().find(|x| x.remote == remote);
        if let Some(existing) = existing {
            // Update a queued response
            if existing.packet <= packet {
                *existing = response;
            }
            return;
        }
        if self.pending.len() < MAX_PATH_RESPONSES {
            self.pending.push(response);
        } else {
            // We don't expect to ever hit this with well-behaved peers, so we don't bother dropping
            // older challenges.
            trace!("ignoring excessive PATH_CHALLENGE");
        }
    }

    pub(crate) fn pop_off_path(&mut self, remote: SocketAddr) -> Option<(u64, SocketAddr)> {
        let response = *self.pending.last()?;
        if response.remote == remote {
            // We don't bother searching further because we expect that the on-path response will
            // get drained in the immediate future by a call to `pop_on_path`
            return None;
        }
        self.pending.pop();
        Some((response.token, response.remote))
    }

    pub(crate) fn pop_on_path(&mut self, remote: SocketAddr) -> Option<u64> {
        let response = *self.pending.last()?;
        if response.remote != remote {
            // We don't bother searching further because we expect that the off-path response will
            // get drained in the immediate future by a call to `pop_off_path`
            return None;
        }
        self.pending.pop();
        Some(response.token)
    }

    pub(crate) fn is_empty(&self) -> bool {
        self.pending.is_empty()
    }
}

#[derive(Copy, Clone)]
struct PathResponse {
    /// The packet number the corresponding PATH_CHALLENGE was received in
    packet: u64,
    token: u64,
    /// The address the corresponding PATH_CHALLENGE was received from
    remote: SocketAddr,
}

/// Summary statistics of packets that have been sent on a particular path, but which have not yet
/// been acked or deemed lost
pub(super) struct InFlight {
    /// Sum of the sizes of all sent packets considered "in flight" by congestion control
    ///
    /// The size does not include IP or UDP overhead. Packets only containing ACK frames do not
    /// count towards this to ensure congestion control does not impede congestion feedback.
    pub(super) bytes: u64,
    /// Number of packets in flight containing frames other than ACK and PADDING
    ///
    /// This can be 0 even when bytes is not 0 because PADDING frames cause a packet to be
    /// considered "in flight" by congestion control. However, if this is nonzero, bytes will always
    /// also be nonzero.
    pub(super) ack_eliciting: u64,
}

impl InFlight {
    fn new() -> Self {
        Self {
            bytes: 0,
            ack_eliciting: 0,
        }
    }

    fn insert(&mut self, packet: &SentPacket) {
        self.bytes += u64::from(packet.size);
        self.ack_eliciting += u64::from(packet.ack_eliciting);
    }

    /// Update counters to account for a packet becoming acknowledged, lost, or abandoned
    fn remove(&mut self, packet: &SentPacket) {
        self.bytes -= u64::from(packet.size);
        self.ack_eliciting -= u64::from(packet.ack_eliciting);
    }
}<|MERGE_RESOLUTION|>--- conflicted
+++ resolved
@@ -7,11 +7,10 @@
     pacing::Pacer,
     spaces::{PacketSpace, SentPacket},
 };
-<<<<<<< HEAD
-use crate::{congestion, frame::ObservedAddr, packet::SpaceId, TransportConfig, TIMER_GRANULARITY};
-=======
-use crate::{congestion, packet::SpaceId, Duration, Instant, TransportConfig, TIMER_GRANULARITY};
->>>>>>> fbc795e3
+use crate::{
+    congestion, frame::ObservedAddr, packet::SpaceId, Duration, Instant, TransportConfig,
+    TIMER_GRANULARITY,
+};
 
 /// Description of a particular network path
 pub(super) struct PathData {
@@ -134,12 +133,7 @@
     /// Resets RTT, congestion control and MTU states.
     ///
     /// This is useful when it is known the underlying path has changed.
-<<<<<<< HEAD
-    pub(super) fn reset(&mut self, config: &TransportConfig) {
-        let now = Instant::now();
-=======
     pub(super) fn reset(&mut self, now: Instant, config: &TransportConfig) {
->>>>>>> fbc795e3
         self.rtt = RttEstimator::new(config.initial_rtt);
         self.congestion = config
             .congestion_controller_factory
