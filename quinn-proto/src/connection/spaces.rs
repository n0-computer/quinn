--- conflicted
+++ resolved
@@ -6,9 +6,9 @@
     ops::{Bound, Index, IndexMut},
 };
 
-use sorted_index_buffer::SortedIndexBuffer;
 use rand::Rng;
 use rustc_hash::{FxHashMap, FxHashSet};
+use sorted_index_buffer::SortedIndexBuffer;
 use tracing::trace;
 
 use super::{PathId, assembler::Assembler};
@@ -318,39 +318,6 @@
         }
     }
 
-<<<<<<< HEAD
-=======
-    /// Creates a default PacketNumberSpace
-    ///
-    /// This allows us to be type-safe about always being able to access a
-    /// PacketNumberSpace.  While the space will work it will not skip packet numbers to
-    /// protect against eaget ack attacks.
-    fn new_default(space_id: SpaceId, path_id: PathId) -> Self {
-        error!(%path_id, ?space_id, "PacketNumberSpace created by default");
-        Self {
-            rx_packet: None,
-            next_packet_number: 0,
-            largest_acked_packet: None,
-            largest_acked_packet_sent: Instant::now(),
-            largest_ack_eliciting_sent: 0,
-            unacked_non_ack_eliciting_tail: 0,
-            sent_packets: SortedIndexBuffer::new(),
-            lost_packets: SortedIndexBuffer::new(),
-            ecn_counters: frame::EcnCounts::ZERO,
-            ecn_feedback: frame::EcnCounts::ZERO,
-            sent_with_keys: 0,
-            ping_pending: false,
-            immediate_ack_pending: false,
-            dedup: Default::default(),
-            pending_acks: PendingAcks::new(),
-            time_of_last_ack_eliciting_packet: None,
-            loss_time: None,
-            loss_probes: 0,
-            pn_filter: None,
-        }
-    }
-
->>>>>>> 5e51c987
     /// Get the next outgoing packet number in this space
     ///
     /// In the Data space, the connection's [`PacketNumberFilter`] must be used rather than calling
