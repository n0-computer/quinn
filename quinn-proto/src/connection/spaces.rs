--- conflicted
+++ resolved
@@ -207,11 +207,7 @@
 /// This contains the data specific to a per-path packet number space.  You should access
 /// this via [`PacketSpace::for_path`].
 pub(super) struct PacketNumberSpace {
-<<<<<<< HEAD
-    /// Highest received packet number
-=======
     /// Highest received packet number, if any
->>>>>>> 23805783
     pub(super) rx_packet: Option<u64>,
     /// The packet number of the next packet that will be sent, if any. In the Data space, the
     /// packet number stored here is sometimes skipped by [`PacketNumberFilter`] logic.
