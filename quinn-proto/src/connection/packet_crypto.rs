use tracing::{debug, trace};

use crate::Instant;
use crate::connection::spaces::PacketSpace;
use crate::crypto::{HeaderKey, KeyPair, PacketKey};
use crate::packet::{Packet, PartialDecode, SpaceId};
use crate::token::ResetToken;
use crate::{RESET_TOKEN_SIZE, TransportError};

use super::PathId;

/// Removes header protection of a packet, or returns `None` if the packet was dropped
pub(super) fn unprotect_header(
    partial_decode: PartialDecode,
    spaces: &[PacketSpace; 3],
    zero_rtt_crypto: Option<&ZeroRttCrypto>,
    stateless_reset_token: Option<ResetToken>,
) -> Option<UnprotectHeaderResult> {
    let header_crypto = if partial_decode.is_0rtt() {
        if let Some(crypto) = zero_rtt_crypto {
            Some(&*crypto.header)
        } else {
            debug!("dropping unexpected 0-RTT packet");
            return None;
        }
    } else if let Some(space) = partial_decode.space() {
        if let Some(ref crypto) = spaces[space].crypto {
            Some(&*crypto.header.remote)
        } else {
            debug!(
                "discarding unexpected {:?} packet ({} bytes)",
                space,
                partial_decode.len(),
            );
            return None;
        }
    } else {
        // Unprotected packet
        None
    };

    let packet = partial_decode.data();
    let stateless_reset = packet.len() >= RESET_TOKEN_SIZE + 5
        && stateless_reset_token.as_deref() == Some(&packet[packet.len() - RESET_TOKEN_SIZE..]);

    match partial_decode.finish(header_crypto) {
        Ok(packet) => Some(UnprotectHeaderResult {
            packet: Some(packet),
            stateless_reset,
        }),
        Err(_) if stateless_reset => Some(UnprotectHeaderResult {
            packet: None,
            stateless_reset: true,
        }),
        Err(e) => {
            trace!("unable to complete packet decoding: {}", e);
            None
        }
    }
}

pub(super) struct UnprotectHeaderResult {
    /// The packet with the now unprotected header (`None` in the case of stateless reset packets
    /// that fail to be decoded)
    pub(super) packet: Option<Packet>,
    /// Whether the packet was a stateless reset packet
    pub(super) stateless_reset: bool,
}

/// Decrypts a packet's body in-place
pub(super) fn decrypt_packet_body(
    packet: &mut Packet,
    path_id: PathId,
    spaces: &[PacketSpace; 3],
    zero_rtt_crypto: Option<&ZeroRttCrypto>,
    conn_key_phase: bool,
    prev_crypto: Option<&PrevCrypto>,
    next_crypto: Option<&KeyPair<Box<dyn PacketKey>>>,
) -> Result<Option<DecryptPacketResult>, Option<TransportError>> {
    if !packet.header.is_protected() {
        // Unprotected packets also don't have packet numbers
        return Ok(None);
    }
    let space = packet.header.space();

    if path_id != PathId::ZERO && space != SpaceId::Data {
        // do not try to decrypt illegal multipath packets
        return Err(Some(TransportError::PROTOCOL_VIOLATION(
            "multipath packet on non Data packet number space",
        )));
    }
    // Packets that do not belong to known path ids are valid as long as they can be decrypted.
    // If we didn't have a path, that's for the purposes of this function equivalent to not
    // having received packets on that path yet. So both of these cases are represented by `None`.
    let rx_packet = spaces[space]
        .path_space(path_id)
        .and_then(|space| space.rx_packet);
    let number = packet
        .header
        .number()
        .ok_or(None)?
        .expand(rx_packet.map(|n| n + 1).unwrap_or_default());
    let packet_key_phase = packet.header.key_phase();

    let mut crypto_update = false;
    let crypto = if packet.header.is_0rtt() {
        &zero_rtt_crypto.unwrap().packet
    } else if packet_key_phase == conn_key_phase || space != SpaceId::Data {
        &spaces[space].crypto.as_ref().unwrap().packet.remote
    } else if let Some(prev) = prev_crypto.and_then(|crypto| {
        // If this packet comes prior to acknowledgment of the key update by the peer,
        if crypto.end_packet.is_none_or(|(pn, _)| number < pn) {
            // use the previous keys.
            Some(crypto)
        } else {
            // Otherwise, this must be a remotely-initiated key update, so fall through to the
            // final case.
            None
        }
    }) {
        &prev.crypto.remote
    } else {
        // We're in the Data space with a key phase mismatch and either there is no locally
        // initiated key update or the locally initiated key update was acknowledged by a
        // lower-numbered packet. The key phase mismatch must therefore represent a new
        // remotely-initiated key update.
        crypto_update = true;
        &next_crypto.unwrap().remote
    };

    crypto
        .decrypt(path_id, number, &packet.header_data, &mut packet.payload)
        .map_err(|_| {
            trace!("decryption failed with packet number {}", number);
            None
        })?;

    if !packet.reserved_bits_valid() {
        return Err(Some(TransportError::PROTOCOL_VIOLATION(
            "reserved bits set",
        )));
    }

    let mut outgoing_key_update_acked = false;
    if let Some(prev) = prev_crypto {
        if prev.end_packet.is_none() && packet_key_phase == conn_key_phase {
            outgoing_key_update_acked = true;
        }
    }

    if crypto_update {
        // Validate incoming key update
        // If `rx_packet` is `None`, then either the path is entirely new, or we haven't received
        // any packets on this path yet. In that case, having the first packet be a crypto update
        // is fine.
        let invalid_packet_number = rx_packet.is_some_and(|rx_packet| number <= rx_packet);
        if invalid_packet_number || prev_crypto.is_some_and(|x| x.update_unacked) {
<<<<<<< HEAD
            trace!(?number, ?rx_packet, ?path_id, "crypto update failed");
=======
            trace!(?number, ?rx_packet, %path_id, "crypto update failed");
>>>>>>> 23805783
            return Err(Some(TransportError::KEY_UPDATE_ERROR("")));
        }
    }

    Ok(Some(DecryptPacketResult {
        number,
        outgoing_key_update_acked,
        incoming_key_update: crypto_update,
    }))
}

pub(super) struct DecryptPacketResult {
    /// The packet number
    pub(super) number: u64,
    /// Whether a locally initiated key update has been acknowledged by the peer
    pub(super) outgoing_key_update_acked: bool,
    /// Whether the peer has initiated a key update
    pub(super) incoming_key_update: bool,
}

pub(super) struct PrevCrypto {
    /// The keys used for the previous key phase, temporarily retained to decrypt packets sent by
    /// the peer prior to its own key update.
    pub(super) crypto: KeyPair<Box<dyn PacketKey>>,
    /// The incoming packet that ends the interval for which these keys are applicable, and the time
    /// of its receipt.
    ///
    /// Incoming packets should be decrypted using these keys iff this is `None` or their packet
    /// number is lower. `None` indicates that we have not yet received a packet using newer keys,
    /// which implies that the update was locally initiated.
    pub(super) end_packet: Option<(u64, Instant)>,
    /// Whether the following key phase is from a remotely initiated update that we haven't acked
    pub(super) update_unacked: bool,
}

pub(super) struct ZeroRttCrypto {
    pub(super) header: Box<dyn HeaderKey>,
    pub(super) packet: Box<dyn PacketKey>,
}<|MERGE_RESOLUTION|>--- conflicted
+++ resolved
@@ -155,11 +155,7 @@
         // is fine.
         let invalid_packet_number = rx_packet.is_some_and(|rx_packet| number <= rx_packet);
         if invalid_packet_number || prev_crypto.is_some_and(|x| x.update_unacked) {
-<<<<<<< HEAD
-            trace!(?number, ?rx_packet, ?path_id, "crypto update failed");
-=======
             trace!(?number, ?rx_packet, %path_id, "crypto update failed");
->>>>>>> 23805783
             return Err(Some(TransportError::KEY_UPDATE_ERROR("")));
         }
     }
