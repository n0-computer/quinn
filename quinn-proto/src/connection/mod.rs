use std::{
    cmp,
    collections::{BTreeMap, VecDeque, btree_map},
    convert::TryFrom,
    fmt, io, mem,
    net::{IpAddr, SocketAddr},
    num::NonZeroU32,
    sync::Arc,
};

use bytes::{BufMut, Bytes, BytesMut};
use frame::StreamMetaVec;

use rand::{Rng, SeedableRng, rngs::StdRng};
use rustc_hash::{FxHashMap, FxHashSet};
use thiserror::Error;
use tracing::{debug, error, trace, trace_span, warn};

use crate::{
    Dir, Duration, EndpointConfig, Frame, INITIAL_MTU, Instant, MAX_CID_SIZE, MAX_STREAM_COUNT,
    MIN_INITIAL_SIZE, Side, StreamId, TIMER_GRANULARITY, TokenStore, Transmit, TransportError,
    TransportErrorCode, VarInt,
    cid_generator::ConnectionIdGenerator,
    cid_queue::CidQueue,
    coding::BufMutExt,
    config::{ServerConfig, TransportConfig},
    congestion::Controller,
    crypto::{self, KeyPair, Keys, PacketKey},
    frame::{self, Close, Datagram, FrameStruct, NewToken, ObservedAddr},
    packet::{
        FixedLengthConnectionIdParser, Header, InitialHeader, InitialPacket, LongType, Packet,
        PacketNumber, PartialDecode, SpaceId,
    },
    range_set::ArrayRangeSet,
    shared::{
        ConnectionEvent, ConnectionEventInner, ConnectionId, DatagramConnectionEvent, EcnCodepoint,
        EndpointEvent, EndpointEventInner,
    },
    token::{ResetToken, Token, TokenPayload},
    transport_parameters::TransportParameters,
};

mod ack_frequency;
use ack_frequency::AckFrequencyState;

mod assembler;
pub use assembler::Chunk;

mod cid_state;
use cid_state::CidState;

mod datagrams;
use datagrams::DatagramState;
pub use datagrams::{Datagrams, SendDatagramError};

mod mtud;
mod pacing;

mod packet_builder;
use packet_builder::{PacketBuilder, PadDatagram};

mod packet_crypto;
use packet_crypto::{PrevCrypto, ZeroRttCrypto};

mod paths;
pub use paths::{ClosedPath, PathEvent, PathId, PathStatus, RttEstimator};
use paths::{PathData, PathState};

pub(crate) mod qlog;

mod send_buffer;

mod spaces;
#[cfg(fuzzing)]
pub use spaces::Retransmits;
#[cfg(not(fuzzing))]
use spaces::Retransmits;
use spaces::{PacketSpace, SendableFrames, SentPacket, ThinRetransmits};

mod stats;
pub use stats::{ConnectionStats, FrameStats, PathStats, UdpStats};

mod streams;
#[cfg(fuzzing)]
pub use streams::StreamsState;
#[cfg(not(fuzzing))]
use streams::StreamsState;
pub use streams::{
    Chunks, ClosedStream, FinishError, ReadError, ReadableError, RecvStream, SendStream,
    ShouldTransmit, StreamEvent, Streams, WriteError, Written,
};

mod timer;
use timer::{Timer, TimerTable};

mod transmit_buf;
use transmit_buf::TransmitBuf;

/// Protocol state and logic for a single QUIC connection
///
/// Objects of this type receive [`ConnectionEvent`]s and emit [`EndpointEvent`]s and application
/// [`Event`]s to make progress. To handle timeouts, a `Connection` returns timer updates and
/// expects timeouts through various methods. A number of simple getter methods are exposed
/// to allow callers to inspect some of the connection state.
///
/// `Connection` has roughly 4 types of methods:
///
/// - A. Simple getters, taking `&self`
/// - B. Handlers for incoming events from the network or system, named `handle_*`.
/// - C. State machine mutators, for incoming commands from the application. For convenience we
///   refer to this as "performing I/O" below, however as per the design of this library none of the
///   functions actually perform system-level I/O. For example, [`read`](RecvStream::read) and
///   [`write`](SendStream::write), but also things like [`reset`](SendStream::reset).
/// - D. Polling functions for outgoing events or actions for the caller to
///   take, named `poll_*`.
///
/// The simplest way to use this API correctly is to call (B) and (C) whenever
/// appropriate, then after each of those calls, as soon as feasible call all
/// polling methods (D) and deal with their outputs appropriately, e.g. by
/// passing it to the application or by making a system-level I/O call. You
/// should call the polling functions in this order:
///
/// 1. [`poll_transmit`](Self::poll_transmit)
/// 2. [`poll_timeout`](Self::poll_timeout)
/// 3. [`poll_endpoint_events`](Self::poll_endpoint_events)
/// 4. [`poll`](Self::poll)
///
/// Currently the only actual dependency is from (2) to (1), however additional
/// dependencies may be added in future, so the above order is recommended.
///
/// (A) may be called whenever desired.
///
/// Care should be made to ensure that the input events represent monotonically
/// increasing time. Specifically, calling [`handle_timeout`](Self::handle_timeout)
/// with events of the same [`Instant`] may be interleaved in any order with a
/// call to [`handle_event`](Self::handle_event) at that same instant; however
/// events or timeouts with different instants must not be interleaved.
pub struct Connection {
    endpoint_config: Arc<EndpointConfig>,
    config: Arc<TransportConfig>,
    rng: StdRng,
    crypto: Box<dyn crypto::Session>,
    /// The CID we initially chose, for use during the handshake
    handshake_cid: ConnectionId,
    /// The CID the peer initially chose, for use during the handshake
    rem_handshake_cid: ConnectionId,
    /// The "real" local IP address which was was used to receive the initial packet.
    /// This is only populated for the server case, and if known
    local_ip: Option<IpAddr>,
<<<<<<< HEAD
    /// The [`PathData`] for each path
    ///
    /// This needs to be ordered because [`Connection::poll_transmit`] needs to
    /// deterministically select the next PathId to send on.
    // TODO(flub): well does it really? But deterministic is nice for now.
    paths: BTreeMap<PathId, PathState>,
=======
    path: PathData,
    /// Incremented every time we see a new path
    ///
    /// Stored separately from `path.generation` to account for aborted migrations
    path_counter: u64,
>>>>>>> 14d7b698
    /// Whether MTU detection is supported in this environment
    allow_mtud: bool,
    state: State,
    side: ConnectionSide,
    /// Whether or not 0-RTT was enabled during the handshake. Does not imply acceptance.
    zero_rtt_enabled: bool,
    /// Set if 0-RTT is supported, then cleared when no longer needed.
    zero_rtt_crypto: Option<ZeroRttCrypto>,
    key_phase: bool,
    /// How many packets are in the current key phase. Used only for `Data` space.
    key_phase_size: u64,
    /// Transport parameters set by the peer
    peer_params: TransportParameters,
    /// Source ConnectionId of the first packet received from the peer
    orig_rem_cid: ConnectionId,
    /// Destination ConnectionId sent by the client on the first Initial
    initial_dst_cid: ConnectionId,
    /// The value that the server included in the Source Connection ID field of a Retry packet, if
    /// one was received
    retry_src_cid: Option<ConnectionId>,
    /// Events returned by [`Connection::poll`]
    events: VecDeque<Event>,
    endpoint_events: VecDeque<EndpointEventInner>,
    /// Whether the spin bit is in use for this connection
    spin_enabled: bool,
    /// Outgoing spin bit state
    spin: bool,
    /// Packet number spaces: initial, handshake, 1-RTT
    spaces: [PacketSpace; 3],
    /// Highest usable [`SpaceId`]
    highest_space: SpaceId,
    /// 1-RTT keys used prior to a key update
    prev_crypto: Option<PrevCrypto>,
    /// 1-RTT keys to be used for the next key update
    ///
    /// These are generated in advance to prevent timing attacks and/or DoS by third-party attackers
    /// spoofing key updates.
    next_crypto: Option<KeyPair<Box<dyn PacketKey>>>,
    accepted_0rtt: bool,
    /// Whether the idle timer should be reset the next time an ack-eliciting packet is transmitted.
    permit_idle_reset: bool,
    /// Negotiated idle timeout
    idle_timeout: Option<Duration>,
    timers: TimerTable,
    /// Number of packets received which could not be authenticated
    authentication_failures: u64,
    /// Why the connection was lost, if it has been
    error: Option<ConnectionError>,

    //
    // Queued non-retransmittable 1-RTT data
    //
    /// If the CONNECTION_CLOSE frame needs to be sent
    close: bool,

    //
    // ACK frequency
    //
    ack_frequency: AckFrequencyState,

    //
    // Congestion Control
    //
    /// Whether the most recently received packet had an ECN codepoint set
    receiving_ecn: bool,
    /// Number of packets authenticated
    total_authed_packets: u64,
    /// Whether the last `poll_transmit` call yielded no data because there was
    /// no outgoing application data.
    app_limited: bool,

    //
    // ObservedAddr
    //
    /// Sequence number for the next observed address frame sent to the peer.
    next_observed_addr_seq_no: VarInt,

    streams: StreamsState,
    /// Surplus remote CIDs for future use on new paths
    ///
    /// These are given out before multiple paths exist, also for paths that will never
    /// exist.  So if multipath is supported the number of paths here will be higher than
    /// the actual number of paths in use.
    rem_cids: FxHashMap<PathId, CidQueue>,
    /// Attributes of CIDs generated by local endpoint
    ///
    /// Any path that is allowed to be opened is present in this map, as well as the already
    /// opened paths. However since CIDs are issued async by the endpoint driver via
    /// connection events it can not be used to know if CIDs have been issued for a path or
    /// not. See [`Connection::max_path_id_with_cids`] for this.
    local_cid_state: FxHashMap<PathId, CidState>,
    /// State of the unreliable datagram extension
    datagrams: DatagramState,
    /// Connection level statistics
    stats: ConnectionStats,
    /// QUIC version used for the connection.
    version: u32,

    //
    // Multipath
    //
    /// Maximum number of concurrent paths
    ///
    /// Initially set from the [`TransportConfig::max_concurrent_multipath_paths`]. Even
    /// when multipath is disabled this will be set to 1, it is not used in that case
    /// though.
    max_concurrent_paths: NonZeroU32,
    /// Local maximum [`PathId`] to be used
    ///
    /// This is initially set to [`TransportConfig::get_initial_max_path_id`] when multipath
    /// is negotiated, or to [`PathId::ZERO`] otherwise. This is essentially the value of
    /// the highest MAX_PATH_ID frame sent.
    ///
    /// Any path with an ID equal or below this [`PathId`] is either:
    ///
    /// - Abandoned, if it is also in [`Connection::abandoned_paths`].
    /// - Open, in this case it is present in [`Connection::paths`]
    /// - Not yet opened, if it is in neither of these two places.
    ///
    /// Note that for not-yet-open there may or may not be any CIDs issued. See
    /// [`Connection::max_path_id_with_cids`].
    local_max_path_id: PathId,
    /// Remote's maximum [`PathId`] to be used
    ///
    /// This is initially set to the peer's [`TransportParameters::initial_max_path_id`] when
    /// multipath is negotiated, or to [`PathId::ZERO`] otherwise. A peer may increase this limit
    /// by sending [`Frame::MaxPathId`] frames.
    remote_max_path_id: PathId,
    /// The greatest [`PathId`] we have issued CIDs for
    ///
    /// CIDs are only issued for `min(local_max_path_id, remote_max_path_id)`. It is not
    /// possible to use [`Connection::local_cid_state`] to know if CIDs have been issued
    /// since they are issued asynchronously by the endpoint driver.
    max_path_id_with_cids: PathId,
    /// The paths already abandoned
    ///
    /// They may still have some state left in [`Connection::paths`] or
    /// [`Connection::local_cid_state`] since some of this has to be kept around for some
    /// time after a path is abandoned.
    // TODO(flub): Make this a more efficient data structure.  Like ranges of abandoned
    //    paths.  Or a set together with a minimum.  Or something.
    abandoned_paths: FxHashSet<PathId>,
}

impl Connection {
    pub(crate) fn new(
        endpoint_config: Arc<EndpointConfig>,
        config: Arc<TransportConfig>,
        init_cid: ConnectionId,
        loc_cid: ConnectionId,
        rem_cid: ConnectionId,
        remote: SocketAddr,
        local_ip: Option<IpAddr>,
        crypto: Box<dyn crypto::Session>,
        cid_gen: &dyn ConnectionIdGenerator,
        now: Instant,
        version: u32,
        allow_mtud: bool,
        rng_seed: [u8; 32],
        side_args: SideArgs,
    ) -> Self {
        let pref_addr_cid = side_args.pref_addr_cid();
        let path_validated = side_args.path_validated();
        let connection_side = ConnectionSide::from(side_args);
        let side = connection_side.side();
        let mut rng = StdRng::from_seed(rng_seed);
        let initial_space = {
            let mut space = PacketSpace::new(now, SpaceId::Initial, &mut rng);
            space.crypto = Some(crypto.initial_keys(&init_cid, side));
            space
        };
        let handshake_space = PacketSpace::new(now, SpaceId::Handshake, &mut rng);
        #[cfg(test)]
        let data_space = match config.deterministic_packet_numbers {
            true => PacketSpace::new_deterministic(now, SpaceId::Data),
            false => PacketSpace::new(now, SpaceId::Data, &mut rng),
        };
        #[cfg(not(test))]
        let data_space = PacketSpace::new(now, SpaceId::Data, &mut rng);
        let state = State::Handshake(state::Handshake {
            rem_cid_set: side.is_server(),
            expected_token: Bytes::new(),
            client_hello: None,
            allow_server_migration: side.is_client(),
        });
        let local_cid_state = FxHashMap::from_iter([(
            PathId(0),
            CidState::new(
                cid_gen.cid_len(),
                cid_gen.cid_lifetime(),
                now,
                if pref_addr_cid.is_some() { 2 } else { 1 },
            ),
<<<<<<< HEAD
        )]);

        let mut path = PathData::new(remote, allow_mtud, None, now, &config);
        // TODO(@divma): consider if we want to delay this until the path is validated
        path.open = true;
        let mut this = Self {
            endpoint_config,
            crypto,
            handshake_cid: loc_cid,
            rem_handshake_cid: rem_cid,
            local_cid_state,
            paths: BTreeMap::from_iter([(
                PathId(0),
                PathState {
                    data: path,
                    prev: None,
                },
            )]),
=======
            path: PathData::new(remote, allow_mtud, None, 0, now, &config),
            path_counter: 0,
>>>>>>> 14d7b698
            allow_mtud,
            local_ip,
            state,
            side: connection_side,
            zero_rtt_enabled: false,
            zero_rtt_crypto: None,
            key_phase: false,
            // A small initial key phase size ensures peers that don't handle key updates correctly
            // fail sooner rather than later. It's okay for both peers to do this, as the first one
            // to perform an update will reset the other's key phase size in `update_keys`, and a
            // simultaneous key update by both is just like a regular key update with a really fast
            // response. Inspired by quic-go's similar behavior of performing the first key update
            // at the 100th short-header packet.
            key_phase_size: rng.random_range(10..1000),
            peer_params: TransportParameters::default(),
            orig_rem_cid: rem_cid,
            initial_dst_cid: init_cid,
            retry_src_cid: None,
            events: VecDeque::new(),
            endpoint_events: VecDeque::new(),
            spin_enabled: config.allow_spin && rng.random_ratio(7, 8),
            spin: false,
            spaces: [initial_space, handshake_space, data_space],
            highest_space: SpaceId::Initial,
            prev_crypto: None,
            next_crypto: None,
            accepted_0rtt: false,
            permit_idle_reset: true,
            idle_timeout: match config.max_idle_timeout {
                None | Some(VarInt(0)) => None,
                Some(dur) => Some(Duration::from_millis(dur.0)),
            },
            timers: TimerTable::default(),
            authentication_failures: 0,
            error: None,
            close: false,

            ack_frequency: AckFrequencyState::new(get_max_ack_delay(
                &TransportParameters::default(),
            )),

            app_limited: false,
            receiving_ecn: false,
            total_authed_packets: 0,

            next_observed_addr_seq_no: 0u32.into(),

            streams: StreamsState::new(
                side,
                config.max_concurrent_uni_streams,
                config.max_concurrent_bidi_streams,
                config.send_window,
                config.receive_window,
                config.stream_receive_window,
            ),
            datagrams: DatagramState::default(),
            config,
            rem_cids: FxHashMap::from_iter([(PathId(0), CidQueue::new(rem_cid))]),
            rng,
            stats: ConnectionStats::default(),
            version,

            // peer params are not yet known, so multipath is not enabled
            max_concurrent_paths: NonZeroU32::MIN,
            local_max_path_id: PathId::ZERO,
            remote_max_path_id: PathId::ZERO,
            max_path_id_with_cids: PathId::ZERO,
            abandoned_paths: Default::default(),
        };
        if path_validated {
            this.on_path_validated(PathId(0));
        }
        if side.is_client() {
            // Kick off the connection
            this.write_crypto();
            this.init_0rtt();
        }
        this
    }

    /// Returns the next time at which `handle_timeout` should be called
    ///
    /// The value returned may change after:
    /// - the application performed some I/O on the connection
    /// - a call was made to `handle_event`
    /// - a call to `poll_transmit` returned `Some`
    /// - a call was made to `handle_timeout`
    #[must_use]
    pub fn poll_timeout(&mut self) -> Option<Instant> {
        self.timers.peek().map(|entry| entry.time)
    }

    /// Returns application-facing events
    ///
    /// Connections should be polled for events after:
    /// - a call was made to `handle_event`
    /// - a call was made to `handle_timeout`
    #[must_use]
    pub fn poll(&mut self) -> Option<Event> {
        if let Some(x) = self.events.pop_front() {
            return Some(x);
        }

        if let Some(event) = self.streams.poll() {
            return Some(Event::Stream(event));
        }

        if let Some(err) = self.error.take() {
            return Some(Event::ConnectionLost { reason: err });
        }

        None
    }

    /// Return endpoint-facing events
    #[must_use]
    pub fn poll_endpoint_events(&mut self) -> Option<EndpointEvent> {
        self.endpoint_events.pop_front().map(EndpointEvent)
    }

    /// Provide control over streams
    #[must_use]
    pub fn streams(&mut self) -> Streams<'_> {
        Streams {
            state: &mut self.streams,
            conn_state: &self.state,
        }
    }

    /// Provide control over streams
    #[must_use]
    pub fn recv_stream(&mut self, id: StreamId) -> RecvStream<'_> {
        assert!(id.dir() == Dir::Bi || id.initiator() != self.side.side());
        RecvStream {
            id,
            state: &mut self.streams,
            pending: &mut self.spaces[SpaceId::Data].pending,
        }
    }

    /// Provide control over streams
    #[must_use]
    pub fn send_stream(&mut self, id: StreamId) -> SendStream<'_> {
        assert!(id.dir() == Dir::Bi || id.initiator() == self.side.side());
        SendStream {
            id,
            state: &mut self.streams,
            pending: &mut self.spaces[SpaceId::Data].pending,
            conn_state: &self.state,
        }
    }

    /// Opens a new path only if no path to the remote address exists so far
    ///
    /// See [`open_path`]. Returns `(path_id, true)` if the path already existed. `(path_id,
    /// false)` if was opened.
    ///
    /// [`open_path`]: Connection::open_path
    pub fn open_path_ensure(
        &mut self,
        remote: SocketAddr,
        initial_status: PathStatus,
        now: Instant,
    ) -> Result<(PathId, bool), PathError> {
        match self
            .paths
            .iter()
            .find(|(_id, path)| path.data.remote == remote)
        {
            Some((path_id, _state)) => Ok((*path_id, true)),
            None => self
                .open_path(remote, initial_status, now)
                .map(|id| (id, false)),
        }
    }

    /// Opens a new path
    ///
    /// Further errors might occur and they will be emitted in [`PathEvent::LocallyClosed`] events.
    /// When the path is opened it will be reported as an [`PathEvent::Opened`].
    pub fn open_path(
        &mut self,
        remote: SocketAddr,
        initial_status: PathStatus,
        now: Instant,
    ) -> Result<PathId, PathError> {
        if !self.is_multipath_negotiated() {
            return Err(PathError::MultipathNotNegotiated);
        }
        if self.side().is_server() {
            return Err(PathError::ServerSideNotAllowed);
        }

        let max_abandoned = self.abandoned_paths.iter().max().copied();
        let max_used = self.paths.keys().last().copied();
        let path_id = max_abandoned
            .max(max_used)
            .unwrap_or(PathId::ZERO)
            .saturating_add(1u8);

        if Some(path_id) > self.max_path_id() {
            return Err(PathError::MaxPathIdReached);
        }
        if path_id > self.remote_max_path_id {
            self.spaces[SpaceId::Data].pending.paths_blocked = true;
            return Err(PathError::MaxPathIdReached);
        }
        if self.rem_cids.get(&path_id).map(CidQueue::active).is_none() {
            self.spaces[SpaceId::Data]
                .pending
                .path_cids_blocked
                .push(path_id);
            return Err(PathError::RemoteCidsExhausted);
        }

        let path = self.ensure_path(path_id, remote, now, None);
        path.status.local_update(initial_status);

        Ok(path_id)
    }

    /// Closes a path by sending a PATH_ABANDON frame
    ///
    /// This will not allow closing the last path. It does allow closing paths which have
    /// not yet been opened, as e.g. is the case when receiving a PATH_ABANDON from the peer
    /// for a path that was never opened locally.
    pub fn close_path(
        &mut self,
        now: Instant,
        path_id: PathId,
        error_code: VarInt,
    ) -> Result<(), ClosePathError> {
        if self.abandoned_paths.contains(&path_id) || Some(path_id) > self.max_path_id() {
            return Err(ClosePathError::ClosedPath);
        }
        if self
            .paths
            .keys()
            .filter(|&id| !self.abandoned_paths.contains(id))
            .count()
            < 2
        {
            return Err(ClosePathError::LastOpenPath);
        }

        // Send PATH_ABANDON
        self.spaces[SpaceId::Data]
            .pending
            .path_abandon
            .insert(path_id, error_code.into());

        // Consider remotely issued CIDs as retired.
        // Technically we don't have to do this just yet.  We only need to do this *after*
        // the ABANDON_PATH frame is sent, allowing us to still send it on the
        // to-be-abandoned path.  However it is recommended to send it on another path, and
        // we do not allow abandoning the last path anyway.
        self.rem_cids.remove(&path_id);
        self.endpoint_events
            .push_back(EndpointEventInner::RetireResetToken(path_id));

        self.abandoned_paths.insert(path_id);

        self.set_max_path_id(now, self.local_max_path_id.saturating_add(1u8));

        // The peer MUST respond with a corresponding PATH_ABANDON frame. If not, this timer
        // expires.
        self.timers.set(
            Timer::PathNotAbandoned(path_id),
            now + self.pto_max_path(SpaceId::Data),
        );

        Ok(())
    }

    /// Gets the [`PathData`] for a known [`PathId`].
    ///
    /// Will panic if the path_id does not reference any known path.
    #[track_caller]
    fn path_data(&self, path_id: PathId) -> &PathData {
        &self.paths.get(&path_id).expect("known path").data
    }

    /// Gets a reference to the [`PathData`] for a [`PathId`]
    fn path(&self, path_id: PathId) -> Option<&PathData> {
        self.paths.get(&path_id).map(|path_state| &path_state.data)
    }

    /// Gets a mutable reference to the [`PathData`] for a [`PathId`]
    fn path_mut(&mut self, path_id: PathId) -> Option<&mut PathData> {
        self.paths
            .get_mut(&path_id)
            .map(|path_state| &mut path_state.data)
    }

    /// Gets the local [`PathStatus`] for a known [`PathId`]
    pub fn path_status(&self, path_id: PathId) -> Result<PathStatus, ClosedPath> {
        self.path(path_id)
            .map(PathData::local_status)
            .ok_or(ClosedPath { _private: () })
    }

    /// Sets the [`PathStatus`] for a known [`PathId`]
    ///
    /// Returns the previous path status on success.
    pub fn set_path_status(
        &mut self,
        path_id: PathId,
        status: PathStatus,
    ) -> Result<PathStatus, ClosedPath> {
        let path = self.path_mut(path_id).ok_or(ClosedPath { _private: () })?;
        let prev = match path.status.local_update(status) {
            Some(prev) => {
                self.spaces[SpaceId::Data]
                    .pending
                    .path_status
                    .insert(path_id);
                prev
            }
            None => path.local_status(),
        };
        Ok(prev)
    }

    /// Returns the remote path status
    // TODO(flub): Probably should also be some kind of path event?  Not even sure if I like
    //    this as an API, but for now it allows me to write a test easily.
    // TODO(flub): Technically this should be a Result<Option<PathSTatus>>?
    pub fn remote_path_status(&self, path_id: PathId) -> Option<PathStatus> {
        self.path(path_id).and_then(|path| path.remote_status())
    }

    /// Sets the max_idle_timeout for a specific path
    ///
    /// See [`TransportConfig::default_path_max_idle_timeout`] for details.
    ///
    /// Returns the previous value of the setting.
    pub fn set_path_max_idle_timeout(
        &mut self,
        path_id: PathId,
        timeout: Option<Duration>,
    ) -> Result<Option<Duration>, ClosedPath> {
        let path = self
            .paths
            .get_mut(&path_id)
            .ok_or(ClosedPath { _private: () })?;
        Ok(std::mem::replace(&mut path.data.idle_timeout, timeout))
    }

    /// Sets the keep_alive_interval for a specific path
    ///
    /// See [`TransportConfig::default_path_keep_alive_interval`] for details.
    ///
    /// Returns the previous value of the setting.
    pub fn set_path_keep_alive_interval(
        &mut self,
        path_id: PathId,
        interval: Option<Duration>,
    ) -> Result<Option<Duration>, ClosedPath> {
        let path = self
            .paths
            .get_mut(&path_id)
            .ok_or(ClosedPath { _private: () })?;
        Ok(std::mem::replace(&mut path.data.keep_alive, interval))
    }

    /// Gets the [`PathData`] for a known [`PathId`].
    ///
    /// Will panic if the path_id does not reference any known path.
    #[track_caller]
    fn path_data_mut(&mut self, path_id: PathId) -> &mut PathData {
        &mut self.paths.get_mut(&path_id).expect("known path").data
    }

    /// Check if the remote has been validated in any active path
    fn is_remote_validated(&self, remote: SocketAddr) -> bool {
        self.paths
            .values()
            .any(|path_state| path_state.data.remote == remote && path_state.data.validated)
        // TODO(@divma): we might want to ensure the path has been recently active to consider the
        // address validated
    }

    fn ensure_path(
        &mut self,
        path_id: PathId,
        remote: SocketAddr,
        now: Instant,
        pn: Option<u64>,
    ) -> &mut PathData {
        let validated = self.is_remote_validated(remote);
        let vacant_entry = match self.paths.entry(path_id) {
            btree_map::Entry::Vacant(vacant_entry) => vacant_entry,
            btree_map::Entry::Occupied(occupied_entry) => {
                return &mut occupied_entry.into_mut().data;
            }
        };

        debug!(%validated, %path_id, "path added");
        let peer_max_udp_payload_size =
            u16::try_from(self.peer_params.max_udp_payload_size.into_inner()).unwrap_or(u16::MAX);
        let mut data = PathData::new(
            remote,
            self.allow_mtud,
            Some(peer_max_udp_payload_size),
            now,
            &self.config,
        );

        data.validated = validated;

        let pto = self.ack_frequency.max_ack_delay_for_pto() + data.rtt.pto_base();
        self.timers.set(Timer::PathOpen(path_id), now + 3 * pto);

        // for the path to be opened we need to send a packet on the path. Sending a challenge
        // guarantees this
        data.challenge = Some(self.rng.random());
        data.challenge_pending = true;

        let path = vacant_entry.insert(PathState { data, prev: None });

        let mut pn_space = spaces::PacketNumberSpace::new(now, SpaceId::Data, &mut self.rng);
        if let Some(pn) = pn {
            pn_space.dedup.insert(pn);
        }
        self.spaces[SpaceId::Data]
            .number_spaces
            .insert(path_id, pn_space);
        &mut path.data
    }
    /// Returns packets to transmit
    ///
    /// Connections should be polled for transmit after:
    /// - the application performed some I/O on the connection
    /// - a call was made to `handle_event`
    /// - a call was made to `handle_timeout`
    ///
    /// `max_datagrams` specifies how many datagrams can be returned inside a
    /// single Transmit using GSO. This must be at least 1.
    #[must_use]
    pub fn poll_transmit(
        &mut self,
        now: Instant,
        max_datagrams: usize,
        buf: &mut Vec<u8>,
    ) -> Option<Transmit> {
        assert!(max_datagrams != 0);
        let max_datagrams = match self.config.enable_segmentation_offload {
            false => 1,
            true => max_datagrams,
        };

        // Each call to poll_transmit can only send datagrams to one destination, because
        // all datagrams in a GSO batch are for the same destination.  Therefore only
        // datagrams for one Path ID are produced for each poll_transmit call.

        // First, if we have to send a close, select a path for that.
        // Next, all paths that have a PATH_CHALLENGE or PATH_RESPONSE pending.

        // For all AVAILABLE paths:
        // - Is the path congestion blocked or pacing blocked?
        // - call maybe_queue_ to ensure a tail-loss probe would be sent?
        // - do we need to send a close message?
        // - call can_send
        // Once there's nothing more to send on the AVAILABLE paths, do the same for BACKUP paths

        // What about PATH_CHALLENGE or PATH_RESPONSE?  We need to check if we need to send
        // any of those.

        // Check whether we need to send a close message
        let close = match self.state {
            State::Drained => {
                self.app_limited = true;
                return None;
            }
            State::Draining | State::Closed(_) => {
                // self.close is only reset once the associated packet had been
                // encoded successfully
                if !self.close {
                    self.app_limited = true;
                    return None;
                }
                true
            }
            _ => false,
        };

        // Check whether we need to send an ACK_FREQUENCY frame
        if let Some(config) = &self.config.ack_frequency_config {
            let rtt = self
                .paths
                .values()
                .map(|p| p.data.rtt.get())
                .min()
                .expect("one path exists");
            self.spaces[SpaceId::Data].pending.ack_frequency = self
                .ack_frequency
                .should_send_ack_frequency(rtt, config, &self.peer_params)
                && self.highest_space == SpaceId::Data
                && self.peer_supports_ack_frequency();
        }

        // Whether this packet can be coalesced with another one in the same datagram.
        let mut coalesce = true;

        // Whether the last packet in the datagram must be padded so the datagram takes up
        // to at least MIN_INITIAL_SIZE, or to the maximum segment size if this is smaller.
        let mut pad_datagram = PadDatagram::No;

        // Whether congestion control stopped the next packet from being sent. Further
        // packets could still be built, as e.g. tail-loss probes are not congestion
        // limited.
        let mut congestion_blocked = false;

        // The packet number of the last built packet.
        let mut last_packet_number = None;

        let mut path_id = *self.paths.first_key_value().expect("one path must exist").0;

        // If there is any available path we only want to send frames to any backup path
        // that must be sent on that backup path exclusively.
        let have_available_path = self
            .paths
            .values()
            .any(|path| path.data.local_status() == PathStatus::Available);

        // Setup for the first path_id
        let mut transmit = TransmitBuf::new(
            buf,
            max_datagrams,
            self.path_data(path_id).current_mtu().into(),
        );
        if let Some(challenge) = self.send_prev_path_challenge(now, &mut transmit, path_id) {
            return Some(challenge);
        }
        let mut space_id = match path_id {
            PathId(0) => SpaceId::Initial,
            _ => SpaceId::Data,
        };

        loop {
            // check if there is at least one active CID to use for sending
            let Some(remote_cid) = self.rem_cids.get(&path_id).map(CidQueue::active) else {
                let err = PathError::RemoteCidsExhausted;
                if !self.abandoned_paths.contains(&path_id) {
                    debug!(?err, %path_id, "no active CID for path");
                    self.events.push_back(Event::Path(PathEvent::LocallyClosed {
                        id: path_id,
                        error: err,
                    }));
                    // Locally we should have refused to open this path, the remote should
                    // have given us CIDs for this path before opening it.  So we can always
                    // abandon this here.
                    self.close_path(now, path_id, TransportErrorCode::NO_CID_AVAILABLE.into())
                        .ok();
                    self.spaces[SpaceId::Data]
                        .pending
                        .path_cids_blocked
                        .push(path_id);
                } else {
                    trace!(?path_id, "remote CIDs retired for abandoned path");
                }

                match self.paths.keys().find(|&&next| next > path_id) {
                    Some(next_path_id) => {
                        // See if this next path can send anything.
                        trace!(
                            ?space_id,
                            ?path_id,
                            ?next_path_id,
                            "no CIDs to send on path"
                        );
                        path_id = *next_path_id;
                        space_id = SpaceId::Data;

                        // update per path state
                        transmit.set_segment_size(self.path_data(path_id).current_mtu().into());
                        if let Some(challenge) =
                            self.send_prev_path_challenge(now, &mut transmit, path_id)
                        {
                            return Some(challenge);
                        }

                        continue;
                    }
                    None => {
                        // Nothing more to send.
                        trace!(
                            ?space_id,
                            ?path_id,
                            "no CIDs to send on path, no more paths"
                        );
                        break;
                    }
                }
            };

            // Determine if anything can be sent in this packet number space (SpaceId +
            // PathId).
            let max_packet_size = if transmit.datagram_remaining_mut() > 0 {
                // We are trying to coalesce another packet into this datagram.
                transmit.datagram_remaining_mut()
            } else {
                // A new datagram needs to be started.
                transmit.segment_size()
            };
            let can_send = self.space_can_send(space_id, path_id, max_packet_size, close);
            let path_should_send = {
                let path_exclusive_only = space_id == SpaceId::Data
                    && have_available_path
                    && self.path_data(path_id).local_status() == PathStatus::Backup;
                let path_should_send = if path_exclusive_only {
                    can_send.path_exclusive
                } else {
                    !can_send.is_empty()
                };
                let needs_loss_probe = self.spaces[space_id].for_path(path_id).loss_probes > 0;
                path_should_send || needs_loss_probe || can_send.close
            };

            if !path_should_send && space_id < SpaceId::Data {
                if self.spaces[space_id].crypto.is_some() {
                    trace!(?space_id, %path_id, "nothing to send in space");
                }
                space_id = space_id.next();
                continue;
            }

            let send_blocked = if path_should_send && transmit.datagram_remaining_mut() == 0 {
                // Only check congestion control if a new datagram is needed.
                self.path_congestion_check(space_id, path_id, &transmit, &can_send, now)
            } else {
                PathBlocked::No
            };
            if send_blocked != PathBlocked::No {
                trace!(?space_id, %path_id, ?send_blocked, "congestion blocked");
                congestion_blocked = true;
            }
            if send_blocked == PathBlocked::Congestion && space_id < SpaceId::Data {
                // Higher spaces might still have tail-loss probes to send, which are not
                // congestion blocked.
                space_id = space_id.next();
                continue;
            }
            if !path_should_send || send_blocked != PathBlocked::No {
                // Nothing more to send on this path, check the next path if possible.

                // If there are any datagrams in the transmit, packets for another path can
                // not be built.
                if transmit.num_datagrams() > 0 {
                    break;
                }

                match self.paths.keys().find(|&&next| next > path_id) {
                    Some(next_path_id) => {
                        // See if this next path can send anything.
                        trace!(
                            ?space_id,
                            ?path_id,
                            ?next_path_id,
                            "nothing to send on path"
                        );
                        path_id = *next_path_id;
                        space_id = SpaceId::Data;

                        // update per path state
                        transmit.set_segment_size(self.path_data(path_id).current_mtu().into());
                        if let Some(challenge) =
                            self.send_prev_path_challenge(now, &mut transmit, path_id)
                        {
                            return Some(challenge);
                        }

                        continue;
                    }
                    None => {
                        // Nothing more to send.
                        trace!(
                            ?space_id,
                            ?path_id,
                            "nothing to send on path, no more paths"
                        );
                        break;
                    }
                }
            }

            // If the datagram is full, we need to start a new one.
            if transmit.datagram_remaining_mut() == 0 {
                if transmit.num_datagrams() >= transmit.max_datagrams() {
                    // No more datagrams allowed
                    break;
                }

                match self.spaces[space_id].for_path(path_id).loss_probes {
                    0 => transmit.start_new_datagram(),
                    _ => {
                        // We need something to send for a tail-loss probe.
                        let request_immediate_ack =
                            space_id == SpaceId::Data && self.peer_supports_ack_frequency();
                        self.spaces[space_id].maybe_queue_probe(
                            path_id,
                            request_immediate_ack,
                            &self.streams,
                        );

                        self.spaces[space_id].for_path(path_id).loss_probes -= 1;

                        // Clamp the datagram to at most the minimum MTU to ensure that loss
                        // probes can get through and enable recovery even if the path MTU
                        // has shrank unexpectedly.
                        transmit.start_new_datagram_with_size(std::cmp::min(
                            usize::from(INITIAL_MTU),
                            transmit.segment_size(),
                        ));
                    }
                }
                trace!(count = transmit.num_datagrams(), "new datagram started");
                coalesce = true;
                pad_datagram = PadDatagram::No;
            }

            // If coalescing another packet into the existing datagram, there should
            // still be enough space for a whole packet.
            if transmit.datagram_start_offset() < transmit.len() {
                debug_assert!(transmit.datagram_remaining_mut() >= MIN_PACKET_SPACE);
            }

            //
            // From here on, we've determined that a packet will definitely be sent.
            //

            if self.spaces[SpaceId::Initial].crypto.is_some()
                && space_id == SpaceId::Handshake
                && self.side.is_client()
            {
                // A client stops both sending and processing Initial packets when it
                // sends its first Handshake packet.
                self.discard_space(now, SpaceId::Initial);
            }
            if let Some(ref mut prev) = self.prev_crypto {
                prev.update_unacked = false;
            }

            let mut builder = PacketBuilder::new(
                now,
                space_id,
                path_id,
                remote_cid,
                &mut transmit,
                can_send.other,
                self,
            )?;
            last_packet_number = Some(builder.exact_number);
            coalesce = coalesce && !builder.short_header;

            if space_id == SpaceId::Initial && (self.side.is_client() || can_send.other) {
                // https://www.rfc-editor.org/rfc/rfc9000.html#section-14.1
                pad_datagram |= PadDatagram::ToMinMtu;
            }
            if space_id == SpaceId::Data && self.config.pad_to_mtu {
                pad_datagram |= PadDatagram::ToSegmentSize;
            }

            if can_send.close {
                trace!("sending CONNECTION_CLOSE");
                // Encode ACKs before the ConnectionClose message, to give the receiver
                // a better approximate on what data has been processed. This is
                // especially important with ack delay, since the peer might not
                // have gotten any other ACK for the data earlier on.
                let mut sent_frames = SentFrames::default();
                let is_multipath_enabled = self.is_multipath_negotiated();
                for path_id in self.spaces[space_id]
                    .number_spaces
                    .iter()
                    .filter(|(_, pns)| !pns.pending_acks.ranges().is_empty())
                    .map(|(&path_id, _)| path_id)
                    .collect::<Vec<_>>()
                {
                    debug_assert!(
                        is_multipath_enabled || path_id == PathId::ZERO,
                        "Only PathId(0) allowed without multipath (have {path_id:?})"
                    );
                    Self::populate_acks(
                        now,
                        self.receiving_ecn,
                        &mut sent_frames,
                        path_id,
                        &mut self.spaces[space_id],
                        is_multipath_enabled,
                        &mut builder.frame_space_mut(),
                        &mut self.stats,
                    );
                }

                // Since there only 64 ACK frames there will always be enough space
                // to encode the ConnectionClose frame too. However we still have the
                // check here to prevent crashes if something changes.
                debug_assert!(
                    builder.frame_space_remaining() > frame::ConnectionClose::SIZE_BOUND,
                    "ACKs should leave space for ConnectionClose"
                );
                if frame::ConnectionClose::SIZE_BOUND < builder.frame_space_remaining() {
                    let max_frame_size = builder.frame_space_remaining();
                    match self.state {
                        State::Closed(state::Closed { ref reason }) => {
                            if space_id == SpaceId::Data || reason.is_transport_layer() {
                                reason.encode(&mut builder.frame_space_mut(), max_frame_size)
                            } else {
                                frame::ConnectionClose {
                                    error_code: TransportErrorCode::APPLICATION_ERROR,
                                    frame_type: None,
                                    reason: Bytes::new(),
                                }
                                .encode(&mut builder.frame_space_mut(), max_frame_size)
                            }
                        }
                        State::Draining => frame::ConnectionClose {
                            error_code: TransportErrorCode::NO_ERROR,
                            frame_type: None,
                            reason: Bytes::new(),
                        }
                        .encode(&mut builder.frame_space_mut(), max_frame_size),
                        _ => unreachable!(
                            "tried to make a close packet when the connection wasn't closed"
                        ),
                    }
                }
                builder.finish_and_track(now, self, path_id, sent_frames, pad_datagram);
                if space_id == self.highest_space {
                    // Don't send another close packet. Even with multipath we only send
                    // CONNECTION_CLOSE on a single path since we expect our paths to work.
                    self.close = false;
                    // `CONNECTION_CLOSE` is the final packet
                    break;
                } else {
                    // Send a close frame in every possible space for robustness, per
                    // RFC9000 "Immediate Close during the Handshake". Don't bother trying
                    // to send anything else.
                    space_id = space_id.next();
                    continue;
                }
            }

            // Send an off-path PATH_RESPONSE. Prioritized over on-path data to ensure that
            // path validation can occur while the link is saturated.
            if space_id == SpaceId::Data && builder.buf.num_datagrams() == 1 {
                let path = self.path_data_mut(path_id);
                if let Some((token, remote)) = path.path_responses.pop_off_path(path.remote) {
                    // TODO(flub): We need to use the right CID!  We shouldn't use the same
                    //    CID as the current active one for the path.  Though see also
                    //    https://github.com/quinn-rs/quinn/issues/2184
                    trace!("PATH_RESPONSE {:08x} (off-path)", token);
                    builder
                        .frame_space_mut()
                        .write(frame::FrameType::PATH_RESPONSE);
                    builder.frame_space_mut().write(token);
                    self.stats.frame_tx.path_response += 1;
                    builder.finish_and_track(
                        now,
                        self,
                        path_id,
                        SentFrames {
                            non_retransmits: true,
                            ..SentFrames::default()
                        },
                        PadDatagram::ToMinMtu,
                    );
                    self.stats.udp_tx.on_sent(1, transmit.len());
                    return Some(Transmit {
                        destination: remote,
                        size: transmit.len(),
                        ecn: None,
                        segment_size: None,
                        src_ip: self.local_ip,
                    });
                }
            }

            let sent_frames = {
                let path_exclusive_only = have_available_path
                    && self.path_data(path_id).local_status() == PathStatus::Backup;
                let pn = builder.exact_number;
                self.populate_packet(
                    now,
                    space_id,
                    path_id,
                    path_exclusive_only,
                    &mut builder.frame_space_mut(),
                    pn,
                )
            };

            // ACK-only packets should only be sent when explicitly allowed. If we write them due to
            // any other reason, there is a bug which leads to one component announcing write
            // readiness while not writing any data. This degrades performance. The condition is
            // only checked if the full MTU is available and when potentially large fixed-size
            // frames aren't queued, so that lack of space in the datagram isn't the reason for just
            // writing ACKs.
            debug_assert!(
                !(sent_frames.is_ack_only(&self.streams)
                    && !can_send.acks
                    && can_send.other
                    && builder.buf.segment_size()
                        == self.path_data(path_id).current_mtu() as usize
                    && self.datagrams.outgoing.is_empty()),
                "SendableFrames was {can_send:?}, but only ACKs have been written"
            );
            if sent_frames.requires_padding {
                pad_datagram |= PadDatagram::ToMinMtu;
            }

            for (path_id, _pn) in sent_frames.largest_acked.iter() {
                self.spaces[space_id]
                    .for_path(*path_id)
                    .pending_acks
                    .acks_sent();
                self.timers.stop(Timer::MaxAckDelay(*path_id));
            }

            // Now we need to finish the packet.  Before we do so we need to know if we will
            // be coalescing the next packet into this one, or will be ending the datagram
            // as well.  Because if this is the last packet in the datagram more padding
            // might be needed because of the packet type, or to fill the GSO segment size.

            // Are we allowed to coalesce AND is there enough space for another *packet* in
            // this datagram AND is there another packet to send in this or the next space?
            if coalesce
                && builder
                    .buf
                    .datagram_remaining_mut()
                    .saturating_sub(builder.predict_packet_end())
                    > MIN_PACKET_SPACE
                && self
                    .next_send_space(space_id, path_id, builder.buf, close)
                    .is_some()
            {
                // We can append/coalesce the next packet into the current
                // datagram. Finish the current packet without adding extra padding.
                builder.finish_and_track(now, self, path_id, sent_frames, PadDatagram::No);
            } else {
                // We need a new datagram for the next packet.  Finish the current
                // packet with padding.
                if builder.buf.num_datagrams() > 1 && matches!(pad_datagram, PadDatagram::No) {
                    // If too many padding bytes would be required to continue the
                    // GSO batch after this packet, end the GSO batch here. Ensures
                    // that fixed-size frames with heterogeneous sizes
                    // (e.g. application datagrams) won't inadvertently waste large
                    // amounts of bandwidth. The exact threshold is a bit arbitrary
                    // and might benefit from further tuning, though there's no
                    // universally optimal value.
                    const MAX_PADDING: usize = 16;
                    if builder.buf.datagram_remaining_mut()
                        > builder.predict_packet_end() + MAX_PADDING
                    {
                        trace!(
                            "GSO truncated by demand for {} padding bytes",
                            builder.buf.datagram_remaining_mut() - builder.predict_packet_end()
                        );
                        builder.finish_and_track(now, self, path_id, sent_frames, PadDatagram::No);
                        break;
                    }

                    // Pad the current datagram to GSO segment size so it can be
                    // included in the GSO batch.
                    builder.finish_and_track(
                        now,
                        self,
                        path_id,
                        sent_frames,
                        PadDatagram::ToSegmentSize,
                    );
                } else {
                    builder.finish_and_track(now, self, path_id, sent_frames, pad_datagram);
                }
                if transmit.num_datagrams() == 1 {
                    transmit.clip_datagram_size();
                }
            }
        }

        if let Some(last_packet_number) = last_packet_number {
            // Note that when sending in multiple packet spaces the last packet number will
            // be the one from the highest packet space.
            self.path_data_mut(path_id).congestion.on_sent(
                now,
                transmit.len() as u64,
                last_packet_number,
            );
        }

        self.config.qlog_sink.emit_recovery_metrics(
            self.path_data(path_id).pto_count,
            &mut self.paths.get_mut(&path_id).unwrap().data,
            now,
            self.orig_rem_cid,
        );

        self.app_limited = transmit.is_empty() && !congestion_blocked;

        // Send MTU probe if necessary
        if transmit.is_empty() && self.state.is_established() {
            let space_id = SpaceId::Data;
            let next_pn = self.spaces[space_id].for_path(path_id).peek_tx_number();
            let probe_size = self
                .path_data_mut(path_id)
                .mtud
                .poll_transmit(now, next_pn)?;

            debug_assert_eq!(transmit.num_datagrams(), 0);
            transmit.start_new_datagram_with_size(probe_size as usize);

            debug_assert_eq!(transmit.datagram_start_offset(), 0);
            // TODO(flub): I'm not particularly happy about this unwrap.  But let's leave it
            //    for now until more stuff is settled.  We probably should check earlier on
            //    in poll_transmit that we have a valid CID to use.
            let mut builder = PacketBuilder::new(
                now,
                space_id,
                path_id,
                self.rem_cids.get(&path_id).unwrap().active(),
                &mut transmit,
                true,
                self,
            )?;

            // We implement MTU probes as ping packets padded up to the probe size
            trace!(?probe_size, "writing MTUD probe");
            trace!("PING");
            builder.frame_space_mut().write(frame::FrameType::PING);
            self.stats.frame_tx.ping += 1;

            // If supported by the peer, we want no delays to the probe's ACK
            if self.peer_supports_ack_frequency() {
                trace!("IMMEDIATE_ACK");
                builder
                    .frame_space_mut()
                    .write(frame::FrameType::IMMEDIATE_ACK);
                self.stats.frame_tx.immediate_ack += 1;
            }

            let sent_frames = SentFrames {
                non_retransmits: true,
                ..Default::default()
            };
            builder.finish_and_track(
                now,
                self,
                path_id,
                sent_frames,
                PadDatagram::ToSize(probe_size),
            );

            self.stats
                .paths
                .entry(path_id)
                .or_default()
                .sent_plpmtud_probes += 1;
        }

        if transmit.is_empty() {
            return None;
        }

        trace!(
            segment_size = transmit.segment_size(),
            last_datagram_len = transmit.len() % transmit.segment_size(),
            "sending {} bytes in {} datagrams",
            transmit.len(),
            transmit.num_datagrams()
        );
        self.path_data_mut(path_id)
            .inc_total_sent(transmit.len() as u64);

        self.stats
            .udp_tx
            .on_sent(transmit.num_datagrams() as u64, transmit.len());

        Some(Transmit {
            destination: self.path_data(path_id).remote,
            size: transmit.len(),
            ecn: if self.path_data(path_id).sending_ecn {
                Some(EcnCodepoint::Ect0)
            } else {
                None
            },
            segment_size: match transmit.num_datagrams() {
                1 => None,
                _ => Some(transmit.segment_size()),
            },
            src_ip: self.local_ip,
        })
    }

    /// Returns the [`SpaceId`] of the next packet space which has data to send
    ///
    /// This takes into account the space available to frames in the next datagram.
    // TODO(flub): This duplication is not nice.
    fn next_send_space(
        &mut self,
        current_space_id: SpaceId,
        path_id: PathId,
        buf: &TransmitBuf<'_>,
        close: bool,
    ) -> Option<SpaceId> {
        // Number of bytes available for frames if this is a 1-RTT packet. We're guaranteed
        // to be able to send an individual frame at least this large in the next 1-RTT
        // packet. This could be generalized to support every space, but it's only needed to
        // handle large fixed-size frames, which only exist in 1-RTT (application
        // datagrams). We don't account for coalesced packets potentially occupying space
        // because frames can always spill into the next datagram.
        let mut space_id = current_space_id;
        loop {
            let can_send = self.space_can_send(space_id, path_id, buf.segment_size(), close);
            if !can_send.is_empty() || (close && self.spaces[space_id].crypto.is_some()) {
                return Some(space_id);
            }
            space_id = match space_id {
                SpaceId::Initial => SpaceId::Handshake,
                SpaceId::Handshake => SpaceId::Data,
                SpaceId::Data => break,
            }
        }
        None
    }

    /// Checks if creating a new datagram would be blocked by congestion control
    fn path_congestion_check(
        &mut self,
        space_id: SpaceId,
        path_id: PathId,
        transmit: &TransmitBuf<'_>,
        can_send: &SendableFrames,
        now: Instant,
    ) -> PathBlocked {
        // Anti-amplification is only based on `total_sent`, which gets updated after
        // the transmit is sent. Therefore we pass the amount of bytes for datagrams
        // that are already created, as well as 1 byte for starting another datagram. If
        // there is any anti-amplification budget left, we always allow a full MTU to be
        // sent (see https://github.com/quinn-rs/quinn/issues/1082).
        if self.side().is_server()
            && self
                .path_data(path_id)
                .anti_amplification_blocked(transmit.len() as u64 + 1)
        {
            trace!(?space_id, ?path_id, "blocked by anti-amplification");
            return PathBlocked::AntiAmplification;
        }

        // Congestion control check.
        // Tail loss probes must not be blocked by congestion, or a deadlock could arise.
        let bytes_to_send = transmit.segment_size() as u64;
        let need_loss_probe = self.spaces[space_id].for_path(path_id).loss_probes > 0;

        if can_send.other && !need_loss_probe && !can_send.close {
            let path = self.path_data(path_id);
            if path.in_flight.bytes + bytes_to_send >= path.congestion.window() {
                trace!(?space_id, %path_id, "blocked by congestion control");
                return PathBlocked::Congestion;
            }
        }

        // Pacing check.
        if let Some(delay) = self.path_data_mut(path_id).pacing_delay(bytes_to_send, now) {
            self.timers.set(Timer::Pacing(path_id), delay);
            // Loss probes and CONNECTION_CLOSE should be subject to pacing, even though
            // they are not congestion controlled.
            trace!(?space_id, ?path_id, "blocked by pacing");
            return PathBlocked::Pacing;
        }

        PathBlocked::No
    }

    /// Send PATH_CHALLENGE for a previous path if necessary
    ///
    /// QUIC-TRANSPORT section 9.3.3
    /// <https://www.rfc-editor.org/rfc/rfc9000.html#name-off-path-packet-forwarding>
    fn send_prev_path_challenge(
        &mut self,
        now: Instant,
        buf: &mut TransmitBuf<'_>,
        path_id: PathId,
    ) -> Option<Transmit> {
        let (prev_cid, prev_path) = self.paths.get_mut(&path_id)?.prev.as_mut()?;
        if !prev_path.challenge_pending {
            return None;
        }
        prev_path.challenge_pending = false;
        let token = prev_path
            .challenge
            .expect("previous path challenge pending without token");
        let destination = prev_path.remote;
        debug_assert_eq!(
            self.highest_space,
            SpaceId::Data,
            "PATH_CHALLENGE queued without 1-RTT keys"
        );
        buf.start_new_datagram_with_size(MIN_INITIAL_SIZE as usize);

        // Use the previous CID to avoid linking the new path with the previous path. We
        // don't bother accounting for possible retirement of that prev_cid because this is
        // sent once, immediately after migration, when the CID is known to be valid. Even
        // if a post-migration packet caused the CID to be retired, it's fair to pretend
        // this is sent first.
        debug_assert_eq!(buf.datagram_start_offset(), 0);
        let mut builder =
            PacketBuilder::new(now, SpaceId::Data, path_id, *prev_cid, buf, false, self)?;
        trace!("validating previous path with PATH_CHALLENGE {:08x}", token);
        builder
            .frame_space_mut()
            .write(frame::FrameType::PATH_CHALLENGE);
        builder.frame_space_mut().write(token);
        self.stats.frame_tx.path_challenge += 1;

        // An endpoint MUST expand datagrams that contain a PATH_CHALLENGE frame
        // to at least the smallest allowed maximum datagram size of 1200 bytes,
        // unless the anti-amplification limit for the path does not permit
        // sending a datagram of this size
        builder.pad_to(MIN_INITIAL_SIZE);

        builder.finish(self, now);
        self.stats.udp_tx.on_sent(1, buf.len());

        Some(Transmit {
            destination,
            size: buf.len(),
            ecn: None,
            segment_size: None,
            src_ip: self.local_ip,
        })
    }

    /// Indicate what types of frames are ready to send for the given space
    ///
    /// *packet_size* is the number of bytes available to build the next packet.  *close*
    /// *indicates whether a CONNECTION_CLOSE frame needs to be sent.
    fn space_can_send(
        &mut self,
        space_id: SpaceId,
        path_id: PathId,
        packet_size: usize,
        close: bool,
    ) -> SendableFrames {
        let pn = self.spaces[SpaceId::Data]
            .for_path(path_id)
            .peek_tx_number();
        let frame_space_1rtt = packet_size.saturating_sub(self.predict_1rtt_overhead(pn, path_id));
        if self.spaces[space_id].crypto.is_none()
            && (space_id != SpaceId::Data
                || self.zero_rtt_crypto.is_none()
                || self.side.is_server())
        {
            // No keys available for this space
            return SendableFrames::empty();
        }
        let mut can_send = self.spaces[space_id].can_send(path_id, &self.streams);
        if space_id == SpaceId::Data {
            can_send |= self.can_send_1rtt(path_id, frame_space_1rtt);
        }

        can_send.close = close && self.spaces[space_id].crypto.is_some();

        can_send
    }

    /// Process `ConnectionEvent`s generated by the associated `Endpoint`
    ///
    /// Will execute protocol logic upon receipt of a connection event, in turn preparing signals
    /// (including application `Event`s, `EndpointEvent`s and outgoing datagrams) that should be
    /// extracted through the relevant methods.
    pub fn handle_event(&mut self, event: ConnectionEvent) {
        use ConnectionEventInner::*;
        match event.0 {
            Datagram(DatagramConnectionEvent {
                now,
                remote,
                path_id,
                ecn,
                first_decode,
                remaining,
            }) => {
                // If this packet could initiate a migration and we're a client or a server that
                // forbids migration, drop the datagram. This could be relaxed to heuristically
                // permit NAT-rebinding-like migration.
                if let Some(known_remote) = self.path(path_id).map(|path| path.remote) {
                    if remote != known_remote && !self.side.remote_may_migrate(&self.state) {
                        trace!("discarding packet from unrecognized peer {}", remote);
                        return;
                    }
                }

                let was_anti_amplification_blocked = self
                    .path(path_id)
                    .map(|path| path.anti_amplification_blocked(1))
                    .unwrap_or(true); // if we don't know about this path it's eagerly considered as unvalidated
                // TODO(@divma): revisit this

                self.stats.udp_rx.datagrams += 1;
                self.stats.udp_rx.bytes += first_decode.len() as u64;
                let data_len = first_decode.len();

                self.handle_decode(now, remote, path_id, ecn, first_decode);
                // The current `path` might have changed inside `handle_decode` since the packet
                // could have triggered a migration. The packet might also belong to an unknown
                // path and have been rejected. Make sure the data received is accounted for the
                // most recent path by accessing `path` after `handle_decode`.
                if let Some(path) = self.path_mut(path_id) {
                    path.inc_total_recvd(data_len as u64);
                }

                if let Some(data) = remaining {
                    self.stats.udp_rx.bytes += data.len() as u64;
                    self.handle_coalesced(now, remote, path_id, ecn, data);
                }

                self.config.qlog_sink.emit_recovery_metrics(
                    self.path_data(path_id).pto_count,
                    &mut self.paths.get_mut(&path_id).unwrap().data,
                    now,
                    self.orig_rem_cid,
                );

                if was_anti_amplification_blocked {
                    // A prior attempt to set the loss detection timer may have failed due to
                    // anti-amplification, so ensure it's set now. Prevents a handshake deadlock if
                    // the server's first flight is lost.
                    self.set_loss_detection_timer(now, path_id);
                }
            }
            NewIdentifiers(ids, now, cid_len, cid_lifetime) => {
                let path_id = ids.first().map(|issued| issued.path_id).unwrap_or_default();
                debug_assert!(ids.iter().all(|issued| issued.path_id == path_id));
                let cid_state = self
                    .local_cid_state
                    .entry(path_id)
                    .or_insert_with(|| CidState::new(cid_len, cid_lifetime, now, 0));
                cid_state.new_cids(&ids, now);

                ids.into_iter().rev().for_each(|frame| {
                    self.spaces[SpaceId::Data].pending.new_cids.push(frame);
                });
                // Always update Timer::PushNewCid
                self.reset_cid_retirement();
            }
        }
    }

    /// Process timer expirations
    ///
    /// Executes protocol logic, potentially preparing signals (including application `Event`s,
    /// `EndpointEvent`s and outgoing datagrams) that should be extracted through the relevant
    /// methods.
    ///
    /// It is most efficient to call this immediately after the system clock reaches the latest
    /// `Instant` that was output by `poll_timeout`; however spurious extra calls will simply
    /// no-op and therefore are safe.
    pub fn handle_timeout(&mut self, now: Instant) {
        while let Some(timer) = self.timers.expire_before(now) {
            // TODO(@divma): remove `at` when the unicorn is born
            trace!(?timer, at=?now, "timeout");
            match timer {
                Timer::Close => {
                    self.state = State::Drained;
                    self.endpoint_events.push_back(EndpointEventInner::Drained);
                }
                Timer::Idle => {
                    self.kill(ConnectionError::TimedOut);
                }
                Timer::PathIdle(path_id) => {
                    // TODO(flub): TransportErrorCode::NO_ERROR but where's the API to get
                    //    that into a VarInt?
                    self.close_path(now, path_id, TransportErrorCode::NO_ERROR.into())
                        .ok();
                }
                Timer::KeepAlive => {
                    trace!("sending keep-alive");
                    self.ping();
                }
                Timer::PathKeepAlive(path_id) => {
                    trace!(?path_id, "sending keep-alive on path");
                    self.ping_path(path_id).ok();
                }
                Timer::LossDetection(path_id) => {
                    self.on_loss_detection_timeout(now, path_id);
                    self.config.qlog_sink.emit_recovery_metrics(
                        self.path_data(path_id).pto_count,
                        &mut self.paths.get_mut(&path_id).unwrap().data,
                        now,
                        self.orig_rem_cid,
                    );
                }
                Timer::KeyDiscard => {
                    self.zero_rtt_crypto = None;
                    self.prev_crypto = None;
                }
                Timer::PathValidation(path_id) => {
                    let Some(path) = self.paths.get_mut(&path_id) else {
                        continue;
                    };
                    debug!("path validation failed");
                    if let Some((_, prev)) = path.prev.take() {
                        path.data = prev;
                    }
                    path.data.challenge = None;
                    path.data.challenge_pending = false;
                }
                Timer::PathOpen(path_id) => {
                    let Some(path) = self.path_mut(path_id) else {
                        continue;
                    };
                    path.challenge = None;
                    path.challenge_pending = false;
                    debug!("new path validation failed");
                    if let Err(err) =
                        self.close_path(now, path_id, TransportErrorCode::UNSTABLE_INTERFACE.into())
                    {
                        warn!(?err, "failed closing path");
                    }

                    self.events.push_back(Event::Path(PathEvent::LocallyClosed {
                        id: path_id,
                        error: PathError::ValidationFailed,
                    }));
                }
                Timer::Pacing(path_id) => trace!(?path_id, "pacing timer expired"),
                Timer::PushNewCid => {
                    while let Some((path_id, when)) = self.next_cid_retirement() {
                        if when > now {
                            break;
                        }
                        match self.local_cid_state.get_mut(&path_id) {
                            None => error!(?path_id, "No local CID state for path"),
                            Some(cid_state) => {
                                // Update `retire_prior_to` field in NEW_CONNECTION_ID frame
                                let num_new_cid = cid_state.on_cid_timeout().into();
                                if !self.state.is_closed() {
                                    trace!(
                                        "push a new CID to peer RETIRE_PRIOR_TO field {}",
                                        cid_state.retire_prior_to()
                                    );
                                    self.endpoint_events.push_back(
                                        EndpointEventInner::NeedIdentifiers(
                                            path_id,
                                            now,
                                            num_new_cid,
                                        ),
                                    );
                                }
                            }
                        }
                    }
                }
                Timer::MaxAckDelay(path_id) => {
                    trace!("max ack delay reached");
                    // This timer is only armed in the Data space
                    self.spaces[SpaceId::Data]
                        .for_path(path_id)
                        .pending_acks
                        .on_max_ack_delay_timeout()
                }
                Timer::PathAbandoned(path_id) => {
                    // The path was abandoned and 3*PTO has expired since.  Clean up all
                    // remaining state and install stateless reset token.
                    if let Some(loc_cid_state) = self.local_cid_state.remove(&path_id) {
                        let (min_seq, max_seq) = loc_cid_state.active_seq();
                        for seq in min_seq..=max_seq {
                            self.endpoint_events
                                .push_back(EndpointEventInner::RetireConnectionId(
                                    now, path_id, seq, false,
                                ));
                        }
                    }
                    self.drop_path_state(path_id, now);
                }
                Timer::PathNotAbandoned(path_id) => {
                    // The peer failed to respond with a PATH_ABANDON when we sent such a
                    // frame.
                    warn!(?path_id, "missing PATH_ABANDON from peer");
                    // TODO(flub): What should the error code be?
                    self.close(now, 0u8.into(), "peer ignored PATH_ABANDON frame".into());
                }
            }
        }
    }

    /// Close a connection immediately
    ///
    /// This does not ensure delivery of outstanding data. It is the application's responsibility to
    /// call this only when all important communications have been completed, e.g. by calling
    /// [`SendStream::finish`] on outstanding streams and waiting for the corresponding
    /// [`StreamEvent::Finished`] event.
    ///
    /// If [`Streams::send_streams`] returns 0, all outstanding stream data has been
    /// delivered. There may still be data from the peer that has not been received.
    ///
    /// [`StreamEvent::Finished`]: crate::StreamEvent::Finished
    pub fn close(&mut self, now: Instant, error_code: VarInt, reason: Bytes) {
        self.close_inner(
            now,
            Close::Application(frame::ApplicationClose { error_code, reason }),
        )
    }

    fn close_inner(&mut self, now: Instant, reason: Close) {
        let was_closed = self.state.is_closed();
        if !was_closed {
            self.close_common();
            self.set_close_timer(now);
            self.close = true;
            self.state = State::Closed(state::Closed { reason });
        }
    }

    /// Control datagrams
    pub fn datagrams(&mut self) -> Datagrams<'_> {
        Datagrams { conn: self }
    }

    /// Returns connection statistics
    pub fn stats(&mut self) -> ConnectionStats {
        for (path_id, path) in self.paths.iter() {
            let stats = self.stats.paths.entry(*path_id).or_default();
            stats.rtt = path.data.rtt.get();
            stats.cwnd = path.data.congestion.window();
            stats.current_mtu = path.data.mtud.current_mtu();
        }
        self.stats.clone()
    }

    /// Ping the remote endpoint
    ///
    /// Causes an ACK-eliciting packet to be transmitted on the connection.
    pub fn ping(&mut self) {
        // TODO(flub): This is very brute-force: it pings *all* the paths.  Instead it would
        //    be nice if we could only send a single packet for this.
        for path_data in self.spaces[self.highest_space].number_spaces.values_mut() {
            path_data.ping_pending = true;
        }
    }

    /// Ping the remote endpoint over a specific path
    ///
    /// Causes an ACK-eliciting packet to be transmitted on the path.
    pub fn ping_path(&mut self, path: PathId) -> Result<(), ClosedPath> {
        let path_data = self.spaces[self.highest_space]
            .number_spaces
            .get_mut(&path)
            .ok_or(ClosedPath { _private: () })?;
        path_data.ping_pending = true;
        Ok(())
    }

    /// Update traffic keys spontaneously
    ///
    /// This can be useful for testing key updates, as they otherwise only happen infrequently.
    pub fn force_key_update(&mut self) {
        if !self.state.is_established() {
            debug!("ignoring forced key update in illegal state");
            return;
        }
        if self.prev_crypto.is_some() {
            // We already just updated, or are currently updating, the keys. Concurrent key updates
            // are illegal.
            debug!("ignoring redundant forced key update");
            return;
        }
        self.update_keys(None, false);
    }

    // Compatibility wrapper for quinn < 0.11.7. Remove for 0.12.
    #[doc(hidden)]
    #[deprecated]
    pub fn initiate_key_update(&mut self) {
        self.force_key_update();
    }

    /// Get a session reference
    pub fn crypto_session(&self) -> &dyn crypto::Session {
        &*self.crypto
    }

    /// Whether the connection is in the process of being established
    ///
    /// If this returns `false`, the connection may be either established or closed, signaled by the
    /// emission of a `Connected` or `ConnectionLost` message respectively.
    pub fn is_handshaking(&self) -> bool {
        self.state.is_handshake()
    }

    /// Whether the connection is closed
    ///
    /// Closed connections cannot transport any further data. A connection becomes closed when
    /// either peer application intentionally closes it, or when either transport layer detects an
    /// error such as a time-out or certificate validation failure.
    ///
    /// A `ConnectionLost` event is emitted with details when the connection becomes closed.
    pub fn is_closed(&self) -> bool {
        self.state.is_closed()
    }

    /// Whether there is no longer any need to keep the connection around
    ///
    /// Closed connections become drained after a brief timeout to absorb any remaining in-flight
    /// packets from the peer. All drained connections have been closed.
    pub fn is_drained(&self) -> bool {
        self.state.is_drained()
    }

    /// For clients, if the peer accepted the 0-RTT data packets
    ///
    /// The value is meaningless until after the handshake completes.
    pub fn accepted_0rtt(&self) -> bool {
        self.accepted_0rtt
    }

    /// Whether 0-RTT is/was possible during the handshake
    pub fn has_0rtt(&self) -> bool {
        self.zero_rtt_enabled
    }

    /// Whether there are any pending retransmits
    pub fn has_pending_retransmits(&self) -> bool {
        !self.spaces[SpaceId::Data].pending.is_empty(&self.streams)
    }

    /// Look up whether we're the client or server of this Connection
    pub fn side(&self) -> Side {
        self.side.side()
    }

    /// The latest socket address for this connection's peer
    pub fn remote_address(&self) -> SocketAddr {
        // say we keep this, this should return at worst the same that the poll_transmit logic
        // would use
        // so basically completely wrong as well
        // TODO(@divma): halp
        self.path_data(PathId(0)).remote
    }

    /// Get the address observed by the remote over the given path
    pub fn path_observed_address(&self, path_id: PathId) -> Result<Option<SocketAddr>, ClosedPath> {
        self.path(path_id)
            .map(|path_data| {
                path_data
                    .last_observed_addr_report
                    .as_ref()
                    .map(|observed| observed.socket_addr())
            })
            .ok_or(ClosedPath { _private: () })
    }

    /// The local IP address which was used when the peer established
    /// the connection
    ///
    /// This can be different from the address the endpoint is bound to, in case
    /// the endpoint is bound to a wildcard address like `0.0.0.0` or `::`.
    ///
    /// This will return `None` for clients, or when no `local_ip` was passed to
    /// [`Endpoint::handle()`](crate::Endpoint::handle) for the datagrams establishing this
    /// connection.
    pub fn local_ip(&self) -> Option<IpAddr> {
        self.local_ip
    }

    /// Current best estimate of this connection's latency (round-trip-time)
    pub fn rtt(&self) -> Duration {
        // this should return at worst the same that the poll_transmit logic would use
        // TODO(@divma): wrong
        self.path_data(PathId(0)).rtt.get()
    }

    /// Current state of this connection's congestion controller, for debugging purposes
    pub fn congestion_state(&self) -> &dyn Controller {
        // TODO(@divma): same as everything, wrong
        self.path_data(PathId(0)).congestion.as_ref()
    }

    /// Resets path-specific settings.
    ///
    /// This will force-reset several subsystems related to a specific network path.
    /// Currently this is the congestion controller, round-trip estimator, and the MTU
    /// discovery.
    ///
    /// This is useful when it is known the underlying network path has changed and the old
    /// state of these subsystems is no longer valid or optimal. In this case it might be
    /// faster or reduce loss to settle on optimal values by restarting from the initial
    /// configuration in the [`TransportConfig`].
    pub fn path_changed(&mut self, now: Instant) {
        // TODO(@divma): evaluate how this is used
        // wrong call in the multipath case anyhow
        self.paths
            .get_mut(&PathId(0))
            .expect("this might fail")
            .data
            .reset(now, &self.config);
    }

    /// Modify the number of remotely initiated streams that may be concurrently open
    ///
    /// No streams may be opened by the peer unless fewer than `count` are already open. Large
    /// `count`s increase both minimum and worst-case memory consumption.
    pub fn set_max_concurrent_streams(&mut self, dir: Dir, count: VarInt) {
        self.streams.set_max_concurrent(dir, count);
        // If the limit was reduced, then a flow control update previously deemed insignificant may
        // now be significant.
        let pending = &mut self.spaces[SpaceId::Data].pending;
        self.streams.queue_max_stream_id(pending);
    }

    /// Modify the number of open paths allowed when multipath is enabled
    ///
    /// When reducing the number of concurrent paths this will only affect delaying sending
    /// new MAX_PATH_ID frames until fewer than this number of paths are possible.  To
    /// actively reduce paths they must be closed using [`Connection::close_path`], which
    /// can also be used to close not-yet-opened paths.
    ///
    /// If multipath is not negotiated (see the [`TransportConfig`]) this can not enable
    /// multipath and will fail.
    pub fn set_max_concurrent_paths(
        &mut self,
        now: Instant,
        count: NonZeroU32,
    ) -> Result<(), MultipathNotNegotiated> {
        if !self.is_multipath_negotiated() {
            return Err(MultipathNotNegotiated { _private: () });
        }
        self.max_concurrent_paths = count;

        let in_use_count =
            (self.local_max_path_id.0 + 1).saturating_sub(self.abandoned_paths.len() as u32);
        let extra_needed = count.get().saturating_sub(in_use_count);
        let new_max_path_id = self.local_max_path_id.saturating_add(extra_needed);

        self.set_max_path_id(now, new_max_path_id);

        Ok(())
    }

    /// If needed, issues a new MAX_PATH_ID frame and new CIDs for any newly allowed paths
    fn set_max_path_id(&mut self, now: Instant, max_path_id: PathId) {
        if max_path_id <= self.local_max_path_id {
            return;
        }

        self.local_max_path_id = max_path_id;
        self.spaces[SpaceId::Data].pending.max_path_id = true;

        self.issue_first_path_cids(now);
    }

    /// Current number of remotely initiated streams that may be concurrently open
    ///
    /// If the target for this limit is reduced using [`set_max_concurrent_streams`](Self::set_max_concurrent_streams),
    /// it will not change immediately, even if fewer streams are open. Instead, it will
    /// decrement by one for each time a remotely initiated stream of matching directionality is closed.
    pub fn max_concurrent_streams(&self, dir: Dir) -> u64 {
        self.streams.max_concurrent(dir)
    }

    /// See [`TransportConfig::receive_window()`]
    pub fn set_receive_window(&mut self, receive_window: VarInt) {
        if self.streams.set_receive_window(receive_window) {
            self.spaces[SpaceId::Data].pending.max_data = true;
        }
    }

    /// Whether the Multipath for QUIC extension is enabled.
    ///
    /// Multipath is only enabled after the handshake is completed and if it was enabled by both
    /// peers.
    pub fn is_multipath_negotiated(&self) -> bool {
        !self.is_handshaking()
            && self.config.max_concurrent_multipath_paths.is_some()
            && self.peer_params.initial_max_path_id.is_some()
    }

    fn on_ack_received(
        &mut self,
        now: Instant,
        space: SpaceId,
        ack: frame::Ack,
    ) -> Result<(), TransportError> {
        // All ACKs are referencing path 0
        let path = PathId::ZERO;
        self.inner_on_ack_received(now, space, path, ack)
    }

    fn on_path_ack_received(
        &mut self,
        now: Instant,
        space: SpaceId,
        path_ack: frame::PathAck,
    ) -> Result<(), TransportError> {
        let (ack, path) = path_ack.into_ack();
        self.inner_on_ack_received(now, space, path, ack)
    }

    /// Handles an ACK frame acknowledging packets sent on *path*.
    fn inner_on_ack_received(
        &mut self,
        now: Instant,
        space: SpaceId,
        path: PathId,
        ack: frame::Ack,
    ) -> Result<(), TransportError> {
        if ack.largest >= self.spaces[space].for_path(path).next_packet_number {
            return Err(TransportError::PROTOCOL_VIOLATION("unsent packet acked"));
        }
        let new_largest = {
            let space = &mut self.spaces[space].for_path(path);
            if space
                .largest_acked_packet
                .map_or(true, |pn| ack.largest > pn)
            {
                space.largest_acked_packet = Some(ack.largest);
                if let Some(info) = space.sent_packets.get(&ack.largest) {
                    // This should always succeed, but a misbehaving peer might ACK a packet we
                    // haven't sent. At worst, that will result in us spuriously reducing the
                    // congestion window.
                    space.largest_acked_packet_sent = info.time_sent;
                }
                true
            } else {
                false
            }
        };

        // Avoid DoS from unreasonably huge ack ranges by filtering out just the new acks.
        let mut newly_acked = ArrayRangeSet::new();
        for range in ack.iter() {
            self.spaces[space].for_path(path).check_ack(range.clone())?;
            for (&pn, _) in self.spaces[space].for_path(path).sent_packets.range(range) {
                newly_acked.insert_one(pn);
            }
        }

        if newly_acked.is_empty() {
            return Ok(());
        }

        let mut ack_eliciting_acked = false;
        for packet in newly_acked.elts() {
            if let Some(info) = self.spaces[space].for_path(path).take(packet) {
                for (acked_path_id, acked_pn) in info.largest_acked.iter() {
                    // Assume ACKs for all packets below the largest acknowledged in
                    // `packet` have been received. This can cause the peer to spuriously
                    // retransmit if some of our earlier ACKs were lost, but allows for
                    // simpler state tracking. See discussion at
                    // https://www.rfc-editor.org/rfc/rfc9000.html#name-limiting-ranges-by-tracking
                    self.spaces[space]
                        .for_path(*acked_path_id)
                        .pending_acks
                        .subtract_below(*acked_pn);
                }
                ack_eliciting_acked |= info.ack_eliciting;

                // Notify MTU discovery that a packet was acked, because it might be an MTU probe
                let path_data = self.path_data_mut(path);
                let mtu_updated = path_data.mtud.on_acked(space, packet, info.size);
                if mtu_updated {
                    path_data
                        .congestion
                        .on_mtu_update(path_data.mtud.current_mtu());
                }

                // Notify ack frequency that a packet was acked, because it might contain an ACK_FREQUENCY frame
                self.ack_frequency.on_acked(path, packet);

                self.on_packet_acked(now, path, packet, info);
            }
        }

        let largest_ackd = self.spaces[space].for_path(path).largest_acked_packet;
        let app_limited = self.app_limited;
        let path_data = self.path_data_mut(path);
        let in_flight = path_data.in_flight.bytes;

        path_data
            .congestion
            .on_end_acks(now, in_flight, app_limited, largest_ackd);

        if new_largest && ack_eliciting_acked {
            let ack_delay = if space != SpaceId::Data {
                Duration::from_micros(0)
            } else {
                cmp::min(
                    self.ack_frequency.peer_max_ack_delay,
                    Duration::from_micros(ack.delay << self.peer_params.ack_delay_exponent.0),
                )
            };
            let rtt = instant_saturating_sub(
                now,
                self.spaces[space].for_path(path).largest_acked_packet_sent,
            );

            let next_pn = self.spaces[space].for_path(path).next_packet_number;
            let path_data = self.path_data_mut(path);
            // TODO(@divma): should be a method of path, should be contained in a single place
            path_data.rtt.update(ack_delay, rtt);
            if path_data.first_packet_after_rtt_sample.is_none() {
                path_data.first_packet_after_rtt_sample = Some((space, next_pn));
            }
        }

        // Must be called before crypto/pto_count are clobbered
        self.detect_lost_packets(now, space, path, true);

        if self.peer_completed_address_validation(path) {
            self.path_data_mut(path).pto_count = 0;
        }

        // Explicit congestion notification
        // TODO(@divma): this code is a good example of logic that should be contained in a single
        // place but it's split between the path data and the packet number space data, we should
        // find a way to make this work without two lookups
        if self.path_data(path).sending_ecn {
            if let Some(ecn) = ack.ecn {
                // We only examine ECN counters from ACKs that we are certain we received in transmit
                // order, allowing us to compute an increase in ECN counts to compare against the number
                // of newly acked packets that remains well-defined in the presence of arbitrary packet
                // reordering.
                if new_largest {
                    let sent = self.spaces[space].for_path(path).largest_acked_packet_sent;
                    self.process_ecn(now, space, path, newly_acked.len() as u64, ecn, sent);
                }
            } else {
                // We always start out sending ECN, so any ack that doesn't acknowledge it disables it.
                debug!("ECN not acknowledged by peer");
                self.path_data_mut(path).sending_ecn = false;
            }
        }

        self.set_loss_detection_timer(now, path);
        Ok(())
    }

    /// Process a new ECN block from an in-order ACK
    fn process_ecn(
        &mut self,
        now: Instant,
        space: SpaceId,
        path: PathId,
        newly_acked: u64,
        ecn: frame::EcnCounts,
        largest_sent_time: Instant,
    ) {
        match self.spaces[space]
            .for_path(path)
            .detect_ecn(newly_acked, ecn)
        {
            Err(e) => {
                debug!("halting ECN due to verification failure: {}", e);

                self.path_data_mut(path).sending_ecn = false;
                // Wipe out the existing value because it might be garbage and could interfere with
                // future attempts to use ECN on new paths.
                self.spaces[space].for_path(path).ecn_feedback = frame::EcnCounts::ZERO;
            }
            Ok(false) => {}
            Ok(true) => {
                self.stats.paths.entry(path).or_default().congestion_events += 1;
                self.path_data_mut(path).congestion.on_congestion_event(
                    now,
                    largest_sent_time,
                    false,
                    0,
                );
            }
        }
    }

    // Not timing-aware, so it's safe to call this for inferred acks, such as arise from
    // high-latency handshakes
    fn on_packet_acked(&mut self, now: Instant, path_id: PathId, pn: u64, info: SentPacket) {
        self.paths
            .get_mut(&path_id)
            .expect("known path")
            .remove_in_flight(pn, &info);
        let app_limited = self.app_limited;
        let path = self.path_data_mut(path_id);
        if info.ack_eliciting && path.challenge.is_none() {
            // Only pass ACKs to the congestion controller if we are not validating the current
            // path, so as to ignore any ACKs from older paths still coming in.
            let rtt = path.rtt;
            path.congestion
                .on_ack(now, info.time_sent, info.size.into(), app_limited, &rtt);
        }

        // Update state for confirmed delivery of frames
        if let Some(retransmits) = info.retransmits.get() {
            for (id, _) in retransmits.reset_stream.iter() {
                self.streams.reset_acked(*id);
            }
        }

        for frame in info.stream_frames {
            self.streams.received_ack_of(frame);
        }
    }

    fn set_key_discard_timer(&mut self, now: Instant, space: SpaceId) {
        let start = if self.zero_rtt_crypto.is_some() {
            now
        } else {
            self.prev_crypto
                .as_ref()
                .expect("no previous keys")
                .end_packet
                .as_ref()
                .expect("update not acknowledged yet")
                .1
        };

        // QUIC-MULTIPATH § 2.5 Key Phase Update Process: use largest PTO off all paths.
        self.timers
            .set(Timer::KeyDiscard, start + self.pto_max_path(space) * 3);
    }

    /// Handle a [`Timer::LossDetection`] timeout.
    ///
    /// This timer expires for two reasons:
    /// - An ACK-eliciting packet we sent should be considered lost.
    /// - The PTO may have expired and a tail-loss probe needs to be scheduled.
    ///
    /// The former needs us to schedule re-transmission of the lost data.
    ///
    /// The latter means we have not received an ACK for an ack-eliciting packet we sent
    /// within the PTO time-window. We need to schedule a tail-loss probe, an ack-eliciting
    /// packet, to try and elicit new acknowledgements. These new acknowledgements will
    /// indicate whether the previously sent packets were lost or not.
    fn on_loss_detection_timeout(&mut self, now: Instant, path_id: PathId) {
        if let Some((_, pn_space)) = self.loss_time_and_space(path_id) {
            // Time threshold loss Detection
            self.detect_lost_packets(now, pn_space, path_id, false);
            self.set_loss_detection_timer(now, path_id);
            return;
        }

        let (_, space) = match self.pto_time_and_space(now, path_id) {
            Some(x) => x,
            None => {
                error!("PTO expired while unset");
                return;
            }
        };
        trace!(
            in_flight = self.path_data(path_id).in_flight.bytes,
            count = self.path_data(path_id).pto_count,
            ?space,
            ?path_id,
            "PTO fired"
        );

        let count = match self.path_data(path_id).in_flight.ack_eliciting {
            // A PTO when we're not expecting any ACKs must be due to handshake anti-amplification
            // deadlock preventions
            0 => {
                debug_assert!(!self.peer_completed_address_validation(path_id));
                1
            }
            // Conventional loss probe
            _ => 2,
        };
        let pns = self.spaces[space].for_path(path_id);
        pns.loss_probes = pns.loss_probes.saturating_add(count);
        let path_data = self.path_data_mut(path_id);
        path_data.pto_count = path_data.pto_count.saturating_add(1);
        self.set_loss_detection_timer(now, path_id);
    }

    /// Detect any lost packets
    ///
    /// There are two cases in which we detects lost packets:
    ///
    /// - We received an ACK packet.
    /// - The [`Timer::LossDetection`] timer expired. So there is an un-acknowledged packet
    ///   that was followed by an acknowleged packet. The loss timer for this
    ///   un-acknowledged packet expired and we need to detect that packet as lost.
    ///
    /// Packets are lost if they are both (See RFC9002 §6.1):
    ///
    /// - Unacknowledged, in flight and sent prior to an acknowledged packet.
    /// - Old enough by either:
    ///   - Having a packet number [`TransportConfig::packet_threshold`] lower then the last
    ///     acknowledged packet.
    ///   - Being sent [`TransportConfig::time_threshold`] * RTT in the past.
    fn detect_lost_packets(
        &mut self,
        now: Instant,
        pn_space: SpaceId,
        path_id: PathId,
        due_to_ack: bool,
    ) {
        let mut lost_packets = Vec::<u64>::new();
        let mut lost_mtu_probe = None;
        let mut in_persistent_congestion = false;
        let mut size_of_lost_packets = 0u64;
        self.spaces[pn_space].for_path(path_id).loss_time = None;

        // Find all the lost packets, populating all variables initialised above.

        let path = self.path_data(path_id);
        let in_flight_mtu_probe = path.mtud.in_flight_mtu_probe();
        let loss_delay = path
            .rtt
            .conservative()
            .mul_f32(self.config.time_threshold)
            .max(TIMER_GRANULARITY);
        let first_packet_after_rtt_sample = path.first_packet_after_rtt_sample;

        // Packets sent before this time are deemed lost.
        let lost_send_time = now.checked_sub(loss_delay).unwrap();
        let largest_acked_packet = self.spaces[pn_space]
            .for_path(path_id)
            .largest_acked_packet
            .expect("detect_lost_packets only to be called if path received at least one ACK");
        let packet_threshold = self.config.packet_threshold as u64;

        // InPersistentCongestion: Determine if all packets in the time period before the newest
        // lost packet, including the edges, are marked lost. PTO computation must always
        // include max ACK delay, i.e. operate as if in Data space (see RFC9001 §7.6.1).
        let congestion_period =
            self.pto(SpaceId::Data, path_id) * self.config.persistent_congestion_threshold;
        let mut persistent_congestion_start: Option<Instant> = None;
        let mut prev_packet = None;
        let space = self.spaces[pn_space].for_path(path_id);

        for (&packet, info) in space.sent_packets.range(0..largest_acked_packet) {
            if prev_packet != Some(packet.wrapping_sub(1)) {
                // An intervening packet was acknowledged
                persistent_congestion_start = None;
            }

            if info.time_sent <= lost_send_time || largest_acked_packet >= packet + packet_threshold
            {
                // The packet should be declared lost.
                if Some(packet) == in_flight_mtu_probe {
                    // Lost MTU probes are not included in `lost_packets`, because they
                    // should not trigger a congestion control response
                    lost_mtu_probe = in_flight_mtu_probe;
                } else {
                    lost_packets.push(packet);
                    size_of_lost_packets += info.size as u64;
                    if info.ack_eliciting && due_to_ack {
                        match persistent_congestion_start {
                            // Two ACK-eliciting packets lost more than
                            // congestion_period apart, with no ACKed packets in between
                            Some(start) if info.time_sent - start > congestion_period => {
                                in_persistent_congestion = true;
                            }
                            // Persistent congestion must start after the first RTT sample
                            None if first_packet_after_rtt_sample
                                .is_some_and(|x| x < (pn_space, packet)) =>
                            {
                                persistent_congestion_start = Some(info.time_sent);
                            }
                            _ => {}
                        }
                    }
                }
            } else {
                // The packet should not yet be declared lost.
                if space.loss_time.is_none() {
                    // Since we iterate in order the lowest packet number's loss time will
                    // always be the earliest.
                    space.loss_time = Some(info.time_sent + loss_delay);
                }
                persistent_congestion_start = None;
            }

            prev_packet = Some(packet);
        }

        self.handle_lost_packets(
            pn_space,
            path_id,
            now,
            lost_packets,
            lost_mtu_probe,
            lost_send_time,
            in_persistent_congestion,
            size_of_lost_packets,
        );
    }

    /// Drops the path state, declaring any remaining in-flight packets as lost
    fn drop_path_state(&mut self, path_id: PathId, now: Instant) {
        let path = self.path_data(path_id);
        let in_flight_mtu_probe = path.mtud.in_flight_mtu_probe();

        let mut size_of_lost_packets = 0u64; // add to path_stats.lost_bytes;
        let lost_pns: Vec<_> = self.spaces[SpaceId::Data]
            .for_path(path_id)
            .sent_packets
            .iter()
            .filter(|(&pn, _info)| Some(pn) != in_flight_mtu_probe)
            .map(|(pn, info)| {
                size_of_lost_packets += info.size as u64;
                *pn
            })
            .collect();

        if !lost_pns.is_empty() {
            trace!(
                ?path_id,
                count = lost_pns.len(),
                lost_bytes = size_of_lost_packets,
                "packets lost on path abandon"
            );
            self.handle_lost_packets(
                SpaceId::Data,
                path_id,
                now,
                lost_pns,
                in_flight_mtu_probe,
                now,
                false,
                size_of_lost_packets,
            );
        }
        self.paths.remove(&path_id);
        self.spaces[SpaceId::Data].number_spaces.remove(&path_id);

        let path_stats = self.stats.paths.remove(&path_id).unwrap_or_default();
        self.events.push_back(
            PathEvent::Abandoned {
                id: path_id,
                path_stats,
            }
            .into(),
        );
    }

    fn handle_lost_packets(
        &mut self,
        pn_space: SpaceId,
        path_id: PathId,
        now: Instant,
        lost_packets: Vec<u64>,
        lost_mtu_probe: Option<u64>,
        lost_send_time: Instant,
        in_persistent_congestion: bool,
        size_of_lost_packets: u64,
    ) {
        debug_assert!(
            {
                let mut sorted = lost_packets.clone();
                sorted.sort();
                sorted == lost_packets
            },
            "lost_packets must be sorted"
        );
        // OnPacketsLost
        if let Some(largest_lost) = lost_packets.last().cloned() {
            let old_bytes_in_flight = self.path_data_mut(path_id).in_flight.bytes;
            let largest_lost_sent =
                self.spaces[pn_space].for_path(path_id).sent_packets[&largest_lost].time_sent;
            let path_stats = self.stats.paths.entry(path_id).or_default();
            path_stats.lost_packets += lost_packets.len() as u64;
            path_stats.lost_bytes += size_of_lost_packets;
            trace!(
                ?path_id,
                count = lost_packets.len(),
                lost_bytes = size_of_lost_packets,
                "packets lost",
            );

            for &packet in &lost_packets {
                let Some(info) = self.spaces[pn_space].for_path(path_id).take(packet) else {
                    continue;
                };
                self.config.qlog_sink.emit_packet_lost(
                    packet,
                    &info,
                    lost_send_time,
                    pn_space,
                    now,
                    self.orig_rem_cid,
                );
                self.paths
                    .get_mut(&path_id)
                    .unwrap()
                    .remove_in_flight(packet, &info);
                for frame in info.stream_frames {
                    self.streams.retransmit(frame);
                }
                self.spaces[pn_space].pending |= info.retransmits;
                self.path_data_mut(path_id)
                    .mtud
                    .on_non_probe_lost(packet, info.size);
            }

            let path = self.path_data_mut(path_id);
            if path.mtud.black_hole_detected(now) {
                path.congestion.on_mtu_update(path.mtud.current_mtu());
                if let Some(max_datagram_size) = self.datagrams().max_size() {
                    self.datagrams.drop_oversized(max_datagram_size);
                }
                self.stats
                    .paths
                    .entry(path_id)
                    .or_default()
                    .black_holes_detected += 1;
            }

            // Don't apply congestion penalty for lost ack-only packets
            let lost_ack_eliciting =
                old_bytes_in_flight != self.path_data_mut(path_id).in_flight.bytes;

            if lost_ack_eliciting {
                self.stats
                    .paths
                    .entry(path_id)
                    .or_default()
                    .congestion_events += 1;
                self.path_data_mut(path_id).congestion.on_congestion_event(
                    now,
                    largest_lost_sent,
                    in_persistent_congestion,
                    size_of_lost_packets,
                );
            }
        }

        // Handle a lost MTU probe
        if let Some(packet) = lost_mtu_probe {
            let info = self.spaces[SpaceId::Data]
                .for_path(path_id)
                .take(packet)
                .unwrap(); // safe: lost_mtu_probe is omitted from lost_packets, and
            // therefore must not have been removed yet
            self.paths
                .get_mut(&path_id)
                .unwrap()
                .remove_in_flight(packet, &info);
            self.path_data_mut(path_id).mtud.on_probe_lost();
            self.stats
                .paths
                .entry(path_id)
                .or_default()
                .lost_plpmtud_probes += 1;
        }
    }

    /// Returns the earliest time packets should be declared lost for all spaces on a path.
    ///
    /// If a path has an acknowledged packet with any prior un-acknowledged packets, the
    /// earliest un-acknowledged packet can be declared lost after a timeout has elapsed.
    /// The time returned is when this packet should be declared lost.
    fn loss_time_and_space(&self, path_id: PathId) -> Option<(Instant, SpaceId)> {
        SpaceId::iter()
            .filter_map(|id| {
                self.spaces[id]
                    .number_spaces
                    .get(&path_id)
                    .and_then(|pns| pns.loss_time)
                    .map(|time| (time, id))
            })
            .min_by_key(|&(time, _)| time)
    }

    /// Returns the earliest next PTO should fire for all spaces on a path.
    fn pto_time_and_space(&mut self, now: Instant, path_id: PathId) -> Option<(Instant, SpaceId)> {
        let path = self.path(path_id)?;
        let pto_count = path.pto_count;
        let backoff = 2u32.pow(pto_count.min(MAX_BACKOFF_EXPONENT));
        let mut duration = path.rtt.pto_base() * backoff;

        if path_id == PathId::ZERO
            && path.in_flight.ack_eliciting == 0
            && !self.peer_completed_address_validation(PathId::ZERO)
        {
            // Address Validation during Connection Establishment:
            // https://www.rfc-editor.org/rfc/rfc9000.html#section-8.1. To prevent a
            // deadlock if an Initial or Handshake packet from the server is lost and the
            // server can not send more due to its anti-amplification limit the client must
            // send another packet on PTO.
            let space = match self.highest_space {
                SpaceId::Handshake => SpaceId::Handshake,
                _ => SpaceId::Initial,
            };

            return Some((now + duration, space));
        }

        let mut result = None;
        for space in SpaceId::iter() {
            let Some(pns) = self.spaces[space].number_spaces.get(&path_id) else {
                continue;
            };

            if !pns.has_in_flight() {
                continue;
            }
            if space == SpaceId::Data {
                // Skip ApplicationData until handshake completes.
                if self.is_handshaking() {
                    return result;
                }
                // Include max_ack_delay and backoff for ApplicationData.
                duration += self.ack_frequency.max_ack_delay_for_pto() * backoff;
            }
            let Some(last_ack_eliciting) = pns.time_of_last_ack_eliciting_packet else {
                continue;
            };
            let pto = last_ack_eliciting + duration;
            if result.map_or(true, |(earliest_pto, _)| pto < earliest_pto) {
                if path.anti_amplification_blocked(1) {
                    // Nothing would be able to be sent.
                    continue;
                }
                if path.in_flight.ack_eliciting == 0 {
                    // Nothing ack-eliciting, no PTO to arm/fire.
                    continue;
                }
                result = Some((pto, space));
            }
        }
        result
    }

    fn peer_completed_address_validation(&self, path: PathId) -> bool {
        // TODO(flub): This logic needs updating for multipath
        if self.side.is_server() || self.state.is_closed() {
            return true;
        }
        // The server is guaranteed to have validated our address if any of our handshake or 1-RTT
        // packets are acknowledged or we've seen HANDSHAKE_DONE and discarded handshake keys.
        self.spaces[SpaceId::Handshake]
            .path_space(PathId::ZERO)
            .and_then(|pns| pns.largest_acked_packet)
            .is_some()
            || self.spaces[SpaceId::Data]
                .path_space(path)
                .and_then(|pns| pns.largest_acked_packet)
                .is_some()
            || (self.spaces[SpaceId::Data].crypto.is_some()
                && self.spaces[SpaceId::Handshake].crypto.is_none())
    }

    /// Resets the the [`Timer::LossDetection`] timer to the next instant it may be needed
    ///
    /// The timer must fire if either:
    /// - An ack-eliciting packet we sent needs to be declared lost.
    /// - A tail-loss probe needs to be sent.
    ///
    /// See [`Connection::on_loss_detection_timeout`] for details.
    fn set_loss_detection_timer(&mut self, now: Instant, path_id: PathId) {
        if self.state.is_closed() {
            // No loss detection takes place on closed connections, and `close_common` already
            // stopped time timer. Ensure we don't restart it inadvertently, e.g. in response to a
            // reordered packet being handled by state-insensitive code.
            return;
        }

        if let Some((loss_time, _)) = self.loss_time_and_space(path_id) {
            // Time threshold loss detection.
            self.timers.set(Timer::LossDetection(path_id), loss_time);
            return;
        }

        // Determine which PN space to arm PTO for.
        // Calculate PTO duration
        if let Some((timeout, _)) = self.pto_time_and_space(now, path_id) {
            self.timers.set(Timer::LossDetection(path_id), timeout);
        } else {
            self.timers.stop(Timer::LossDetection(path_id));
        }
    }

    /// The maximum probe timeout across all paths
    ///
    /// See [`Connection::pto`]
    fn pto_max_path(&self, space: SpaceId) -> Duration {
        match space {
            SpaceId::Initial | SpaceId::Handshake => self.pto(space, PathId::ZERO),
            SpaceId::Data => self
                .paths
                .keys()
                .map(|path_id| self.pto(space, *path_id))
                .max()
                .expect("there should be one at least path"),
        }
    }

    /// Probe Timeout
    ///
    /// The PTO is logically the time in which you'd expect to receive an acknowledgement
    /// for a packet. So approximately RTT + max_ack_delay.
    fn pto(&self, space: SpaceId, path_id: PathId) -> Duration {
        let max_ack_delay = match space {
            SpaceId::Initial | SpaceId::Handshake => Duration::ZERO,
            SpaceId::Data => self.ack_frequency.max_ack_delay_for_pto(),
        };
        self.path_data(path_id).rtt.pto_base() + max_ack_delay
    }

    fn on_packet_authenticated(
        &mut self,
        now: Instant,
        space_id: SpaceId,
        path_id: PathId,
        ecn: Option<EcnCodepoint>,
        packet: Option<u64>,
        spin: bool,
        is_1rtt: bool,
    ) {
        self.total_authed_packets += 1;
        self.reset_keep_alive(path_id, now);
        self.reset_idle_timeout(now, space_id, path_id);
        self.permit_idle_reset = true;
        self.receiving_ecn |= ecn.is_some();
        if let Some(x) = ecn {
            let space = &mut self.spaces[space_id];
            space.for_path(path_id).ecn_counters += x;

            if x.is_ce() {
                space
                    .for_path(path_id)
                    .pending_acks
                    .set_immediate_ack_required();
            }
        }

        let packet = match packet {
            Some(x) => x,
            None => return,
        };
        if self.side.is_server() {
            if self.spaces[SpaceId::Initial].crypto.is_some() && space_id == SpaceId::Handshake {
                // A server stops sending and processing Initial packets when it receives its first Handshake packet.
                self.discard_space(now, SpaceId::Initial);
            }
            if self.zero_rtt_crypto.is_some() && is_1rtt {
                // Discard 0-RTT keys soon after receiving a 1-RTT packet
                self.set_key_discard_timer(now, space_id)
            }
        }
        let space = self.spaces[space_id].for_path(path_id);
        space.pending_acks.insert_one(packet, now);
        if packet >= space.rx_packet {
            space.rx_packet = packet;
            // Update outgoing spin bit, inverting iff we're the client
            self.spin = self.side.is_client() ^ spin;
        }

        self.config.qlog_sink.emit_packet_received(
            packet,
            space_id,
            !is_1rtt,
            now,
            self.orig_rem_cid,
        );
    }

    /// Resets the idle timeout timers
    ///
    /// Without multipath there is only the connection-wide idle timeout. When multipath is
    /// enabled there is an additional per-path idle timeout.
    fn reset_idle_timeout(&mut self, now: Instant, space: SpaceId, path_id: PathId) {
        // First reset the global idle timeout.
        if let Some(timeout) = self.idle_timeout {
            if self.state.is_closed() {
                self.timers.stop(Timer::Idle);
            } else {
                let dt = cmp::max(timeout, 3 * self.pto_max_path(space));
                self.timers.set(Timer::Idle, now + dt);
            }
        }

        // Now handle the per-path state
        if let Some(timeout) = self.path_data(path_id).idle_timeout {
            if self.state.is_closed() {
                self.timers.stop(Timer::PathIdle(path_id));
            } else {
                let dt = cmp::max(timeout, 3 * self.pto(space, path_id));
                self.timers.set(Timer::PathIdle(path_id), now + dt);
            }
        }
    }

    /// Resets both the [`Timer::KeepAlive`] and [`Timer::PathKeepAlive`] timers
    fn reset_keep_alive(&mut self, path_id: PathId, now: Instant) {
        if !self.state.is_established() {
            return;
        }

        if let Some(interval) = self.config.keep_alive_interval {
            self.timers.set(Timer::KeepAlive, now + interval);
        }

        if let Some(interval) = self.path_data(path_id).keep_alive {
            self.timers
                .set(Timer::PathKeepAlive(path_id), now + interval);
        }
    }

    /// Sets the timer for when a previously issued CID should be retired next
    fn reset_cid_retirement(&mut self) {
        if let Some((_path, t)) = self.next_cid_retirement() {
            self.timers.set(Timer::PushNewCid, t);
        }
    }

    /// The next time when a previously issued CID should be retired
    fn next_cid_retirement(&self) -> Option<(PathId, Instant)> {
        self.local_cid_state
            .iter()
            .filter_map(|(path_id, cid_state)| cid_state.next_timeout().map(|t| (*path_id, t)))
            .min_by_key(|(_path_id, timeout)| *timeout)
    }

    /// Handle the already-decrypted first packet from the client
    ///
    /// Decrypting the first packet in the `Endpoint` allows stateless packet handling to be more
    /// efficient.
    pub(crate) fn handle_first_packet(
        &mut self,
        now: Instant,
        remote: SocketAddr,
        ecn: Option<EcnCodepoint>,
        packet_number: u64,
        packet: InitialPacket,
        remaining: Option<BytesMut>,
    ) -> Result<(), ConnectionError> {
        let span = trace_span!("first recv");
        let _guard = span.enter();
        debug_assert!(self.side.is_server());
        let len = packet.header_data.len() + packet.payload.len();
        let path_id = PathId(0);
        self.path_data_mut(path_id).total_recvd = len as u64;

        match self.state {
            State::Handshake(ref mut state) => {
                state.expected_token = packet.header.token.clone();
            }
            _ => unreachable!("first packet must be delivered in Handshake state"),
        }

        // The first packet is always on PathId(0)
        self.on_packet_authenticated(
            now,
            SpaceId::Initial,
            path_id,
            ecn,
            Some(packet_number),
            false,
            false,
        );

        self.process_decrypted_packet(now, remote, path_id, Some(packet_number), packet.into())?;
        if let Some(data) = remaining {
            self.handle_coalesced(now, remote, path_id, ecn, data);
        }

        self.config.qlog_sink.emit_recovery_metrics(
            self.path_data(path_id).pto_count,
            &mut self.paths.get_mut(&path_id).unwrap().data,
            now,
            self.orig_rem_cid,
        );

        Ok(())
    }

    fn init_0rtt(&mut self) {
        let (header, packet) = match self.crypto.early_crypto() {
            Some(x) => x,
            None => return,
        };
        if self.side.is_client() {
            match self.crypto.transport_parameters() {
                Ok(params) => {
                    let params = params
                        .expect("crypto layer didn't supply transport parameters with ticket");
                    // Certain values must not be cached
                    let params = TransportParameters {
                        initial_src_cid: None,
                        original_dst_cid: None,
                        preferred_address: None,
                        retry_src_cid: None,
                        stateless_reset_token: None,
                        min_ack_delay: None,
                        ack_delay_exponent: TransportParameters::default().ack_delay_exponent,
                        max_ack_delay: TransportParameters::default().max_ack_delay,
                        ..params
                    };
                    self.set_peer_params(params);
                }
                Err(e) => {
                    error!("session ticket has malformed transport parameters: {}", e);
                    return;
                }
            }
        }
        trace!("0-RTT enabled");
        self.zero_rtt_enabled = true;
        self.zero_rtt_crypto = Some(ZeroRttCrypto { header, packet });
    }

    fn read_crypto(
        &mut self,
        space: SpaceId,
        crypto: &frame::Crypto,
        payload_len: usize,
    ) -> Result<(), TransportError> {
        let expected = if !self.state.is_handshake() {
            SpaceId::Data
        } else if self.highest_space == SpaceId::Initial {
            SpaceId::Initial
        } else {
            // On the server, self.highest_space can be Data after receiving the client's first
            // flight, but we expect Handshake CRYPTO until the handshake is complete.
            SpaceId::Handshake
        };
        // We can't decrypt Handshake packets when highest_space is Initial, CRYPTO frames in 0-RTT
        // packets are illegal, and we don't process 1-RTT packets until the handshake is
        // complete. Therefore, we will never see CRYPTO data from a later-than-expected space.
        debug_assert!(space <= expected, "received out-of-order CRYPTO data");

        let end = crypto.offset + crypto.data.len() as u64;
        if space < expected && end > self.spaces[space].crypto_stream.bytes_read() {
            warn!(
                "received new {:?} CRYPTO data when expecting {:?}",
                space, expected
            );
            return Err(TransportError::PROTOCOL_VIOLATION(
                "new data at unexpected encryption level",
            ));
        }

        let space = &mut self.spaces[space];
        let max = end.saturating_sub(space.crypto_stream.bytes_read());
        if max > self.config.crypto_buffer_size as u64 {
            return Err(TransportError::CRYPTO_BUFFER_EXCEEDED(""));
        }

        space
            .crypto_stream
            .insert(crypto.offset, crypto.data.clone(), payload_len);
        while let Some(chunk) = space.crypto_stream.read(usize::MAX, true) {
            trace!("consumed {} CRYPTO bytes", chunk.bytes.len());
            if self.crypto.read_handshake(&chunk.bytes)? {
                self.events.push_back(Event::HandshakeDataReady);
            }
        }

        Ok(())
    }

    fn write_crypto(&mut self) {
        loop {
            let space = self.highest_space;
            let mut outgoing = Vec::new();
            if let Some(crypto) = self.crypto.write_handshake(&mut outgoing) {
                match space {
                    SpaceId::Initial => {
                        self.upgrade_crypto(SpaceId::Handshake, crypto);
                    }
                    SpaceId::Handshake => {
                        self.upgrade_crypto(SpaceId::Data, crypto);
                    }
                    _ => unreachable!("got updated secrets during 1-RTT"),
                }
            }
            if outgoing.is_empty() {
                if space == self.highest_space {
                    break;
                } else {
                    // Keys updated, check for more data to send
                    continue;
                }
            }
            let offset = self.spaces[space].crypto_offset;
            let outgoing = Bytes::from(outgoing);
            if let State::Handshake(ref mut state) = self.state {
                if space == SpaceId::Initial && offset == 0 && self.side.is_client() {
                    state.client_hello = Some(outgoing.clone());
                }
            }
            self.spaces[space].crypto_offset += outgoing.len() as u64;
            trace!("wrote {} {:?} CRYPTO bytes", outgoing.len(), space);
            self.spaces[space].pending.crypto.push_back(frame::Crypto {
                offset,
                data: outgoing,
            });
        }
    }

    /// Switch to stronger cryptography during handshake
    fn upgrade_crypto(&mut self, space: SpaceId, crypto: Keys) {
        debug_assert!(
            self.spaces[space].crypto.is_none(),
            "already reached packet space {space:?}"
        );
        trace!("{:?} keys ready", space);
        if space == SpaceId::Data {
            // Precompute the first key update
            self.next_crypto = Some(
                self.crypto
                    .next_1rtt_keys()
                    .expect("handshake should be complete"),
            );
        }

        self.spaces[space].crypto = Some(crypto);
        debug_assert!(space as usize > self.highest_space as usize);
        self.highest_space = space;
        if space == SpaceId::Data && self.side.is_client() {
            // Discard 0-RTT keys because 1-RTT keys are available.
            self.zero_rtt_crypto = None;
        }
    }

    fn discard_space(&mut self, now: Instant, space_id: SpaceId) {
        debug_assert!(space_id != SpaceId::Data);
        trace!("discarding {:?} keys", space_id);
        if space_id == SpaceId::Initial {
            // No longer needed
            if let ConnectionSide::Client { token, .. } = &mut self.side {
                *token = Bytes::new();
            }
        }
        let space = &mut self.spaces[space_id];
        space.crypto = None;
        let pns = space.for_path(PathId::ZERO);
        pns.time_of_last_ack_eliciting_packet = None;
        pns.loss_time = None;
        let sent_packets = mem::take(&mut pns.sent_packets);
        for (pn, packet) in sent_packets.into_iter() {
            self.paths
                .get_mut(&PathId::ZERO)
                .unwrap()
                .remove_in_flight(pn, &packet);
        }

        self.set_loss_detection_timer(now, PathId::ZERO)
    }

    fn handle_coalesced(
        &mut self,
        now: Instant,
        remote: SocketAddr,
        path_id: PathId,
        ecn: Option<EcnCodepoint>,
        data: BytesMut,
    ) {
        self.path_data_mut(path_id)
            .inc_total_recvd(data.len() as u64);
        let mut remaining = Some(data);
        let cid_len = self
            .local_cid_state
            .values()
            .map(|cid_state| cid_state.cid_len())
            .next()
            .expect("one cid_state must exist");
        while let Some(data) = remaining {
            match PartialDecode::new(
                data,
                &FixedLengthConnectionIdParser::new(cid_len),
                &[self.version],
                self.endpoint_config.grease_quic_bit,
            ) {
                Ok((partial_decode, rest)) => {
                    remaining = rest;
                    self.handle_decode(now, remote, path_id, ecn, partial_decode);
                }
                Err(e) => {
                    trace!("malformed header: {}", e);
                    return;
                }
            }
        }
    }

    fn handle_decode(
        &mut self,
        now: Instant,
        remote: SocketAddr,
        path_id: PathId,
        ecn: Option<EcnCodepoint>,
        partial_decode: PartialDecode,
    ) {
        if let Some(decoded) = packet_crypto::unprotect_header(
            partial_decode,
            &self.spaces,
            self.zero_rtt_crypto.as_ref(),
            self.peer_params.stateless_reset_token,
        ) {
            self.handle_packet(
                now,
                remote,
                path_id,
                ecn,
                decoded.packet,
                decoded.stateless_reset,
            );
        }
    }

    fn handle_packet(
        &mut self,
        now: Instant,
        remote: SocketAddr,
        path_id: PathId,
        ecn: Option<EcnCodepoint>,
        packet: Option<Packet>,
        stateless_reset: bool,
    ) {
        self.stats.udp_rx.ios += 1;
        if let Some(ref packet) = packet {
            trace!(
                "got {:?} packet ({} bytes) from {} using id {}",
                packet.header.space(),
                packet.payload.len() + packet.header_data.len(),
                remote,
                packet.header.dst_cid(),
            );
        }

        if self.is_handshaking() {
            if path_id != PathId::ZERO {
                debug!(%remote, %path_id, "discarding multipath packet during handshake");
                return;
            }
            if remote != self.path_data_mut(path_id).remote {
                match self.state {
                    State::Handshake(ref hs) if hs.allow_server_migration => {
                        self.path_data_mut(path_id).remote = remote;
                    }
                    _ => {
                        debug!("discarding packet with unexpected remote during handshake");
                        return;
                    }
                }
            }
        }

        let was_closed = self.state.is_closed();
        let was_drained = self.state.is_drained();

        let decrypted = match packet {
            None => Err(None),
            Some(mut packet) => self
                .decrypt_packet(now, path_id, &mut packet)
                .map(move |number| (packet, number)),
        };
        let result = match decrypted {
            _ if stateless_reset => {
                debug!("got stateless reset");
                Err(ConnectionError::Reset)
            }
            Err(Some(e)) => {
                warn!("illegal packet: {}", e);
                Err(e.into())
            }
            Err(None) => {
                debug!("failed to authenticate packet");
                self.authentication_failures += 1;
                let integrity_limit = self.spaces[self.highest_space]
                    .crypto
                    .as_ref()
                    .unwrap()
                    .packet
                    .local
                    .integrity_limit();
                if self.authentication_failures > integrity_limit {
                    Err(TransportError::AEAD_LIMIT_REACHED("integrity limit violated").into())
                } else {
                    return;
                }
            }
            Ok((packet, number)) => {
                let span = match number {
                    Some(pn) => trace_span!("recv", space = ?packet.header.space(), pn, %path_id),
                    None => trace_span!("recv", space = ?packet.header.space(), %path_id),
                };
                let _guard = span.enter();

                let dedup = self.spaces[packet.header.space()]
                    .path_space_mut(path_id)
                    .map(|pns| &mut pns.dedup);
                if number.zip(dedup).is_some_and(|(n, d)| d.insert(n)) {
                    debug!("discarding possible duplicate packet");
                    return;
                } else if self.state.is_handshake() && packet.header.is_short() {
                    // TODO: SHOULD buffer these to improve reordering tolerance.
                    trace!("dropping short packet during handshake");
                    return;
                } else {
                    if let Header::Initial(InitialHeader { ref token, .. }) = packet.header {
                        if let State::Handshake(ref hs) = self.state {
                            if self.side.is_server() && token != &hs.expected_token {
                                // Clients must send the same retry token in every Initial. Initial
                                // packets can be spoofed, so we discard rather than killing the
                                // connection.
                                warn!("discarding Initial with invalid retry token");
                                return;
                            }
                        }
                    }

                    if !self.state.is_closed() {
                        let spin = match packet.header {
                            Header::Short { spin, .. } => spin,
                            _ => false,
                        };

                        if self.side().is_server() && !self.abandoned_paths.contains(&path_id) {
                            // Only the client is allowed to open paths
                            self.ensure_path(path_id, remote, now, number);
                        }
                        if self.paths.contains_key(&path_id) {
                            self.on_packet_authenticated(
                                now,
                                packet.header.space(),
                                path_id,
                                ecn,
                                number,
                                spin,
                                packet.header.is_1rtt(),
                            );
                        }
                    }

                    self.process_decrypted_packet(now, remote, path_id, number, packet)
                }
            }
        };

        // State transitions for error cases
        if let Err(conn_err) = result {
            self.error = Some(conn_err.clone());
            self.state = match conn_err {
                ConnectionError::ApplicationClosed(reason) => State::closed(reason),
                ConnectionError::ConnectionClosed(reason) => State::closed(reason),
                ConnectionError::Reset
                | ConnectionError::TransportError(TransportError {
                    code: TransportErrorCode::AEAD_LIMIT_REACHED,
                    ..
                }) => State::Drained,
                ConnectionError::TimedOut => {
                    unreachable!("timeouts aren't generated by packet processing");
                }
                ConnectionError::TransportError(err) => {
                    debug!("closing connection due to transport error: {}", err);
                    State::closed(err)
                }
                ConnectionError::VersionMismatch => State::Draining,
                ConnectionError::LocallyClosed => {
                    unreachable!("LocallyClosed isn't generated by packet processing");
                }
                ConnectionError::CidsExhausted => {
                    unreachable!("CidsExhausted isn't generated by packet processing");
                }
            };
        }

        if !was_closed && self.state.is_closed() {
            self.close_common();
            if !self.state.is_drained() {
                self.set_close_timer(now);
            }
        }
        if !was_drained && self.state.is_drained() {
            self.endpoint_events.push_back(EndpointEventInner::Drained);
            // Close timer may have been started previously, e.g. if we sent a close and got a
            // stateless reset in response
            self.timers.stop(Timer::Close);
        }

        // Transmit CONNECTION_CLOSE if necessary
        if let State::Closed(_) = self.state {
            self.close = remote == self.path_data(path_id).remote;
        }
    }

    fn process_decrypted_packet(
        &mut self,
        now: Instant,
        remote: SocketAddr,
        path_id: PathId,
        number: Option<u64>,
        packet: Packet,
    ) -> Result<(), ConnectionError> {
        if !self.paths.contains_key(&path_id) {
            // There is a chance this is a server side, first (for this path) packet, which would
            // be a protocol violation. It's more likely, however, that this is a packet of a
            // pruned path
            trace!(%path_id, ?number, "discarding packet for unknown path");
            return Ok(());
        }
        let state = match self.state {
            State::Established => {
                match packet.header.space() {
                    SpaceId::Data => {
                        self.process_payload(now, remote, path_id, number.unwrap(), packet)?
                    }
                    _ if packet.header.has_frames() => {
                        self.process_early_payload(now, path_id, packet)?
                    }
                    _ => {
                        trace!("discarding unexpected pre-handshake packet");
                    }
                }
                return Ok(());
            }
            State::Closed(_) => {
                for result in frame::Iter::new(packet.payload.freeze())? {
                    let frame = match result {
                        Ok(frame) => frame,
                        Err(err) => {
                            debug!("frame decoding error: {err:?}");
                            continue;
                        }
                    };

                    if let Frame::Padding = frame {
                        continue;
                    };

                    self.stats.frame_rx.record(&frame);

                    if let Frame::Close(_) = frame {
                        trace!("draining");
                        self.state = State::Draining;
                        break;
                    }
                }
                return Ok(());
            }
            State::Draining | State::Drained => return Ok(()),
            State::Handshake(ref mut state) => state,
        };

        match packet.header {
            Header::Retry {
                src_cid: rem_cid,
                dst_cid: loc_cid,
                ..
            } => {
                debug_assert_eq!(path_id, PathId(0));
                if self.side.is_server() {
                    return Err(TransportError::PROTOCOL_VIOLATION("client sent Retry").into());
                }

                let is_valid_retry = self
                    .rem_cids
                    .get(&path_id)
                    .map(|cids| cids.active())
                    .map(|orig_dst_cid| {
                        self.crypto.is_valid_retry(
                            &orig_dst_cid,
                            &packet.header_data,
                            &packet.payload,
                        )
                    })
                    .unwrap_or_default();
                if self.total_authed_packets > 1
                            || packet.payload.len() <= 16 // token + 16 byte tag
                            || !is_valid_retry
                {
                    trace!("discarding invalid Retry");
                    // - After the client has received and processed an Initial or Retry
                    //   packet from the server, it MUST discard any subsequent Retry
                    //   packets that it receives.
                    // - A client MUST discard a Retry packet with a zero-length Retry Token
                    //   field.
                    // - Clients MUST discard Retry packets that have a Retry Integrity Tag
                    //   that cannot be validated
                    return Ok(());
                }

                trace!("retrying with CID {}", rem_cid);
                let client_hello = state.client_hello.take().unwrap();
                self.retry_src_cid = Some(rem_cid);
                self.rem_cids
                    .get_mut(&path_id)
                    .expect("PathId(0) not yet abandoned, is_valid_retry would have been false")
                    .update_initial_cid(rem_cid);
                self.rem_handshake_cid = rem_cid;

                if loc_cid.len() >= 64 && loc_cid == self.handshake_cid {
                    self.on_path_validated(path_id);
                }

                let space = &mut self.spaces[SpaceId::Initial];
                if let Some(info) = space.for_path(PathId(0)).take(0) {
                    self.on_packet_acked(now, PathId(0), 0, info);
                };

                self.discard_space(now, SpaceId::Initial); // Make sure we clean up after
                // any retransmitted Initials
                self.spaces[SpaceId::Initial] = {
                    let mut space = PacketSpace::new(now, SpaceId::Initial, &mut self.rng);
                    space.crypto = Some(self.crypto.initial_keys(&rem_cid, self.side.side()));
                    space.crypto_offset = client_hello.len() as u64;
                    space.for_path(path_id).next_packet_number = self.spaces[SpaceId::Initial]
                        .for_path(path_id)
                        .next_packet_number;
                    space.pending.crypto.push_back(frame::Crypto {
                        offset: 0,
                        data: client_hello,
                    });
                    space
                };

                // Retransmit all 0-RTT data
                let zero_rtt =
                    mem::take(&mut self.spaces[SpaceId::Data].for_path(PathId(0)).sent_packets);
                for (pn, info) in zero_rtt {
                    self.paths
                        .get_mut(&PathId::ZERO)
                        .unwrap()
                        .remove_in_flight(pn, &info);
                    self.spaces[SpaceId::Data].pending |= info.retransmits;
                }
                self.streams.retransmit_all_for_0rtt();

                let token_len = packet.payload.len() - 16;
                let ConnectionSide::Client { ref mut token, .. } = self.side else {
                    unreachable!("we already short-circuited if we're server");
                };
                *token = packet.payload.freeze().split_to(token_len);

                // If the retry packet validated the server's address, the server is no
                // longer allowed to migrate.
                let allow_server_migration =
                    matches!(self.state, State::Handshake(ref hs) if hs.allow_server_migration);
                self.state = State::Handshake(state::Handshake {
                    expected_token: Bytes::new(),
                    rem_cid_set: false,
                    client_hello: None,
                    allow_server_migration,
                });
                Ok(())
            }
            Header::Long {
                ty: LongType::Handshake,
                src_cid: rem_cid,
                dst_cid: loc_cid,
                ..
            } => {
                debug_assert_eq!(path_id, PathId(0));
                if rem_cid != self.rem_handshake_cid {
                    debug!(
                        "discarding packet with mismatched remote CID: {} != {}",
                        self.rem_handshake_cid, rem_cid
                    );
                    return Ok(());
                }
                self.on_path_validated(path_id);

                self.process_early_payload(now, path_id, packet)?;
                if self.state.is_closed() {
                    return Ok(());
                }

                if self.crypto.is_handshaking() {
                    trace!("handshake ongoing");
                    return Ok(());
                }

                if self.side.is_client() {
                    // Client-only because server params were set from the client's Initial
                    let params =
                        self.crypto
                            .transport_parameters()?
                            .ok_or_else(|| TransportError {
                                code: TransportErrorCode::crypto(0x6d),
                                frame: None,
                                reason: "transport parameters missing".into(),
                            })?;

                    if self.has_0rtt() {
                        if !self.crypto.early_data_accepted().unwrap() {
                            debug_assert!(self.side.is_client());
                            debug!("0-RTT rejected");
                            self.accepted_0rtt = false;
                            self.streams.zero_rtt_rejected();

                            // Discard already-queued frames
                            self.spaces[SpaceId::Data].pending = Retransmits::default();

                            // Discard 0-RTT packets
                            let sent_packets = mem::take(
                                &mut self.spaces[SpaceId::Data].for_path(path_id).sent_packets,
                            );
                            for (pn, packet) in sent_packets {
                                self.paths
                                    .get_mut(&path_id)
                                    .unwrap()
                                    .remove_in_flight(pn, &packet);
                            }
                        } else {
                            self.accepted_0rtt = true;
                            params.validate_resumption_from(&self.peer_params)?;
                        }
                    }
                    if let Some(token) = params.stateless_reset_token {
                        let remote = self.path_data(path_id).remote;
                        self.endpoint_events
                            .push_back(EndpointEventInner::ResetToken(path_id, remote, token));
                    }
                    self.handle_peer_params(params, loc_cid, rem_cid)?;
                    self.issue_first_cids(now);
                } else {
                    // Server-only
                    self.spaces[SpaceId::Data].pending.handshake_done = true;
                    self.discard_space(now, SpaceId::Handshake);
                }

                self.events.push_back(Event::Connected);
                self.state = State::Established;
                trace!("established");

                // Multipath can only be enabled after the state has reached Established.
                // So this can not happen any earlier.
                self.issue_first_path_cids(now);
                Ok(())
            }
            Header::Initial(InitialHeader {
                src_cid: rem_cid,
                dst_cid: loc_cid,
                ..
            }) => {
                debug_assert_eq!(path_id, PathId(0));
                if !state.rem_cid_set {
                    trace!("switching remote CID to {}", rem_cid);
                    let mut state = state.clone();
                    self.rem_cids
                        .get_mut(&path_id)
                        .expect("PathId(0) not yet abandoned")
                        .update_initial_cid(rem_cid);
                    self.rem_handshake_cid = rem_cid;
                    self.orig_rem_cid = rem_cid;
                    state.rem_cid_set = true;
                    self.state = State::Handshake(state);
                } else if rem_cid != self.rem_handshake_cid {
                    debug!(
                        "discarding packet with mismatched remote CID: {} != {}",
                        self.rem_handshake_cid, rem_cid
                    );
                    return Ok(());
                }

                let starting_space = self.highest_space;
                self.process_early_payload(now, path_id, packet)?;

                if self.side.is_server()
                    && starting_space == SpaceId::Initial
                    && self.highest_space != SpaceId::Initial
                {
                    let params =
                        self.crypto
                            .transport_parameters()?
                            .ok_or_else(|| TransportError {
                                code: TransportErrorCode::crypto(0x6d),
                                frame: None,
                                reason: "transport parameters missing".into(),
                            })?;
                    self.handle_peer_params(params, loc_cid, rem_cid)?;
                    self.issue_first_cids(now);
                    self.init_0rtt();
                }
                Ok(())
            }
            Header::Long {
                ty: LongType::ZeroRtt,
                ..
            } => {
                self.process_payload(now, remote, path_id, number.unwrap(), packet)?;
                Ok(())
            }
            Header::VersionNegotiate { .. } => {
                if self.total_authed_packets > 1 {
                    return Ok(());
                }
                let supported = packet
                    .payload
                    .chunks(4)
                    .any(|x| match <[u8; 4]>::try_from(x) {
                        Ok(version) => self.version == u32::from_be_bytes(version),
                        Err(_) => false,
                    });
                if supported {
                    return Ok(());
                }
                debug!("remote doesn't support our version");
                Err(ConnectionError::VersionMismatch)
            }
            Header::Short { .. } => unreachable!(
                "short packets received during handshake are discarded in handle_packet"
            ),
        }
    }

    /// Process an Initial or Handshake packet payload
    fn process_early_payload(
        &mut self,
        now: Instant,
        path_id: PathId,
        packet: Packet,
    ) -> Result<(), TransportError> {
        debug_assert_ne!(packet.header.space(), SpaceId::Data);
        debug_assert_eq!(path_id, PathId(0));
        let payload_len = packet.payload.len();
        let mut ack_eliciting = false;
        for result in frame::Iter::new(packet.payload.freeze())? {
            let frame = result?;
            let span = match frame {
                Frame::Padding => continue,
                _ => Some(trace_span!("frame", ty = %frame.ty())),
            };

            self.stats.frame_rx.record(&frame);

            let _guard = span.as_ref().map(|x| x.enter());
            ack_eliciting |= frame.is_ack_eliciting();

            // Process frames
            match frame {
                Frame::Padding | Frame::Ping => {}
                Frame::Crypto(frame) => {
                    self.read_crypto(packet.header.space(), &frame, payload_len)?;
                }
                Frame::Ack(ack) => {
                    self.on_ack_received(now, packet.header.space(), ack)?;
                }
                Frame::PathAck(ack) => {
                    self.on_path_ack_received(now, packet.header.space(), ack)?;
                }
                Frame::Close(reason) => {
                    self.error = Some(reason.into());
                    self.state = State::Draining;
                    return Ok(());
                }
                _ => {
                    dbg!(&frame);
                    let mut err =
                        TransportError::PROTOCOL_VIOLATION("illegal frame type in handshake");
                    err.frame = Some(frame.ty());
                    return Err(err);
                }
            }
        }

        if ack_eliciting {
            // In the initial and handshake spaces, ACKs must be sent immediately
            self.spaces[packet.header.space()]
                .for_path(path_id)
                .pending_acks
                .set_immediate_ack_required();
        }

        self.write_crypto();
        Ok(())
    }

    /// Processes the packet payload, always in the data space.
    fn process_payload(
        &mut self,
        now: Instant,
        remote: SocketAddr,
        path_id: PathId,
        number: u64,
        packet: Packet,
    ) -> Result<(), TransportError> {
        let payload = packet.payload.freeze();
        let mut is_probing_packet = true;
        let mut close = None;
        let payload_len = payload.len();
        let mut ack_eliciting = false;
        // if this packet triggers a path migration and includes a observed address frame, it's
        // stored here
        let mut migration_observed_addr = None;
        for result in frame::Iter::new(payload)? {
            let frame = result?;
            let span = match frame {
                Frame::Padding => continue,
                _ => trace_span!("frame", ty = %frame.ty()),
            };

            self.stats.frame_rx.record(&frame);
            // Crypto, Stream and Datagram frames are special cased in order no pollute
            // the log with payload data
            match &frame {
                Frame::Crypto(f) => {
                    trace!(offset = f.offset, len = f.data.len(), "got crypto frame");
                }
                Frame::Stream(f) => {
                    trace!(id = %f.id, offset = f.offset, len = f.data.len(), fin = f.fin, "got stream frame");
                }
                Frame::Datagram(f) => {
                    trace!(len = f.data.len(), "got datagram frame");
                }
                f => {
                    trace!("got frame {:?}", f);
                }
            }

            let _guard = span.enter();
            if packet.header.is_0rtt() {
                match frame {
                    Frame::Crypto(_) | Frame::Close(Close::Application(_)) => {
                        return Err(TransportError::PROTOCOL_VIOLATION(
                            "illegal frame type in 0-RTT",
                        ));
                    }
                    _ => {}
                }
            }
            ack_eliciting |= frame.is_ack_eliciting();

            // Check whether this could be a probing packet
            match frame {
                Frame::Padding
                | Frame::PathChallenge(_)
                | Frame::PathResponse(_)
                | Frame::NewConnectionId(_)
                | Frame::ObservedAddr(_) => {}
                _ => {
                    is_probing_packet = false;
                }
            }
            match frame {
                Frame::Crypto(frame) => {
                    self.read_crypto(SpaceId::Data, &frame, payload_len)?;
                }
                Frame::Stream(frame) => {
                    if self.streams.received(frame, payload_len)?.should_transmit() {
                        self.spaces[SpaceId::Data].pending.max_data = true;
                    }
                }
                Frame::Ack(ack) => {
                    self.on_ack_received(now, SpaceId::Data, ack)?;
                }
                Frame::PathAck(ack) => {
                    self.on_path_ack_received(now, SpaceId::Data, ack)?;
                }
                Frame::Padding | Frame::Ping => {}
                Frame::Close(reason) => {
                    close = Some(reason);
                }
                Frame::PathChallenge(token) => {
                    let path = &mut self
                        .path_mut(path_id)
                        .expect("payload is processed only after the path becomes known");
                    path.path_responses.push(number, token, remote);
                    if remote == path.remote {
                        // PATH_CHALLENGE on active path, possible off-path packet forwarding
                        // attack. Send a non-probing packet to recover the active path.
                        match self.peer_supports_ack_frequency() {
                            true => self.immediate_ack(path_id),
                            false => {
                                self.ping_path(path_id).ok();
                            }
                        }
                    }
                }
                Frame::PathResponse(token) => {
                    let path = self
                        .paths
                        .get_mut(&path_id)
                        .expect("payload is processed only after the path becomes known");
                    if path.data.challenge == Some(token) && remote == path.data.remote {
                        self.timers.stop(Timer::PathValidation(path_id));
                        if !path.data.validated {
                            trace!("new path validated");
                        }
                        self.timers.stop(Timer::PathOpen(path_id));
                        path.data.challenge = None;
                        path.data.validated = true;
                        self.events
                            .push_back(Event::Path(PathEvent::Opened { id: path_id }));
                        // mark the path as open from the application perspective now that Opened
                        // event has been queued
                        if !std::mem::replace(&mut path.data.open, true) {
                            if let Some(observed) = path.data.last_observed_addr_report.as_ref() {
                                self.events.push_back(Event::Path(PathEvent::ObservedAddr {
                                    id: path_id,
                                    addr: observed.socket_addr(),
                                }));
                            }
                        }
                        if let Some((_, ref mut prev)) = path.prev {
                            prev.challenge = None;
                            prev.challenge_pending = false;
                        }
                    } else {
                        debug!(token, "ignoring invalid PATH_RESPONSE");
                    }
                }
                Frame::MaxData(bytes) => {
                    self.streams.received_max_data(bytes);
                }
                Frame::MaxStreamData { id, offset } => {
                    self.streams.received_max_stream_data(id, offset)?;
                }
                Frame::MaxStreams { dir, count } => {
                    self.streams.received_max_streams(dir, count)?;
                }
                Frame::ResetStream(frame) => {
                    if self.streams.received_reset(frame)?.should_transmit() {
                        self.spaces[SpaceId::Data].pending.max_data = true;
                    }
                }
                Frame::DataBlocked { offset } => {
                    debug!(offset, "peer claims to be blocked at connection level");
                }
                Frame::StreamDataBlocked { id, offset } => {
                    if id.initiator() == self.side.side() && id.dir() == Dir::Uni {
                        debug!("got STREAM_DATA_BLOCKED on send-only {}", id);
                        return Err(TransportError::STREAM_STATE_ERROR(
                            "STREAM_DATA_BLOCKED on send-only stream",
                        ));
                    }
                    debug!(
                        stream = %id,
                        offset, "peer claims to be blocked at stream level"
                    );
                }
                Frame::StreamsBlocked { dir, limit } => {
                    if limit > MAX_STREAM_COUNT {
                        return Err(TransportError::FRAME_ENCODING_ERROR(
                            "unrepresentable stream limit",
                        ));
                    }
                    debug!(
                        "peer claims to be blocked opening more than {} {} streams",
                        limit, dir
                    );
                }
                Frame::StopSending(frame::StopSending { id, error_code }) => {
                    if id.initiator() != self.side.side() {
                        if id.dir() == Dir::Uni {
                            debug!("got STOP_SENDING on recv-only {}", id);
                            return Err(TransportError::STREAM_STATE_ERROR(
                                "STOP_SENDING on recv-only stream",
                            ));
                        }
                    } else if self.streams.is_local_unopened(id) {
                        return Err(TransportError::STREAM_STATE_ERROR(
                            "STOP_SENDING on unopened stream",
                        ));
                    }
                    self.streams.received_stop_sending(id, error_code);
                }
                Frame::RetireConnectionId(frame::RetireConnectionId { path_id, sequence }) => {
                    match self.local_cid_state.get_mut(&path_id.unwrap_or_default()) {
                        None => error!(?path_id, "RETIRE_CONNECTION_ID for unknown path"),
                        Some(cid_state) => {
                            let allow_more_cids = cid_state
                                .on_cid_retirement(sequence, self.peer_params.issue_cids_limit())?;
                            self.endpoint_events
                                .push_back(EndpointEventInner::RetireConnectionId(
                                    now,
                                    path_id.unwrap_or_default(),
                                    sequence,
                                    allow_more_cids,
                                ));
                        }
                    }
                }
                Frame::NewConnectionId(frame) => {
                    trace!(
                        path_id = ?frame.path_id,
                        sequence = frame.sequence,
                        id = %frame.id,
                        retire_prior_to = frame.retire_prior_to,
                    );
                    let path_id = frame.path_id.unwrap_or_default();
                    // TODO(flub): We should only accept CIDs if path_id < self.max_path_id()
                    //    because otherwise someone could attack us by sending us lots of
                    //    CIDs.
                    let rem_cids = self
                        .rem_cids
                        .entry(path_id)
                        .or_insert_with(|| CidQueue::new(frame.id));
                    if rem_cids.active().is_empty() {
                        return Err(TransportError::PROTOCOL_VIOLATION(
                            "NEW_CONNECTION_ID when CIDs aren't in use",
                        ));
                    }
                    if frame.retire_prior_to > frame.sequence {
                        return Err(TransportError::PROTOCOL_VIOLATION(
                            "NEW_CONNECTION_ID retiring unissued CIDs",
                        ));
                    }

                    use crate::cid_queue::InsertError;
                    match rem_cids.insert(frame) {
                        Ok(None) => {}
                        Ok(Some((retired, reset_token))) => {
                            let pending_retired =
                                &mut self.spaces[SpaceId::Data].pending.retire_cids;
                            /// Ensure `pending_retired` cannot grow without bound. Limit is
                            /// somewhat arbitrary but very permissive.
                            const MAX_PENDING_RETIRED_CIDS: u64 = CidQueue::LEN as u64 * 10;
                            // We don't bother counting in-flight frames because those are bounded
                            // by congestion control.
                            if (pending_retired.len() as u64)
                                .saturating_add(retired.end.saturating_sub(retired.start))
                                > MAX_PENDING_RETIRED_CIDS
                            {
                                return Err(TransportError::CONNECTION_ID_LIMIT_ERROR(
                                    "queued too many retired CIDs",
                                ));
                            }
                            pending_retired.extend(retired.map(|seq| (path_id, seq)));
                            self.set_reset_token(path_id, remote, reset_token);
                        }
                        Err(InsertError::ExceedsLimit) => {
                            return Err(TransportError::CONNECTION_ID_LIMIT_ERROR(""));
                        }
                        Err(InsertError::Retired) => {
                            trace!("discarding already-retired");
                            // RETIRE_CONNECTION_ID might not have been previously sent if e.g. a
                            // range of connection IDs larger than the active connection ID limit
                            // was retired all at once via retire_prior_to.
                            self.spaces[SpaceId::Data]
                                .pending
                                .retire_cids
                                .push((path_id, frame.sequence));
                            continue;
                        }
                    };

                    if self.side.is_server()
                        && path_id == PathId::ZERO
                        && self
                            .rem_cids
                            .get(&PathId::ZERO)
                            .map(|cids| cids.active_seq() == 0)
                            .unwrap_or_default()
                    {
                        // We're a server still using the initial remote CID for the client, so
                        // let's switch immediately to enable clientside stateless resets.
                        self.update_rem_cid(PathId::ZERO);
                    }
                }
                Frame::NewToken(NewToken { token }) => {
                    let ConnectionSide::Client {
                        token_store,
                        server_name,
                        ..
                    } = &self.side
                    else {
                        return Err(TransportError::PROTOCOL_VIOLATION("client sent NEW_TOKEN"));
                    };
                    if token.is_empty() {
                        return Err(TransportError::FRAME_ENCODING_ERROR("empty token"));
                    }
                    trace!("got new token");
                    token_store.insert(server_name, token);
                }
                Frame::Datagram(datagram) => {
                    if self
                        .datagrams
                        .received(datagram, &self.config.datagram_receive_buffer_size)?
                    {
                        self.events.push_back(Event::DatagramReceived);
                    }
                }
                Frame::AckFrequency(ack_frequency) => {
                    // This frame can only be sent in the Data space

                    if !self.ack_frequency.ack_frequency_received(&ack_frequency)? {
                        // The AckFrequency frame is stale (we have already received a more
                        // recent one)
                        continue;
                    }

                    // Update the params for all of our paths
                    for (path_id, space) in self.spaces[SpaceId::Data].number_spaces.iter_mut() {
                        space.pending_acks.set_ack_frequency_params(&ack_frequency);

                        // Our `max_ack_delay` has been updated, so we may need to adjust
                        // its associated timeout
                        if let Some(timeout) = space
                            .pending_acks
                            .max_ack_delay_timeout(self.ack_frequency.max_ack_delay)
                        {
                            self.timers.set(Timer::MaxAckDelay(*path_id), timeout);
                        }
                    }
                }
                Frame::ImmediateAck => {
                    // This frame can only be sent in the Data space
                    for pns in self.spaces[SpaceId::Data].iter_paths_mut() {
                        pns.pending_acks.set_immediate_ack_required();
                    }
                }
                Frame::HandshakeDone => {
                    if self.side.is_server() {
                        return Err(TransportError::PROTOCOL_VIOLATION(
                            "client sent HANDSHAKE_DONE",
                        ));
                    }
                    if self.spaces[SpaceId::Handshake].crypto.is_some() {
                        self.discard_space(now, SpaceId::Handshake);
                    }
                }
                Frame::ObservedAddr(observed) => {
                    // check if params allows the peer to send report and this node to receive it
                    if !self
                        .peer_params
                        .address_discovery_role
                        .should_report(&self.config.address_discovery_role)
                    {
                        return Err(TransportError::PROTOCOL_VIOLATION(
                            "received OBSERVED_ADDRESS frame when not negotiated",
                        ));
                    }
                    // must only be sent in data space
                    if packet.header.space() != SpaceId::Data {
                        return Err(TransportError::PROTOCOL_VIOLATION(
                            "OBSERVED_ADDRESS frame outside data space",
                        ));
                    }

                    let path = self.path_data_mut(path_id);
                    if remote == path.remote {
                        if let Some(updated) = path.update_observed_addr_report(observed) {
                            if path.open {
                                self.events.push_back(Event::Path(PathEvent::ObservedAddr {
                                    id: path_id,
                                    addr: updated,
                                }));
                            }
                            // otherwise the event is reported when the path is deemed open
                        }
                    } else {
                        // include in migration
                        migration_observed_addr = Some(observed)
                    }
                }
                Frame::PathAbandon(frame::PathAbandon {
                    path_id,
                    error_code,
                }) => {
                    // TODO(flub): don't really know which error code to use here.
                    match self.close_path(now, path_id, error_code.into()) {
                        Ok(()) => {
                            trace!(?path_id, "peer abandoned path");
                        }
                        Err(ClosePathError::LastOpenPath) => {
                            trace!("peer abandoned last path, closing connection");
                            // TODO(flub): which error code?
                            self.close(
                                now,
                                0u8.into(),
                                Bytes::from_static(b"last path abandoned by peer"),
                            );
                        }
                        Err(ClosePathError::ClosedPath) => {
                            trace!(?path_id, "peer abandoned already closed path");
                        }
                    }
                    let delay = self.pto(SpaceId::Data, path_id) * 3;
                    self.timers.set(Timer::PathAbandoned(path_id), now + delay);
                    self.timers.stop(Timer::PathNotAbandoned(path_id));
                }
                Frame::PathAvailable(info) => {
                    if self.is_multipath_negotiated() {
                        self.on_path_status(
                            info.path_id,
                            PathStatus::Available,
                            info.status_seq_no,
                        );
                    } else {
                        return Err(TransportError::PROTOCOL_VIOLATION(
                            "received PATH_AVAILABLE frame when multipath was not negotiated",
                        ));
                    }
                }
                Frame::PathBackup(info) => {
                    if self.is_multipath_negotiated() {
                        self.on_path_status(info.path_id, PathStatus::Backup, info.status_seq_no);
                    } else {
                        return Err(TransportError::PROTOCOL_VIOLATION(
                            "received PATH_BACKUP frame when multipath was not negotiated",
                        ));
                    }
                }
                Frame::MaxPathId(frame::MaxPathId(path_id)) => {
                    if let Some(current_max) = self.max_path_id() {
                        // frames that do not increase the path id are ignored
                        self.remote_max_path_id = self.remote_max_path_id.max(path_id);
                        if self.max_path_id() != Some(current_max) {
                            self.issue_first_path_cids(now);
                        }
                    } else {
                        return Err(TransportError::PROTOCOL_VIOLATION(
                            "received MAX_PATH_ID frame when multipath was not negotiated",
                        ));
                    }
                }
                Frame::PathsBlocked(frame::PathsBlocked(max_path_id)) => {
                    // Receipt of a value of Maximum Path Identifier or Path Identifier that is higher than the local maximum value MUST
                    // be treated as a connection error of type PROTOCOL_VIOLATION.
                    // Ref <https://www.ietf.org/archive/id/draft-ietf-quic-multipath-14.html#name-paths_blocked-and-path_cids>
                    if self.is_multipath_negotiated() {
                        if self.local_max_path_id > max_path_id {
                            return Err(TransportError::PROTOCOL_VIOLATION(
                                "PATHS_BLOCKED maximum path identifier was larger than local maximum",
                            ));
                        }
                        debug!("received PATHS_BLOCKED({:?})", max_path_id);
                        // TODO(@divma): ensure max concurrent paths
                    } else {
                        return Err(TransportError::PROTOCOL_VIOLATION(
                            "received PATHS_BLOCKED frame when not multipath was not negotiated",
                        ));
                    }
                }
                Frame::PathCidsBlocked(frame::PathCidsBlocked { path_id, next_seq }) => {
                    // Nothing to do.  This is recorded in the frame stats, but otherwise we
                    // always issue all CIDs we're allowed to issue, so either this is an
                    // impatient peer or a bug on our side.

                    // Receipt of a value of Maximum Path Identifier or Path Identifier that is higher than the local maximum value MUST
                    // be treated as a connection error of type PROTOCOL_VIOLATION.
                    // Ref <https://www.ietf.org/archive/id/draft-ietf-quic-multipath-14.html#name-paths_blocked-and-path_cids>
                    if self.is_multipath_negotiated() {
                        if self.local_max_path_id > path_id {
                            return Err(TransportError::PROTOCOL_VIOLATION(
                                "PATH_CIDS_BLOCKED path identifier was larger than local maximum",
                            ));
                        }
                        if next_seq.0
                            > self
                                .local_cid_state
                                .get(&path_id)
                                .map(|cid_state| cid_state.active_seq().1 + 1)
                                .unwrap_or_default()
                        {
                            return Err(TransportError::PROTOCOL_VIOLATION(
                                "PATH_CIDS_BLOCKED next sequence number larger than in local state",
                            ));
                        }
                        debug!(?path_id, %next_seq, "received PATH_CIDS_BLOCKED");
                    } else {
                        return Err(TransportError::PROTOCOL_VIOLATION(
                            "received PATH_CIDS_BLOCKED frame when not multipath was not negotiated",
                        ));
                    }
                }
            }
        }

        let space = self.spaces[SpaceId::Data].for_path(path_id);
        if space
            .pending_acks
            .packet_received(now, number, ack_eliciting, &space.dedup)
        {
            if self.abandoned_paths.contains(&path_id) {
                // § 3.4.3 QUIC-MULTIPATH: promptly send ACKs for packets received from
                // abandoned paths.
                space.pending_acks.set_immediate_ack_required();
            } else {
                self.timers.set(
                    Timer::MaxAckDelay(path_id),
                    now + self.ack_frequency.max_ack_delay,
                );
            }
        }

        // Issue stream ID credit due to ACKs of outgoing finish/resets and incoming finish/resets
        // on stopped streams. Incoming finishes/resets on open streams are not handled here as they
        // are only freed, and hence only issue credit, once the application has been notified
        // during a read on the stream.
        let pending = &mut self.spaces[SpaceId::Data].pending;
        self.streams.queue_max_stream_id(pending);

        if let Some(reason) = close {
            self.error = Some(reason.into());
            self.state = State::Draining;
            self.close = true;
        }

        if number == self.spaces[SpaceId::Data].for_path(path_id).rx_packet
            && !is_probing_packet
            && remote != self.path_data(path_id).remote
        {
            let ConnectionSide::Server { ref server_config } = self.side else {
                panic!("packets from unknown remote should be dropped by clients");
            };
            debug_assert!(
                server_config.migration,
                "migration-initiating packets should have been dropped immediately"
            );
            self.migrate(path_id, now, remote, migration_observed_addr);
            // Break linkability, if possible
            self.update_rem_cid(path_id);
            self.spin = false;
        }

        Ok(())
    }

<<<<<<< HEAD
    fn migrate(
        &mut self,
        path_id: PathId,
        now: Instant,
        remote: SocketAddr,
        observed_addr: Option<ObservedAddr>,
    ) {
        trace!(%remote, ?path_id, "migration initiated");
        // TODO(@divma): conditions for path migration in multipath are very specific, check them
        // again to prevent path migrations that should actually create a new path

        // Reset rtt/congestion state for new path unless it looks like a NAT rebinding.
        // Note that the congestion window will not grow until validation terminates. Helps mitigate
        // amplification attacks performed by spoofing source addresses.
        let prev_pto = self.pto(SpaceId::Data, path_id);
        let known_path = self.paths.get_mut(&path_id).expect("known path");
        let path = &mut known_path.data;
        let mut new_path = if remote.is_ipv4() && remote.ip() == path.remote.ip() {
            PathData::from_previous(remote, path, now)
=======
    fn migrate(&mut self, now: Instant, remote: SocketAddr) {
        trace!(%remote, "migration initiated");
        self.path_counter = self.path_counter.wrapping_add(1);
        // Reset rtt/congestion state for new path unless it looks like a NAT rebinding.
        // Note that the congestion window will not grow until validation terminates. Helps mitigate
        // amplification attacks performed by spoofing source addresses.
        let mut new_path = if remote.is_ipv4() && remote.ip() == self.path.remote.ip() {
            PathData::from_previous(remote, &self.path, self.path_counter, now)
>>>>>>> 14d7b698
        } else {
            let peer_max_udp_payload_size =
                u16::try_from(self.peer_params.max_udp_payload_size.into_inner())
                    .unwrap_or(u16::MAX);
            PathData::new(
                remote,
                self.allow_mtud,
                Some(peer_max_udp_payload_size),
                self.path_counter,
                now,
                &self.config,
            )
        };
        new_path.last_observed_addr_report = path.last_observed_addr_report.clone();
        if let Some(report) = observed_addr {
            if let Some(updated) = new_path.update_observed_addr_report(report) {
                tracing::info!("adding observed addr event from migration");
                self.events.push_back(Event::Path(PathEvent::ObservedAddr {
                    id: path_id,
                    addr: updated,
                }));
            }
        }
        new_path.challenge = Some(self.rng.random());
        new_path.challenge_pending = true;

        let mut prev = mem::replace(path, new_path);
        // Don't clobber the original path if the previous one hasn't been validated yet
        if prev.challenge.is_none() {
            prev.challenge = Some(self.rng.random());
            prev.challenge_pending = true;
            // We haven't updated the remote CID yet, this captures the remote CID we were using on
            // the previous path.

            known_path.prev = Some((self.rem_cids.get(&path_id).unwrap().active(), prev));
        }

        self.timers.set(
            Timer::PathValidation(path_id),
            now + 3 * cmp::max(self.pto(SpaceId::Data, path_id), prev_pto),
        );
    }

    /// Handle a change in the local address, i.e. an active migration
    pub fn local_address_changed(&mut self) {
        // TODO(flub): if multipath is enabled this needs to create a new path entirely.
        self.update_rem_cid(PathId(0));
        self.ping();
    }

    /// Switch to a previously unused remote connection ID, if possible
    fn update_rem_cid(&mut self, path_id: PathId) {
        let Some((reset_token, retired)) =
            self.rem_cids.get_mut(&path_id).and_then(|cids| cids.next())
        else {
            return;
        };

        // Retire the current remote CID and any CIDs we had to skip.
        self.spaces[SpaceId::Data]
            .pending
            .retire_cids
            .extend(retired.map(|seq| (path_id, seq)));
        let remote = self.path_data(path_id).remote;
        self.set_reset_token(path_id, remote, reset_token);
    }

    /// Sends this reset token to the endpoint
    ///
    /// The endpoint needs to know the reset tokens issued by the peer, so that if the peer
    /// sends a reset token it knows to route it to this connection. See RFC 9000 section
    /// 10.3. Stateless Reset.
    ///
    /// Reset tokens are different for each path, the endpoint identifies paths by peer
    /// socket address however, not by path ID.
    fn set_reset_token(&mut self, path_id: PathId, remote: SocketAddr, reset_token: ResetToken) {
        self.endpoint_events
            .push_back(EndpointEventInner::ResetToken(path_id, remote, reset_token));

        // During the handshake the server sends a reset token in the transport
        // parameters. When we are the client and we receive the reset token during the
        // handshake we want this to affect our peer transport parameters.
        // TODO(flub): Pretty sure this is pointless, the entire params is overwritten
        //    shortly after this was called.  And then the params don't have this anymore.
        if path_id == PathId::ZERO {
            self.peer_params.stateless_reset_token = Some(reset_token);
        }
    }

    /// Issue an initial set of connection IDs to the peer upon connection
    fn issue_first_cids(&mut self, now: Instant) {
        if self
            .local_cid_state
            .get(&PathId(0))
            .expect("PathId(0) exists when the connection is created")
            .cid_len()
            == 0
        {
            return;
        }

        // Subtract 1 to account for the CID we supplied while handshaking
        let mut n = self.peer_params.issue_cids_limit() - 1;
        if let ConnectionSide::Server { server_config } = &self.side {
            if server_config.has_preferred_address() {
                // We also sent a CID in the transport parameters
                n -= 1;
            }
        }
        self.endpoint_events
            .push_back(EndpointEventInner::NeedIdentifiers(PathId(0), now, n));
    }

    /// Issues an initial set of CIDs for paths that have not yet had any CIDs issued
    ///
    /// Later CIDs are issued when CIDs expire or are retired by the peer.
    fn issue_first_path_cids(&mut self, now: Instant) {
        if let Some(PathId(max_path_id)) = self.max_path_id() {
            let start_path_id = self.max_path_id_with_cids.0 + 1;
            for n in start_path_id..=max_path_id {
                self.endpoint_events
                    .push_back(EndpointEventInner::NeedIdentifiers(
                        PathId(n),
                        now,
                        self.peer_params.issue_cids_limit(),
                    ));
            }
            self.max_path_id_with_cids = PathId(max_path_id);
        }
    }

    /// Populates a packet with frames
    ///
    /// This tries to fit as many frames as possible into the packet.
    ///
    /// *path_exclusive_only* means to only build frames which can only be sent on this
    /// *path.  This is used in multipath for backup paths while there is still an active
    /// *path.
    fn populate_packet(
        &mut self,
        now: Instant,
        space_id: SpaceId,
        path_id: PathId,
        path_exclusive_only: bool,
        buf: &mut impl BufMut,
        pn: u64,
    ) -> SentFrames {
        let mut sent = SentFrames::default();
        let is_multipath_negotiated = self.is_multipath_negotiated();
        let space = &mut self.spaces[space_id];
        let path = &mut self.paths.get_mut(&path_id).expect("known path").data;
        let is_0rtt = space_id == SpaceId::Data && space.crypto.is_none();
        space
            .for_path(path_id)
            .pending_acks
            .maybe_ack_non_eliciting();

        // HANDSHAKE_DONE
        if !is_0rtt && mem::replace(&mut space.pending.handshake_done, false) {
            trace!("HANDSHAKE_DONE");
            buf.write(frame::FrameType::HANDSHAKE_DONE);
            sent.retransmits.get_or_create().handshake_done = true;
            // This is just a u8 counter and the frame is typically just sent once
            self.stats.frame_tx.handshake_done =
                self.stats.frame_tx.handshake_done.saturating_add(1);
        }

        // OBSERVED_ADDR
        if !path_exclusive_only
            && space_id == SpaceId::Data
            && self
                .config
                .address_discovery_role
                .should_report(&self.peer_params.address_discovery_role)
            && (!path.observed_addr_sent || space.pending.observed_addr)
        {
            let frame = frame::ObservedAddr::new(path.remote, self.next_observed_addr_seq_no);
            if buf.remaining_mut() > frame.size() {
                trace!(seq = %frame.seq_no, ip = %frame.ip, port = frame.port, "OBSERVED_ADDRESS");
                frame.write(buf);

                self.next_observed_addr_seq_no = self.next_observed_addr_seq_no.saturating_add(1u8);
                path.observed_addr_sent = true;

                self.stats.frame_tx.observed_addr += 1;
                sent.retransmits.get_or_create().observed_addr = true;
                space.pending.observed_addr = false;
            }
        }

        // PING
        if mem::replace(&mut space.for_path(path_id).ping_pending, false) {
            trace!("PING");
            buf.write(frame::FrameType::PING);
            sent.non_retransmits = true;
            self.stats.frame_tx.ping += 1;
        }

        // IMMEDIATE_ACK
        if mem::replace(&mut space.for_path(path_id).immediate_ack_pending, false) {
            trace!("IMMEDIATE_ACK");
            buf.write(frame::FrameType::IMMEDIATE_ACK);
            sent.non_retransmits = true;
            self.stats.frame_tx.immediate_ack += 1;
        }

        // ACK
        // TODO(flub): Should this sends acks for this path anyway?
        if !path_exclusive_only {
            for path_id in space
                .number_spaces
                .iter_mut()
                .filter(|(_, pns)| pns.pending_acks.can_send())
                .map(|(&path_id, _)| path_id)
                .collect::<Vec<_>>()
            {
                debug_assert!(
                    is_multipath_negotiated || path_id == PathId::ZERO,
                    "Only PathId(0) allowed without multipath (have {path_id:?})"
                );
                Self::populate_acks(
                    now,
                    self.receiving_ecn,
                    &mut sent,
                    path_id,
                    space,
                    is_multipath_negotiated,
                    buf,
                    &mut self.stats,
                );
            }
        }

        // ACK_FREQUENCY
        if !path_exclusive_only && mem::replace(&mut space.pending.ack_frequency, false) {
            let sequence_number = self.ack_frequency.next_sequence_number();

            // Safe to unwrap because this is always provided when ACK frequency is enabled
            let config = self.config.ack_frequency_config.as_ref().unwrap();

            // Ensure the delay is within bounds to avoid a PROTOCOL_VIOLATION error
            let max_ack_delay = self.ack_frequency.candidate_max_ack_delay(
                path.rtt.get(),
                config,
                &self.peer_params,
            );

            trace!(?max_ack_delay, "ACK_FREQUENCY");

            frame::AckFrequency {
                sequence: sequence_number,
                ack_eliciting_threshold: config.ack_eliciting_threshold,
                request_max_ack_delay: max_ack_delay.as_micros().try_into().unwrap_or(VarInt::MAX),
                reordering_threshold: config.reordering_threshold,
            }
            .encode(buf);

            sent.retransmits.get_or_create().ack_frequency = true;

            self.ack_frequency
                .ack_frequency_sent(path_id, pn, max_ack_delay);
            self.stats.frame_tx.ack_frequency += 1;
        }

        // PATH_CHALLENGE
        if buf.remaining_mut() > 9 && space_id == SpaceId::Data {
            // Transmit challenges with every outgoing packet on an unvalidated path
            if let Some(token) = path.challenge {
                sent.non_retransmits = true;
                sent.requires_padding = true;
                trace!("PATH_CHALLENGE {:08x}", token);
                buf.write(frame::FrameType::PATH_CHALLENGE);
                buf.write(token);

                if is_multipath_negotiated && !path.validated && path.challenge_pending {
                    // queue informing the path status along with the challenge
                    space.pending.path_status.insert(path_id);
                }

                // But only send a packet solely for that purpose at most once
                path.challenge_pending = false;

                // Always include an OBSERVED_ADDR frame with a PATH_CHALLENGE, regardless
                // of whether one has already been sent on this path.
                if space_id == SpaceId::Data
                    && self
                        .config
                        .address_discovery_role
                        .should_report(&self.peer_params.address_discovery_role)
                {
                    let frame =
                        frame::ObservedAddr::new(path.remote, self.next_observed_addr_seq_no);
                    if buf.remaining_mut() > frame.size() {
                        frame.write(buf);

                        self.next_observed_addr_seq_no =
                            self.next_observed_addr_seq_no.saturating_add(1u8);
                        path.observed_addr_sent = true;

                        self.stats.frame_tx.observed_addr += 1;
                        sent.retransmits.get_or_create().observed_addr = true;
                        space.pending.observed_addr = false;
                    }
                }
            }
        }

        // PATH_RESPONSE
        if buf.remaining_mut() > 9 && space_id == SpaceId::Data {
            if let Some(token) = path.path_responses.pop_on_path(path.remote) {
                sent.non_retransmits = true;
                sent.requires_padding = true;
                trace!("PATH_RESPONSE {:08x}", token);
                buf.write(frame::FrameType::PATH_RESPONSE);
                buf.write(token);
                self.stats.frame_tx.path_response += 1;

                // NOTE: this is technically not required but might be useful to ride the
                // request/response nature of path challenges to refresh an observation
                // Since PATH_RESPONSE is a probing frame, this is allowed by the spec.
                if space_id == SpaceId::Data
                    && self
                        .config
                        .address_discovery_role
                        .should_report(&self.peer_params.address_discovery_role)
                {
                    let frame =
                        frame::ObservedAddr::new(path.remote, self.next_observed_addr_seq_no);
                    if buf.remaining_mut() > frame.size() {
                        frame.write(buf);

                        self.next_observed_addr_seq_no =
                            self.next_observed_addr_seq_no.saturating_add(1u8);
                        path.observed_addr_sent = true;

                        self.stats.frame_tx.observed_addr += 1;
                        sent.retransmits.get_or_create().observed_addr = true;
                        space.pending.observed_addr = false;
                    }
                }
            }
        }

        // CRYPTO
        while !path_exclusive_only && buf.remaining_mut() > frame::Crypto::SIZE_BOUND && !is_0rtt {
            let mut frame = match space.pending.crypto.pop_front() {
                Some(x) => x,
                None => break,
            };

            // Calculate the maximum amount of crypto data we can store in the buffer.
            // Since the offset is known, we can reserve the exact size required to encode it.
            // For length we reserve 2bytes which allows to encode up to 2^14,
            // which is more than what fits into normally sized QUIC frames.
            let max_crypto_data_size = buf.remaining_mut()
                - 1 // Frame Type
                - VarInt::size(unsafe { VarInt::from_u64_unchecked(frame.offset) })
                - 2; // Maximum encoded length for frame size, given we send less than 2^14 bytes

            let len = frame
                .data
                .len()
                .min(2usize.pow(14) - 1)
                .min(max_crypto_data_size);

            let data = frame.data.split_to(len);
            let truncated = frame::Crypto {
                offset: frame.offset,
                data,
            };
            trace!(
                "CRYPTO: off {} len {}",
                truncated.offset,
                truncated.data.len()
            );
            truncated.encode(buf);
            self.stats.frame_tx.crypto += 1;
            sent.retransmits.get_or_create().crypto.push_back(truncated);
            if !frame.data.is_empty() {
                frame.offset += len as u64;
                space.pending.crypto.push_front(frame);
            }
        }

        // TODO(flub): maybe this is much higher priority?
        // PATH_ABANDON
        while !path_exclusive_only
            && space_id == SpaceId::Data
            && frame::PathAbandon::SIZE_BOUND <= buf.remaining_mut()
        {
            let Some((path_id, error_code)) = space.pending.path_abandon.pop_first() else {
                break;
            };
            frame::PathAbandon {
                path_id,
                error_code,
            }
            .encode(buf);
            self.stats.frame_tx.path_abandon += 1;
            trace!(?path_id, "PATH_ABANDON");
            sent.retransmits
                .get_or_create()
                .path_abandon
                .entry(path_id)
                .or_insert(error_code);
        }

        // PATH_AVAILABLE & PATH_BACKUP
        while !path_exclusive_only
            && space_id == SpaceId::Data
            && frame::PathAvailable::SIZE_BOUND <= buf.remaining_mut()
        {
            let Some(path_id) = space.pending.path_status.pop_first() else {
                break;
            };
            let Some(path) = self.paths.get(&path_id).map(|path_state| &path_state.data) else {
                trace!(%path_id, "discarding queued path status for unknown path");
                continue;
            };

            let seq = path.status.seq();
            sent.retransmits.get_or_create().path_status.insert(path_id);
            match path.local_status() {
                PathStatus::Available => {
                    frame::PathAvailable {
                        path_id,
                        status_seq_no: seq,
                    }
                    .encode(buf);
                    self.stats.frame_tx.path_available += 1;
                    trace!(?path_id, %seq, "PATH_AVAILABLE")
                }
                PathStatus::Backup => {
                    frame::PathBackup {
                        path_id,
                        status_seq_no: seq,
                    }
                    .encode(buf);
                    self.stats.frame_tx.path_backup += 1;
                    trace!(?path_id, %seq, "PATH_BACKUP")
                }
            }
        }

        // MAX_PATH_ID
        if space_id == SpaceId::Data
            && space.pending.max_path_id
            && frame::MaxPathId::SIZE_BOUND <= buf.remaining_mut()
        {
            frame::MaxPathId(self.local_max_path_id).encode(buf);
            space.pending.max_path_id = false;
            sent.retransmits.get_or_create().max_path_id = true;
            trace!(val = %self.local_max_path_id, "MAX_PATH_ID");
            self.stats.frame_tx.max_path_id += 1;
        }

        // PATHS_BLOCKED
        if space_id == SpaceId::Data
            && space.pending.paths_blocked
            && frame::PathsBlocked::SIZE_BOUND <= buf.remaining_mut()
        {
            frame::PathsBlocked(self.remote_max_path_id).encode(buf);
            space.pending.paths_blocked = false;
            sent.retransmits.get_or_create().paths_blocked = true;
            trace!(max_path_id = ?self.remote_max_path_id, "PATHS_BLOCKED");
            self.stats.frame_tx.paths_blocked += 1;
        }

        // PATH_CIDS_BLOCKED
        while space_id == SpaceId::Data && frame::PathCidsBlocked::SIZE_BOUND <= buf.remaining_mut()
        {
            let Some(path_id) = space.pending.path_cids_blocked.pop() else {
                break;
            };
            let next_seq = match self.rem_cids.get(&path_id) {
                Some(cid_queue) => cid_queue.active_seq() + 1,
                None => 0,
            };
            frame::PathCidsBlocked {
                path_id,
                next_seq: VarInt(next_seq),
            }
            .encode(buf);
            sent.retransmits
                .get_or_create()
                .path_cids_blocked
                .push(path_id);
            trace!(?path_id, next_seq, "PATH_CIDS_BLOCKED");
            self.stats.frame_tx.path_cids_blocked += 1;
        }

        // RESET_STREAM, STOP_SENDING, MAX_DATA, MAX_STREAM_DATA, MAX_STREAMS
        if space_id == SpaceId::Data {
            self.streams.write_control_frames(
                buf,
                &mut space.pending,
                &mut sent.retransmits,
                &mut self.stats.frame_tx,
            );
        }

        // NEW_CONNECTION_ID
        let cid_len = self
            .local_cid_state
            .values()
            .map(|cid_state| cid_state.cid_len())
            .max()
            .expect("some local CID state must exist");
        let new_cid_size_bound =
            frame::NewConnectionId::size_bound(is_multipath_negotiated, cid_len);
        while !path_exclusive_only && buf.remaining_mut() > new_cid_size_bound {
            let issued = match space.pending.new_cids.pop() {
                Some(x) => x,
                None => break,
            };
            let retire_prior_to = self
                .local_cid_state
                .get(&issued.path_id)
                .map(|cid_state| cid_state.retire_prior_to())
                .unwrap_or_else(|| {
                    error!(path_id = ?issued.path_id, "Missing local CID state");
                    0
                });
            let cid_path_id = match is_multipath_negotiated {
                true => {
                    trace!(
                        path_id = ?issued.path_id,
                        sequence = issued.sequence,
                        id = %issued.id,
                        "PATH_NEW_CONNECTION_ID",
                    );
                    self.stats.frame_tx.path_new_connection_id += 1;
                    Some(issued.path_id)
                }
                false => {
                    trace!(
                        sequence = issued.sequence,
                        id = %issued.id,
                        "NEW_CONNECTION_ID"
                    );
                    debug_assert_eq!(issued.path_id, PathId(0));
                    self.stats.frame_tx.new_connection_id += 1;
                    None
                }
            };
            frame::NewConnectionId {
                path_id: cid_path_id,
                sequence: issued.sequence,
                retire_prior_to,
                id: issued.id,
                reset_token: issued.reset_token,
            }
            .encode(buf);
            sent.retransmits.get_or_create().new_cids.push(issued);
        }

        // RETIRE_CONNECTION_ID
        let retire_cid_bound = frame::RetireConnectionId::size_bound(is_multipath_negotiated);
        while !path_exclusive_only && buf.remaining_mut() > retire_cid_bound {
            let (path_id, sequence) = match space.pending.retire_cids.pop() {
                Some((PathId(0), seq)) if !is_multipath_negotiated => {
                    trace!(sequence = seq, "RETIRE_CONNECTION_ID");
                    self.stats.frame_tx.retire_connection_id += 1;
                    (None, seq)
                }
                Some((path_id, seq)) => {
                    trace!(?path_id, sequence = seq, "PATH_RETIRE_CONNECTION_ID");
                    self.stats.frame_tx.path_retire_connection_id += 1;
                    (Some(path_id), seq)
                }
                None => break,
            };
            frame::RetireConnectionId { path_id, sequence }.encode(buf);
            sent.retransmits
                .get_or_create()
                .retire_cids
                .push((path_id.unwrap_or_default(), sequence));
        }

        // DATAGRAM
        let mut sent_datagrams = false;
        while !path_exclusive_only
            && buf.remaining_mut() > Datagram::SIZE_BOUND
            && space_id == SpaceId::Data
        {
            match self.datagrams.write(buf) {
                true => {
                    sent_datagrams = true;
                    sent.non_retransmits = true;
                    self.stats.frame_tx.datagram += 1;
                }
                false => break,
            }
        }
        if self.datagrams.send_blocked && sent_datagrams {
            self.events.push_back(Event::DatagramsUnblocked);
            self.datagrams.send_blocked = false;
        }

        let path = &mut self.paths.get_mut(&path_id).expect("known path").data;

        // NEW_TOKEN
        while let Some(remote_addr) = space.pending.new_tokens.pop() {
            if path_exclusive_only {
                break;
            }
            debug_assert_eq!(space_id, SpaceId::Data);
            let ConnectionSide::Server { server_config } = &self.side else {
                panic!("NEW_TOKEN frames should not be enqueued by clients");
            };

            if remote_addr != path.remote {
                // NEW_TOKEN frames contain tokens bound to a client's IP address, and are only
                // useful if used from the same IP address.  Thus, we abandon enqueued NEW_TOKEN
                // frames upon an path change. Instead, when the new path becomes validated,
                // NEW_TOKEN frames may be enqueued for the new path instead.
                continue;
            }

            let token = Token::new(
                TokenPayload::Validation {
                    ip: remote_addr.ip(),
                    issued: server_config.time_source.now(),
                },
                &mut self.rng,
            );
            let new_token = NewToken {
                token: token.encode(&*server_config.token_key).into(),
            };

            if buf.remaining_mut() < new_token.size() {
                space.pending.new_tokens.push(remote_addr);
                break;
            }

            trace!("NEW_TOKEN");
            new_token.encode(buf);
            sent.retransmits
                .get_or_create()
                .new_tokens
                .push(remote_addr);
            self.stats.frame_tx.new_token += 1;
        }

        // STREAM
        if !path_exclusive_only && space_id == SpaceId::Data {
            sent.stream_frames = self
                .streams
                .write_stream_frames(buf, self.config.send_fairness);
            self.stats.frame_tx.stream += sent.stream_frames.len() as u64;
        }

        sent
    }

    /// Write pending ACKs into a buffer
    fn populate_acks(
        now: Instant,
        receiving_ecn: bool,
        sent: &mut SentFrames,
        path_id: PathId,
        space: &mut PacketSpace,
        send_path_acks: bool,
        buf: &mut impl BufMut,
        stats: &mut ConnectionStats,
    ) {
        // 0-RTT packets must never carry acks (which would have to be of handshake packets)
        debug_assert!(space.crypto.is_some(), "tried to send ACK in 0-RTT");

        let pns = space.for_path(path_id);
        let ranges = pns.pending_acks.ranges();
        debug_assert!(!ranges.is_empty(), "can not send empty ACK range");
        let ecn = if receiving_ecn {
            Some(&pns.ecn_counters)
        } else {
            None
        };
        if let Some(max) = ranges.max() {
            sent.largest_acked.insert(path_id, max);
        }

        let delay_micros = pns.pending_acks.ack_delay(now).as_micros() as u64;
        // TODO: This should come from `TransportConfig` if that gets configurable.
        let ack_delay_exp = TransportParameters::default().ack_delay_exponent;
        let delay = delay_micros >> ack_delay_exp.into_inner();

        if send_path_acks {
            trace!("PATH_ACK {path_id:?} {ranges:?}, Delay = {delay_micros}us");
            frame::PathAck::encode(path_id, delay as _, ranges, ecn, buf);
            stats.frame_tx.path_acks += 1;
        } else {
            trace!("ACK {ranges:?}, Delay = {delay_micros}us");
            frame::Ack::encode(delay as _, ranges, ecn, buf);
            stats.frame_tx.acks += 1;
        }
    }

    fn close_common(&mut self) {
        trace!("connection closed");
        self.timers.reset();
    }

    fn set_close_timer(&mut self, now: Instant) {
        // QUIC-MULTIPATH § 2.6 Connection Closure: draining for 3*PTO with PTO the max of
        // the PTO for all paths.
        self.timers.set(
            Timer::Close,
            now + 3 * self.pto_max_path(self.highest_space),
        );
    }

    /// Handle transport parameters received from the peer
    ///
    /// *rem_cid* and *loc_cid* are the source and destination CIDs respectively of the
    /// *packet into which the transport parameters arrived.
    fn handle_peer_params(
        &mut self,
        params: TransportParameters,
        loc_cid: ConnectionId,
        rem_cid: ConnectionId,
    ) -> Result<(), TransportError> {
        if Some(self.orig_rem_cid) != params.initial_src_cid
            || (self.side.is_client()
                && (Some(self.initial_dst_cid) != params.original_dst_cid
                    || self.retry_src_cid != params.retry_src_cid))
        {
            return Err(TransportError::TRANSPORT_PARAMETER_ERROR(
                "CID authentication failure",
            ));
        }
        if params.initial_max_path_id.is_some() && (loc_cid.is_empty() || rem_cid.is_empty()) {
            return Err(TransportError::PROTOCOL_VIOLATION(
                "multipath must not use zero-length CIDs",
            ));
        }

        self.set_peer_params(params);

        Ok(())
    }

    fn set_peer_params(&mut self, params: TransportParameters) {
        self.streams.set_params(&params);
        self.idle_timeout =
            negotiate_max_idle_timeout(self.config.max_idle_timeout, Some(params.max_idle_timeout));
        trace!("negotiated max idle timeout {:?}", self.idle_timeout);

        if let Some(ref info) = params.preferred_address {
            // During the handshake PathId(0) exists.
            self.rem_cids.get_mut(&PathId::ZERO).expect("not yet abandoned").insert(frame::NewConnectionId {
                path_id: None,
                sequence: 1,
                id: info.connection_id,
                reset_token: info.stateless_reset_token,
                retire_prior_to: 0,
            })
            .expect(
                "preferred address CID is the first received, and hence is guaranteed to be legal",
            );
            let remote = self.path_data(PathId::ZERO).remote;
            self.set_reset_token(PathId::ZERO, remote, info.stateless_reset_token);
        }
        self.ack_frequency.peer_max_ack_delay = get_max_ack_delay(&params);

        if let (Some(local_max_path_id), Some(remote_max_path_id)) = (
            self.config.get_initial_max_path_id(),
            params.initial_max_path_id,
        ) {
            // multipath is enabled, register the local and remote maximums
            self.local_max_path_id = local_max_path_id;
            self.remote_max_path_id = remote_max_path_id;
            debug!(initial_max_path_id=%local_max_path_id.min(remote_max_path_id), "multipath negotiated");
        }

        self.peer_params = params;
        let peer_max_udp_payload_size =
            u16::try_from(self.peer_params.max_udp_payload_size.into_inner()).unwrap_or(u16::MAX);
        self.path_data_mut(PathId::ZERO)
            .mtud
            .on_peer_max_udp_payload_size_received(peer_max_udp_payload_size);
    }

    /// Decrypts a packet, returning the packet number on success
    fn decrypt_packet(
        &mut self,
        now: Instant,
        path_id: PathId,
        packet: &mut Packet,
    ) -> Result<Option<u64>, Option<TransportError>> {
        let result = packet_crypto::decrypt_packet_body(
            packet,
            path_id,
            &self.spaces,
            self.zero_rtt_crypto.as_ref(),
            self.key_phase,
            self.prev_crypto.as_ref(),
            self.next_crypto.as_ref(),
        )?;

        let result = match result {
            Some(r) => r,
            None => return Ok(None),
        };

        if result.outgoing_key_update_acked {
            if let Some(prev) = self.prev_crypto.as_mut() {
                prev.end_packet = Some((result.number, now));
                self.set_key_discard_timer(now, packet.header.space());
            }
        }

        if result.incoming_key_update {
            trace!("key update authenticated");
            self.update_keys(Some((result.number, now)), true);
            self.set_key_discard_timer(now, packet.header.space());
        }

        Ok(Some(result.number))
    }

    fn update_keys(&mut self, end_packet: Option<(u64, Instant)>, remote: bool) {
        trace!("executing key update");
        // Generate keys for the key phase after the one we're switching to, store them in
        // `next_crypto`, make the contents of `next_crypto` current, and move the current keys into
        // `prev_crypto`.
        let new = self
            .crypto
            .next_1rtt_keys()
            .expect("only called for `Data` packets");
        self.key_phase_size = new
            .local
            .confidentiality_limit()
            .saturating_sub(KEY_UPDATE_MARGIN);
        let old = mem::replace(
            &mut self.spaces[SpaceId::Data]
                .crypto
                .as_mut()
                .unwrap() // safe because update_keys() can only be triggered by short packets
                .packet,
            mem::replace(self.next_crypto.as_mut().unwrap(), new),
        );
        self.spaces[SpaceId::Data]
            .iter_paths_mut()
            .for_each(|s| s.sent_with_keys = 0);
        self.prev_crypto = Some(PrevCrypto {
            crypto: old,
            end_packet,
            update_unacked: remote,
        });
        self.key_phase = !self.key_phase;
    }

    fn peer_supports_ack_frequency(&self) -> bool {
        self.peer_params.min_ack_delay.is_some()
    }

    /// Send an IMMEDIATE_ACK frame to the remote endpoint
    ///
    /// According to the spec, this will result in an error if the remote endpoint does not support
    /// the Acknowledgement Frequency extension
    pub(crate) fn immediate_ack(&mut self, path_id: PathId) {
        self.spaces[self.highest_space]
            .for_path(path_id)
            .immediate_ack_pending = true;
    }

    /// Decodes a packet, returning its decrypted payload, so it can be inspected in tests
    #[cfg(test)]
    pub(crate) fn decode_packet(&self, event: &ConnectionEvent) -> Option<Vec<u8>> {
        let (path_id, first_decode, remaining) = match &event.0 {
            ConnectionEventInner::Datagram(DatagramConnectionEvent {
                path_id,
                first_decode,
                remaining,
                ..
            }) => (path_id, first_decode, remaining),
            _ => return None,
        };

        if remaining.is_some() {
            panic!("Packets should never be coalesced in tests");
        }

        let decrypted_header = packet_crypto::unprotect_header(
            first_decode.clone(),
            &self.spaces,
            self.zero_rtt_crypto.as_ref(),
            self.peer_params.stateless_reset_token,
        )?;

        let mut packet = decrypted_header.packet?;
        packet_crypto::decrypt_packet_body(
            &mut packet,
            *path_id,
            &self.spaces,
            self.zero_rtt_crypto.as_ref(),
            self.key_phase,
            self.prev_crypto.as_ref(),
            self.next_crypto.as_ref(),
        )
        .ok()?;

        Some(packet.payload.to_vec())
    }

    /// The number of bytes of packets containing retransmittable frames that have not been
    /// acknowledged or declared lost.
    #[cfg(test)]
    pub(crate) fn bytes_in_flight(&self) -> u64 {
        // TODO(@divma): consider including for multipath?
        self.path_data(PathId(0)).in_flight.bytes
    }

    /// Number of bytes worth of non-ack-only packets that may be sent
    #[cfg(test)]
    pub(crate) fn congestion_window(&self) -> u64 {
        let path = self.path_data(PathId(0));
        path.congestion
            .window()
            .saturating_sub(path.in_flight.bytes)
    }

    /// Whether no timers but keepalive, idle, rtt, pushnewcid, and key discard are running
    #[cfg(test)]
    pub(crate) fn is_idle(&self) -> bool {
        let current_timers = self.timers.values();
        current_timers
            .into_iter()
            .filter(|entry| {
                !matches!(
                    entry.timer,
                    Timer::KeepAlive
                        | Timer::PathKeepAlive(_)
                        | Timer::PushNewCid
                        | Timer::KeyDiscard
                )
            })
            .min_by_key(|entry| entry.time)
            .map_or(true, |entry| entry.timer == Timer::Idle)
    }

    /// Whether explicit congestion notification is in use on outgoing packets.
    #[cfg(test)]
    pub(crate) fn using_ecn(&self) -> bool {
        self.path_data(PathId(0)).sending_ecn
    }

    /// The number of received bytes in the current path
    #[cfg(test)]
    pub(crate) fn total_recvd(&self) -> u64 {
        self.path_data(PathId(0)).total_recvd
    }

    #[cfg(test)]
    pub(crate) fn active_local_cid_seq(&self) -> (u64, u64) {
        self.local_cid_state.get(&PathId(0)).unwrap().active_seq()
    }

    #[cfg(test)]
    #[track_caller]
    pub(crate) fn active_local_path_cid_seq(&self, path_id: u32) -> (u64, u64) {
        self.local_cid_state
            .get(&PathId(path_id))
            .unwrap()
            .active_seq()
    }

    /// Instruct the peer to replace previously issued CIDs by sending a NEW_CONNECTION_ID frame
    /// with updated `retire_prior_to` field set to `v`
    #[cfg(test)]
    pub(crate) fn rotate_local_cid(&mut self, v: u64, now: Instant) {
        let n = self
            .local_cid_state
            .get_mut(&PathId(0))
            .unwrap()
            .assign_retire_seq(v);
        self.endpoint_events
            .push_back(EndpointEventInner::NeedIdentifiers(PathId(0), now, n));
    }

    /// Check the current active remote CID sequence for `PathId(0)`
    #[cfg(test)]
    pub(crate) fn active_rem_cid_seq(&self) -> u64 {
        self.rem_cids.get(&PathId(0)).unwrap().active_seq()
    }

    /// Returns the detected maximum udp payload size for the current path
    #[cfg(test)]
    pub(crate) fn path_mtu(&self) -> u16 {
        self.path_data(PathId(0)).current_mtu()
    }

    /// Whether we have 1-RTT data to send
    ///
    /// This checks for frames that can only be sent in the data space (1-RTT):
    /// - Pending PATH_CHALLENGE frames on the active and previous path if just migrated.
    /// - Pending PATH_RESPONSE frames.
    /// - Pending data to send in STREAM frames.
    /// - Pending DATAGRAM frames to send.
    ///
    /// See also [`PacketSpace::can_send`] which keeps track of all other frame types that
    /// may need to be sent.
    fn can_send_1rtt(&self, path_id: PathId, max_size: usize) -> SendableFrames {
        let path_exclusive = self.paths.get(&path_id).is_some_and(|path| {
            path.data.challenge_pending
                || path
                    .prev
                    .as_ref()
                    .is_some_and(|(_, path)| path.challenge_pending)
                || !path.data.path_responses.is_empty()
        });
        let other = self.streams.can_send_stream_data()
            || self
                .datagrams
                .outgoing
                .front()
                .is_some_and(|x| x.size(true) <= max_size);
        SendableFrames {
            acks: false,
            other,
            close: false,
            path_exclusive,
        }
    }

    /// Terminate the connection instantly, without sending a close packet
    fn kill(&mut self, reason: ConnectionError) {
        self.close_common();
        self.error = Some(reason);
        self.state = State::Drained;
        self.endpoint_events.push_back(EndpointEventInner::Drained);
    }

    /// Storage size required for the largest packet known to be supported by the current path
    ///
    /// Buffers passed to [`Connection::poll_transmit`] should be at least this large.
    pub fn current_mtu(&self) -> u16 {
        // TODO(@divma): fix
        self.path_data(PathId(0)).current_mtu()
    }

    /// Size of non-frame data for a 1-RTT packet
    ///
    /// Quantifies space consumed by the QUIC header and AEAD tag. All other bytes in a packet are
    /// frames. Changes if the length of the remote connection ID changes, which is expected to be
    /// rare. If `pn` is specified, may additionally change unpredictably due to variations in
    /// latency and packet loss.
    fn predict_1rtt_overhead(&mut self, pn: u64, path: PathId) -> usize {
        let pn_len = PacketNumber::new(
            pn,
            self.spaces[SpaceId::Data]
                .for_path(path)
                .largest_acked_packet
                .unwrap_or(0),
        )
        .len();

        // 1 byte for flags
        1 + self
            .rem_cids
            .get(&path)
            .map(|cids| cids.active().len())
            .unwrap_or(20)      // Max CID len in QUIC v1
            + pn_len
            + self.tag_len_1rtt()
    }

    fn predict_1rtt_overhead_no_pn(&self) -> usize {
        let pn_len = 4;

        let cid_len = self
            .rem_cids
            .values()
            .map(|cids| cids.active().len())
            .max()
            .unwrap_or(20); // Max CID len in QUIC v1

        // 1 byte for flags
        1 + cid_len + pn_len + self.tag_len_1rtt()
    }

    fn tag_len_1rtt(&self) -> usize {
        let key = match self.spaces[SpaceId::Data].crypto.as_ref() {
            Some(crypto) => Some(&*crypto.packet.local),
            None => self.zero_rtt_crypto.as_ref().map(|x| &*x.packet),
        };
        // If neither Data nor 0-RTT keys are available, make a reasonable tag length guess. As of
        // this writing, all QUIC cipher suites use 16-byte tags. We could return `None` instead,
        // but that would needlessly prevent sending datagrams during 0-RTT.
        key.map_or(16, |x| x.tag_len())
    }

    /// Mark the path as validated, and enqueue NEW_TOKEN frames to be sent as appropriate
    fn on_path_validated(&mut self, path_id: PathId) {
        self.path_data_mut(path_id).validated = true;
        match &self.side {
            ConnectionSide::Client { .. } => {
                // If we are still handshaking we've just validated the first path.  From
                // now on we should not allow the server to migrate address anymore.
                if let State::Handshake(ref mut hs) = self.state {
                    hs.allow_server_migration = false;
                }
            }
            ConnectionSide::Server { server_config } => {
                // enqueue NEW_TOKEN frames
                let remote_addr = self.path_data(path_id).remote;
                let new_tokens = &mut self.spaces[SpaceId::Data as usize].pending.new_tokens;
                new_tokens.clear();
                for _ in 0..server_config.validation_token.sent {
                    new_tokens.push(remote_addr);
                }
            }
        }
    }

    /// Handle new path status information: PATH_AVAILABLE, PATH_BACKUP
    fn on_path_status(&mut self, path_id: PathId, status: PathStatus, status_seq_no: VarInt) {
        if let Some(path) = self.paths.get_mut(&path_id) {
            path.data.status.remote_update(status, status_seq_no);
        } else {
            debug!("PATH_AVAILABLE received unknown path {:?}", path_id);
        }
        self.events.push_back(
            PathEvent::RemoteStatus {
                id: path_id,
                status,
            }
            .into(),
        );
    }

    /// Returns the maximum [`PathId`] to be used in this connection.
    ///
    /// This is calculated as minimum between the local and remote's maximums when multipath is
    /// enabled, or `None` when disabled.
    fn max_path_id(&self) -> Option<PathId> {
        if self.is_multipath_negotiated() {
            Some(self.remote_max_path_id.min(self.local_max_path_id))
        } else {
            None
        }
    }
}

impl fmt::Debug for Connection {
    fn fmt(&self, f: &mut fmt::Formatter) -> fmt::Result {
        f.debug_struct("Connection")
            .field("handshake_cid", &self.handshake_cid)
            .finish()
    }
}

#[derive(Debug, Copy, Clone, PartialEq, Eq)]
enum PathBlocked {
    No,
    AntiAmplification,
    Congestion,
    Pacing,
}

/// Fields of `Connection` specific to it being client-side or server-side
enum ConnectionSide {
    Client {
        /// Sent in every outgoing Initial packet. Always empty after Initial keys are discarded
        token: Bytes,
        token_store: Arc<dyn TokenStore>,
        server_name: String,
    },
    Server {
        server_config: Arc<ServerConfig>,
    },
}

impl ConnectionSide {
    fn remote_may_migrate(&self, state: &State) -> bool {
        match self {
            Self::Server { server_config } => server_config.migration,
            Self::Client { .. } => match state {
                State::Handshake(handshake) => handshake.allow_server_migration,
                _ => false,
            },
        }
    }

    fn is_client(&self) -> bool {
        self.side().is_client()
    }

    fn is_server(&self) -> bool {
        self.side().is_server()
    }

    fn side(&self) -> Side {
        match *self {
            Self::Client { .. } => Side::Client,
            Self::Server { .. } => Side::Server,
        }
    }
}

impl From<SideArgs> for ConnectionSide {
    fn from(side: SideArgs) -> Self {
        match side {
            SideArgs::Client {
                token_store,
                server_name,
            } => Self::Client {
                token: token_store.take(&server_name).unwrap_or_default(),
                token_store,
                server_name,
            },
            SideArgs::Server {
                server_config,
                pref_addr_cid: _,
                path_validated: _,
            } => Self::Server { server_config },
        }
    }
}

/// Parameters to `Connection::new` specific to it being client-side or server-side
pub(crate) enum SideArgs {
    Client {
        token_store: Arc<dyn TokenStore>,
        server_name: String,
    },
    Server {
        server_config: Arc<ServerConfig>,
        pref_addr_cid: Option<ConnectionId>,
        path_validated: bool,
    },
}

impl SideArgs {
    pub(crate) fn pref_addr_cid(&self) -> Option<ConnectionId> {
        match *self {
            Self::Client { .. } => None,
            Self::Server { pref_addr_cid, .. } => pref_addr_cid,
        }
    }

    pub(crate) fn path_validated(&self) -> bool {
        match *self {
            Self::Client { .. } => true,
            Self::Server { path_validated, .. } => path_validated,
        }
    }

    pub(crate) fn side(&self) -> Side {
        match *self {
            Self::Client { .. } => Side::Client,
            Self::Server { .. } => Side::Server,
        }
    }
}

/// Reasons why a connection might be lost
#[derive(Debug, Error, Clone, PartialEq, Eq)]
pub enum ConnectionError {
    /// The peer doesn't implement any supported version
    #[error("peer doesn't implement any supported version")]
    VersionMismatch,
    /// The peer violated the QUIC specification as understood by this implementation
    #[error(transparent)]
    TransportError(#[from] TransportError),
    /// The peer's QUIC stack aborted the connection automatically
    #[error("aborted by peer: {0}")]
    ConnectionClosed(frame::ConnectionClose),
    /// The peer closed the connection
    #[error("closed by peer: {0}")]
    ApplicationClosed(frame::ApplicationClose),
    /// The peer is unable to continue processing this connection, usually due to having restarted
    #[error("reset by peer")]
    Reset,
    /// Communication with the peer has lapsed for longer than the negotiated idle timeout
    ///
    /// If neither side is sending keep-alives, a connection will time out after a long enough idle
    /// period even if the peer is still reachable. See also [`TransportConfig::max_idle_timeout()`]
    /// and [`TransportConfig::keep_alive_interval()`].
    #[error("timed out")]
    TimedOut,
    /// The local application closed the connection
    #[error("closed")]
    LocallyClosed,
    /// The connection could not be created because not enough of the CID space is available
    ///
    /// Try using longer connection IDs.
    #[error("CIDs exhausted")]
    CidsExhausted,
}

impl From<Close> for ConnectionError {
    fn from(x: Close) -> Self {
        match x {
            Close::Connection(reason) => Self::ConnectionClosed(reason),
            Close::Application(reason) => Self::ApplicationClosed(reason),
        }
    }
}

// For compatibility with API consumers
impl From<ConnectionError> for io::Error {
    fn from(x: ConnectionError) -> Self {
        use ConnectionError::*;
        let kind = match x {
            TimedOut => io::ErrorKind::TimedOut,
            Reset => io::ErrorKind::ConnectionReset,
            ApplicationClosed(_) | ConnectionClosed(_) => io::ErrorKind::ConnectionAborted,
            TransportError(_) | VersionMismatch | LocallyClosed | CidsExhausted => {
                io::ErrorKind::Other
            }
        };
        Self::new(kind, x)
    }
}

/// Errors that might trigger a path being closed
// TODO(@divma): maybe needs to be reworked based on what we want to do with the public API
#[derive(Debug, Error, PartialEq, Eq, Clone, Copy)]
pub enum PathError {
    /// The extension was not negotiated with the peer
    #[error("multipath extention not negotiated")]
    MultipathNotNegotiated,
    /// Paths can only be opened client-side
    #[error("the server side may not open a path")]
    ServerSideNotAllowed,
    /// Current limits do not allow us to open more paths
    #[error("maximum number of concurrent paths reached")]
    MaxPathIdReached,
    /// No remote CIDs avaiable to open a new path
    #[error("remoted CIDs exhausted")]
    RemoteCidsExhausted,
    /// Path could not be validated and will be abandoned
    #[error("path validation failed")]
    ValidationFailed,
}

/// Errors triggered when abandoning a path
#[derive(Debug, Error, Clone, Eq, PartialEq)]
pub enum ClosePathError {
    /// The path is already closed or was never opened
    #[error("closed path")]
    ClosedPath,
    /// This is the last path, which can not be abandoned
    #[error("last open path")]
    LastOpenPath,
}

#[derive(Debug, Error, Clone, Copy)]
#[error("Multipath extension not negotiated")]
pub struct MultipathNotNegotiated {
    _private: (),
}

#[allow(unreachable_pub)] // fuzzing only
#[derive(Clone)]
pub enum State {
    Handshake(state::Handshake),
    Established,
    Closed(state::Closed),
    Draining,
    /// Waiting for application to call close so we can dispose of the resources
    Drained,
}

impl State {
    fn closed<R: Into<Close>>(reason: R) -> Self {
        Self::Closed(state::Closed {
            reason: reason.into(),
        })
    }

    fn is_handshake(&self) -> bool {
        matches!(*self, Self::Handshake(_))
    }

    fn is_established(&self) -> bool {
        matches!(*self, Self::Established)
    }

    fn is_closed(&self) -> bool {
        matches!(*self, Self::Closed(_) | Self::Draining | Self::Drained)
    }

    fn is_drained(&self) -> bool {
        matches!(*self, Self::Drained)
    }
}

mod state {
    use super::*;

    #[allow(unreachable_pub)] // fuzzing only
    #[derive(Clone)]
    pub struct Handshake {
        /// Whether the remote CID has been set by the peer yet
        ///
        /// Always set for servers
        pub(super) rem_cid_set: bool,
        /// Stateless retry token received in the first Initial by a server.
        ///
        /// Must be present in every Initial. Always empty for clients.
        pub(super) expected_token: Bytes,
        /// First cryptographic message
        ///
        /// Only set for clients
        pub(super) client_hello: Option<Bytes>,
        /// Whether the server address is allowed to migrate
        ///
        /// We allow the server to migrate during the handshake as long as we have not
        /// validated it's address: it can send a response from a different address than we
        /// sent the initial to.  This allows us to send the inial over multiple paths - by
        /// means of an IPv6 ULA address that copies the packets sent to it to multiple
        /// destinations - and accept one response.
        ///
        /// This is only ever set to true if for a client which hasn't validated the server
        /// address yet.  It is set back to false in [`Connection::on_path_validated`].
        ///
        /// THIS IS NOT RFC 9000 COMPLIANT!  A server is not allowed to migrate addresses,
        /// other than using the preferred-address transport parameter.
        pub(super) allow_server_migration: bool,
    }

    #[allow(unreachable_pub)] // fuzzing only
    #[derive(Clone)]
    pub struct Closed {
        pub(super) reason: Close,
    }
}

/// Events of interest to the application
#[derive(Debug)]
pub enum Event {
    /// The connection's handshake data is ready
    HandshakeDataReady,
    /// The connection was successfully established
    Connected,
    /// The connection was lost
    ///
    /// Emitted if the peer closes the connection or an error is encountered.
    ConnectionLost {
        /// Reason that the connection was closed
        reason: ConnectionError,
    },
    /// Stream events
    Stream(StreamEvent),
    /// One or more application datagrams have been received
    DatagramReceived,
    /// One or more application datagrams have been sent after blocking
    DatagramsUnblocked,
    /// (Multi)Path events
    Path(PathEvent),
}

impl From<PathEvent> for Event {
    fn from(source: PathEvent) -> Self {
        Self::Path(source)
    }
}

fn instant_saturating_sub(x: Instant, y: Instant) -> Duration {
    if x > y { x - y } else { Duration::ZERO }
}

fn get_max_ack_delay(params: &TransportParameters) -> Duration {
    Duration::from_micros(params.max_ack_delay.0 * 1000)
}

// Prevents overflow and improves behavior in extreme circumstances
const MAX_BACKOFF_EXPONENT: u32 = 16;

/// Minimal remaining size to allow packet coalescing, excluding cryptographic tag
///
/// This must be at least as large as the header for a well-formed empty packet to be coalesced,
/// plus some space for frames. We only care about handshake headers because short header packets
/// necessarily have smaller headers, and initial packets are only ever the first packet in a
/// datagram (because we coalesce in ascending packet space order and the only reason to split a
/// packet is when packet space changes).
const MIN_PACKET_SPACE: usize = MAX_HANDSHAKE_OR_0RTT_HEADER_SIZE + 32;

/// Largest amount of space that could be occupied by a Handshake or 0-RTT packet's header
///
/// Excludes packet-type-specific fields such as packet number or Initial token
// https://www.rfc-editor.org/rfc/rfc9000.html#name-0-rtt: flags + version + dcid len + dcid +
// scid len + scid + length + pn
const MAX_HANDSHAKE_OR_0RTT_HEADER_SIZE: usize =
    1 + 4 + 1 + MAX_CID_SIZE + 1 + MAX_CID_SIZE + VarInt::from_u32(u16::MAX as u32).size() + 4;

/// Perform key updates this many packets before the AEAD confidentiality limit.
///
/// Chosen arbitrarily, intended to be large enough to prevent spurious connection loss.
const KEY_UPDATE_MARGIN: u64 = 10_000;

#[derive(Default)]
struct SentFrames {
    retransmits: ThinRetransmits,
    /// The packet number of the largest acknowledged packet for each path
    largest_acked: FxHashMap<PathId, u64>,
    stream_frames: StreamMetaVec,
    /// Whether the packet contains non-retransmittable frames (like datagrams)
    non_retransmits: bool,
    /// If the datagram containing these frames should be padded to the min MTU
    requires_padding: bool,
}

impl SentFrames {
    /// Returns whether the packet contains only ACKs
    fn is_ack_only(&self, streams: &StreamsState) -> bool {
        !self.largest_acked.is_empty()
            && !self.non_retransmits
            && self.stream_frames.is_empty()
            && self.retransmits.is_empty(streams)
    }
}

/// Compute the negotiated idle timeout based on local and remote max_idle_timeout transport parameters.
///
/// According to the definition of max_idle_timeout, a value of `0` means the timeout is disabled; see <https://www.rfc-editor.org/rfc/rfc9000#section-18.2-4.4.1.>
///
/// According to the negotiation procedure, either the minimum of the timeouts or one specified is used as the negotiated value; see <https://www.rfc-editor.org/rfc/rfc9000#section-10.1-2.>
///
/// Returns the negotiated idle timeout as a `Duration`, or `None` when both endpoints have opted out of idle timeout.
fn negotiate_max_idle_timeout(x: Option<VarInt>, y: Option<VarInt>) -> Option<Duration> {
    match (x, y) {
        (Some(VarInt(0)) | None, Some(VarInt(0)) | None) => None,
        (Some(VarInt(0)) | None, Some(y)) => Some(Duration::from_millis(y.0)),
        (Some(x), Some(VarInt(0)) | None) => Some(Duration::from_millis(x.0)),
        (Some(x), Some(y)) => Some(Duration::from_millis(cmp::min(x, y).0)),
    }
}

#[cfg(test)]
mod tests {
    use super::*;

    #[test]
    fn negotiate_max_idle_timeout_commutative() {
        let test_params = [
            (None, None, None),
            (None, Some(VarInt(0)), None),
            (None, Some(VarInt(2)), Some(Duration::from_millis(2))),
            (Some(VarInt(0)), Some(VarInt(0)), None),
            (
                Some(VarInt(2)),
                Some(VarInt(0)),
                Some(Duration::from_millis(2)),
            ),
            (
                Some(VarInt(1)),
                Some(VarInt(4)),
                Some(Duration::from_millis(1)),
            ),
        ];

        for (left, right, result) in test_params {
            assert_eq!(negotiate_max_idle_timeout(left, right), result);
            assert_eq!(negotiate_max_idle_timeout(right, left), result);
        }
    }
}<|MERGE_RESOLUTION|>--- conflicted
+++ resolved
@@ -147,20 +147,16 @@
     /// The "real" local IP address which was was used to receive the initial packet.
     /// This is only populated for the server case, and if known
     local_ip: Option<IpAddr>,
-<<<<<<< HEAD
     /// The [`PathData`] for each path
     ///
     /// This needs to be ordered because [`Connection::poll_transmit`] needs to
     /// deterministically select the next PathId to send on.
     // TODO(flub): well does it really? But deterministic is nice for now.
     paths: BTreeMap<PathId, PathState>,
-=======
-    path: PathData,
     /// Incremented every time we see a new path
     ///
     /// Stored separately from `path.generation` to account for aborted migrations
     path_counter: u64,
->>>>>>> 14d7b698
     /// Whether MTU detection is supported in this environment
     allow_mtud: bool,
     state: State,
@@ -354,10 +350,9 @@
                 now,
                 if pref_addr_cid.is_some() { 2 } else { 1 },
             ),
-<<<<<<< HEAD
         )]);
 
-        let mut path = PathData::new(remote, allow_mtud, None, now, &config);
+        let mut path = PathData::new(remote, allow_mtud, None, 0, now, &config);
         // TODO(@divma): consider if we want to delay this until the path is validated
         path.open = true;
         let mut this = Self {
@@ -373,10 +368,7 @@
                     prev: None,
                 },
             )]),
-=======
-            path: PathData::new(remote, allow_mtud, None, 0, now, &config),
             path_counter: 0,
->>>>>>> 14d7b698
             allow_mtud,
             local_ip,
             state,
@@ -777,10 +769,12 @@
         debug!(%validated, %path_id, "path added");
         let peer_max_udp_payload_size =
             u16::try_from(self.peer_params.max_udp_payload_size.into_inner()).unwrap_or(u16::MAX);
+        self.path_counter = self.path_counter.wrapping_add(1);
         let mut data = PathData::new(
             remote,
             self.allow_mtud,
             Some(peer_max_udp_payload_size),
+            self.path_counter,
             now,
             &self.config,
         );
@@ -4378,7 +4372,6 @@
         Ok(())
     }
 
-<<<<<<< HEAD
     fn migrate(
         &mut self,
         path_id: PathId,
@@ -4387,6 +4380,7 @@
         observed_addr: Option<ObservedAddr>,
     ) {
         trace!(%remote, ?path_id, "migration initiated");
+        self.path_counter = self.path_counter.wrapping_add(1);
         // TODO(@divma): conditions for path migration in multipath are very specific, check them
         // again to prevent path migrations that should actually create a new path
 
@@ -4397,17 +4391,7 @@
         let known_path = self.paths.get_mut(&path_id).expect("known path");
         let path = &mut known_path.data;
         let mut new_path = if remote.is_ipv4() && remote.ip() == path.remote.ip() {
-            PathData::from_previous(remote, path, now)
-=======
-    fn migrate(&mut self, now: Instant, remote: SocketAddr) {
-        trace!(%remote, "migration initiated");
-        self.path_counter = self.path_counter.wrapping_add(1);
-        // Reset rtt/congestion state for new path unless it looks like a NAT rebinding.
-        // Note that the congestion window will not grow until validation terminates. Helps mitigate
-        // amplification attacks performed by spoofing source addresses.
-        let mut new_path = if remote.is_ipv4() && remote.ip() == self.path.remote.ip() {
-            PathData::from_previous(remote, &self.path, self.path_counter, now)
->>>>>>> 14d7b698
+            PathData::from_previous(remote, path, self.path_counter, now)
         } else {
             let peer_max_udp_payload_size =
                 u16::try_from(self.peer_params.max_udp_payload_size.into_inner())
