use std::{
    cmp,
    collections::{BTreeMap, VecDeque, btree_map},
    convert::TryFrom,
    fmt, io, mem,
    net::{IpAddr, SocketAddr},
    num::NonZeroU32,
    sync::Arc,
};

use bytes::{BufMut, Bytes, BytesMut};
use frame::StreamMetaVec;

use rand::{Rng, SeedableRng, rngs::StdRng};
use rustc_hash::{FxHashMap, FxHashSet};
use thiserror::Error;
use tracing::{debug, error, trace, trace_span, warn};

use crate::{
    Dir, Duration, EndpointConfig, Frame, INITIAL_MTU, Instant, MAX_CID_SIZE, MAX_STREAM_COUNT,
    MIN_INITIAL_SIZE, Side, StreamId, TIMER_GRANULARITY, TokenStore, Transmit, TransportError,
    TransportErrorCode, VarInt,
    cid_generator::ConnectionIdGenerator,
    cid_queue::CidQueue,
    coding::BufMutExt,
    config::{ServerConfig, TransportConfig},
    congestion::Controller,
    connection::{
        qlog::{QlogRecvPacket, QlogSentPacket},
        spaces::LostPacket,
        timer::{ConnTimer, PathTimer},
    },
    crypto::{self, KeyPair, Keys, PacketKey},
    frame::{self, Close, Datagram, FrameStruct, NewToken, ObservedAddr},
    iroh_hp,
    packet::{
        FixedLengthConnectionIdParser, Header, InitialHeader, InitialPacket, LongType, Packet,
        PacketNumber, PartialDecode, SpaceId,
    },
    range_set::ArrayRangeSet,
    shared::{
        ConnectionEvent, ConnectionEventInner, ConnectionId, DatagramConnectionEvent, EcnCodepoint,
        EndpointEvent, EndpointEventInner,
    },
    token::{ResetToken, Token, TokenPayload},
    transport_parameters::TransportParameters,
};

mod ack_frequency;
use ack_frequency::AckFrequencyState;

mod assembler;
pub use assembler::Chunk;

mod cid_state;
use cid_state::CidState;

mod datagrams;
use datagrams::DatagramState;
pub use datagrams::{Datagrams, SendDatagramError};

mod mtud;
mod pacing;

mod packet_builder;
use packet_builder::{PacketBuilder, PadDatagram};

mod packet_crypto;
use packet_crypto::{PrevCrypto, ZeroRttCrypto};

mod paths;
pub use paths::{ClosedPath, PathEvent, PathId, PathStatus, RttEstimator, SetPathStatusError};
use paths::{PathData, PathState};

pub(crate) mod qlog;

mod send_buffer;

mod spaces;
#[cfg(fuzzing)]
pub use spaces::Retransmits;
#[cfg(not(fuzzing))]
use spaces::Retransmits;
use spaces::{PacketSpace, SendableFrames, SentPacket, ThinRetransmits};

mod stats;
pub use stats::{ConnectionStats, FrameStats, PathStats, UdpStats};

mod streams;
#[cfg(fuzzing)]
pub use streams::StreamsState;
#[cfg(not(fuzzing))]
use streams::StreamsState;
pub use streams::{
    Chunks, ClosedStream, FinishError, ReadError, ReadableError, RecvStream, SendStream,
    ShouldTransmit, StreamEvent, Streams, WriteError, Written,
};

mod timer;
use timer::{Timer, TimerTable};

mod transmit_buf;
use transmit_buf::TransmitBuf;

mod state;

#[cfg(not(fuzzing))]
use state::State;
#[cfg(fuzzing)]
pub use state::State;
use state::StateType;

/// Protocol state and logic for a single QUIC connection
///
/// Objects of this type receive [`ConnectionEvent`]s and emit [`EndpointEvent`]s and application
/// [`Event`]s to make progress. To handle timeouts, a `Connection` returns timer updates and
/// expects timeouts through various methods. A number of simple getter methods are exposed
/// to allow callers to inspect some of the connection state.
///
/// `Connection` has roughly 4 types of methods:
///
/// - A. Simple getters, taking `&self`
/// - B. Handlers for incoming events from the network or system, named `handle_*`.
/// - C. State machine mutators, for incoming commands from the application. For convenience we
///   refer to this as "performing I/O" below, however as per the design of this library none of the
///   functions actually perform system-level I/O. For example, [`read`](RecvStream::read) and
///   [`write`](SendStream::write), but also things like [`reset`](SendStream::reset).
/// - D. Polling functions for outgoing events or actions for the caller to
///   take, named `poll_*`.
///
/// The simplest way to use this API correctly is to call (B) and (C) whenever
/// appropriate, then after each of those calls, as soon as feasible call all
/// polling methods (D) and deal with their outputs appropriately, e.g. by
/// passing it to the application or by making a system-level I/O call. You
/// should call the polling functions in this order:
///
/// 1. [`poll_transmit`](Self::poll_transmit)
/// 2. [`poll_timeout`](Self::poll_timeout)
/// 3. [`poll_endpoint_events`](Self::poll_endpoint_events)
/// 4. [`poll`](Self::poll)
///
/// Currently the only actual dependency is from (2) to (1), however additional
/// dependencies may be added in future, so the above order is recommended.
///
/// (A) may be called whenever desired.
///
/// Care should be made to ensure that the input events represent monotonically
/// increasing time. Specifically, calling [`handle_timeout`](Self::handle_timeout)
/// with events of the same [`Instant`] may be interleaved in any order with a
/// call to [`handle_event`](Self::handle_event) at that same instant; however
/// events or timeouts with different instants must not be interleaved.
pub struct Connection {
    endpoint_config: Arc<EndpointConfig>,
    config: Arc<TransportConfig>,
    rng: StdRng,
    crypto: Box<dyn crypto::Session>,
    /// The CID we initially chose, for use during the handshake
    handshake_cid: ConnectionId,
    /// The CID the peer initially chose, for use during the handshake
    rem_handshake_cid: ConnectionId,
    /// The "real" local IP address which was was used to receive the initial packet.
    /// This is only populated for the server case, and if known
    local_ip: Option<IpAddr>,
    /// The [`PathData`] for each path
    ///
    /// This needs to be ordered because [`Connection::poll_transmit`] needs to
    /// deterministically select the next PathId to send on.
    // TODO(flub): well does it really? But deterministic is nice for now.
    paths: BTreeMap<PathId, PathState>,
    /// Incremented every time we see a new path
    ///
    /// Stored separately from `path.generation` to account for aborted migrations
    path_counter: u64,
    /// Whether MTU detection is supported in this environment
    allow_mtud: bool,
    state: State,
    side: ConnectionSide,
    /// Whether or not 0-RTT was enabled during the handshake. Does not imply acceptance.
    zero_rtt_enabled: bool,
    /// Set if 0-RTT is supported, then cleared when no longer needed.
    zero_rtt_crypto: Option<ZeroRttCrypto>,
    key_phase: bool,
    /// How many packets are in the current key phase. Used only for `Data` space.
    key_phase_size: u64,
    /// Transport parameters set by the peer
    peer_params: TransportParameters,
    /// Source ConnectionId of the first packet received from the peer
    orig_rem_cid: ConnectionId,
    /// Destination ConnectionId sent by the client on the first Initial
    initial_dst_cid: ConnectionId,
    /// The value that the server included in the Source Connection ID field of a Retry packet, if
    /// one was received
    retry_src_cid: Option<ConnectionId>,
    /// Events returned by [`Connection::poll`]
    events: VecDeque<Event>,
    endpoint_events: VecDeque<EndpointEventInner>,
    /// Whether the spin bit is in use for this connection
    spin_enabled: bool,
    /// Outgoing spin bit state
    spin: bool,
    /// Packet number spaces: initial, handshake, 1-RTT
    spaces: [PacketSpace; 3],
    /// Highest usable [`SpaceId`]
    highest_space: SpaceId,
    /// 1-RTT keys used prior to a key update
    prev_crypto: Option<PrevCrypto>,
    /// 1-RTT keys to be used for the next key update
    ///
    /// These are generated in advance to prevent timing attacks and/or DoS by third-party attackers
    /// spoofing key updates.
    next_crypto: Option<KeyPair<Box<dyn PacketKey>>>,
    accepted_0rtt: bool,
    /// Whether the idle timer should be reset the next time an ack-eliciting packet is transmitted.
    permit_idle_reset: bool,
    /// Negotiated idle timeout
    idle_timeout: Option<Duration>,
    timers: TimerTable,
    /// Number of packets received which could not be authenticated
    authentication_failures: u64,

    //
    // Queued non-retransmittable 1-RTT data
    //
    /// If the CONNECTION_CLOSE frame needs to be sent
    close: bool,

    //
    // ACK frequency
    //
    ack_frequency: AckFrequencyState,

    //
    // Congestion Control
    //
    /// Whether the most recently received packet had an ECN codepoint set
    receiving_ecn: bool,
    /// Number of packets authenticated
    total_authed_packets: u64,
    /// Whether the last `poll_transmit` call yielded no data because there was
    /// no outgoing application data.
    app_limited: bool,

    //
    // ObservedAddr
    //
    /// Sequence number for the next observed address frame sent to the peer.
    next_observed_addr_seq_no: VarInt,

    streams: StreamsState,
    /// Surplus remote CIDs for future use on new paths
    ///
    /// These are given out before multiple paths exist, also for paths that will never
    /// exist.  So if multipath is supported the number of paths here will be higher than
    /// the actual number of paths in use.
    rem_cids: FxHashMap<PathId, CidQueue>,
    /// Attributes of CIDs generated by local endpoint
    ///
    /// Any path that is allowed to be opened is present in this map, as well as the already
    /// opened paths. However since CIDs are issued async by the endpoint driver via
    /// connection events it can not be used to know if CIDs have been issued for a path or
    /// not. See [`Connection::max_path_id_with_cids`] for this.
    local_cid_state: FxHashMap<PathId, CidState>,
    /// State of the unreliable datagram extension
    datagrams: DatagramState,
    /// Connection level statistics
    stats: ConnectionStats,
    /// Path level statistics
    path_stats: FxHashMap<PathId, PathStats>,
    /// QUIC version used for the connection.
    version: u32,

    //
    // Multipath
    //
    /// Maximum number of concurrent paths
    ///
    /// Initially set from the [`TransportConfig::max_concurrent_multipath_paths`]. Even
    /// when multipath is disabled this will be set to 1, it is not used in that case
    /// though.
    max_concurrent_paths: NonZeroU32,
    /// Local maximum [`PathId`] to be used
    ///
    /// This is initially set to [`TransportConfig::get_initial_max_path_id`] when multipath
    /// is negotiated, or to [`PathId::ZERO`] otherwise. This is essentially the value of
    /// the highest MAX_PATH_ID frame sent.
    ///
    /// Any path with an ID equal or below this [`PathId`] is either:
    ///
    /// - Abandoned, if it is also in [`Connection::abandoned_paths`].
    /// - Open, in this case it is present in [`Connection::paths`]
    /// - Not yet opened, if it is in neither of these two places.
    ///
    /// Note that for not-yet-open there may or may not be any CIDs issued. See
    /// [`Connection::max_path_id_with_cids`].
    local_max_path_id: PathId,
    /// Remote's maximum [`PathId`] to be used
    ///
    /// This is initially set to the peer's [`TransportParameters::initial_max_path_id`] when
    /// multipath is negotiated, or to [`PathId::ZERO`] otherwise. A peer may increase this limit
    /// by sending [`Frame::MaxPathId`] frames.
    remote_max_path_id: PathId,
    /// The greatest [`PathId`] we have issued CIDs for
    ///
    /// CIDs are only issued for `min(local_max_path_id, remote_max_path_id)`. It is not
    /// possible to use [`Connection::local_cid_state`] to know if CIDs have been issued
    /// since they are issued asynchronously by the endpoint driver.
    max_path_id_with_cids: PathId,
    /// The paths already abandoned
    ///
    /// They may still have some state left in [`Connection::paths`] or
    /// [`Connection::local_cid_state`] since some of this has to be kept around for some
    /// time after a path is abandoned.
    // TODO(flub): Make this a more efficient data structure.  Like ranges of abandoned
    //    paths.  Or a set together with a minimum.  Or something.
    abandoned_paths: FxHashSet<PathId>,

    iroh_hp: Option<iroh_hp::State>,
}

impl Connection {
    pub(crate) fn new(
        endpoint_config: Arc<EndpointConfig>,
        config: Arc<TransportConfig>,
        init_cid: ConnectionId,
        loc_cid: ConnectionId,
        rem_cid: ConnectionId,
        remote: SocketAddr,
        local_ip: Option<IpAddr>,
        crypto: Box<dyn crypto::Session>,
        cid_gen: &dyn ConnectionIdGenerator,
        now: Instant,
        version: u32,
        allow_mtud: bool,
        rng_seed: [u8; 32],
        side_args: SideArgs,
    ) -> Self {
        let pref_addr_cid = side_args.pref_addr_cid();
        let path_validated = side_args.path_validated();
        let connection_side = ConnectionSide::from(side_args);
        let side = connection_side.side();
        let mut rng = StdRng::from_seed(rng_seed);
        let initial_space = {
            let mut space = PacketSpace::new(now, SpaceId::Initial, &mut rng);
            space.crypto = Some(crypto.initial_keys(init_cid, side));
            space
        };
        let handshake_space = PacketSpace::new(now, SpaceId::Handshake, &mut rng);
        #[cfg(test)]
        let data_space = match config.deterministic_packet_numbers {
            true => PacketSpace::new_deterministic(now, SpaceId::Data),
            false => PacketSpace::new(now, SpaceId::Data, &mut rng),
        };
        #[cfg(not(test))]
        let data_space = PacketSpace::new(now, SpaceId::Data, &mut rng);
        let state = State::handshake(state::Handshake {
            rem_cid_set: side.is_server(),
            expected_token: Bytes::new(),
            client_hello: None,
            allow_server_migration: side.is_client(),
        });
        let local_cid_state = FxHashMap::from_iter([(
            PathId::ZERO,
            CidState::new(
                cid_gen.cid_len(),
                cid_gen.cid_lifetime(),
                now,
                if pref_addr_cid.is_some() { 2 } else { 1 },
            ),
        )]);

        let mut path = PathData::new(remote, allow_mtud, None, 0, now, &config);
        // TODO(@divma): consider if we want to delay this until the path is validated
        path.open = true;
        let mut this = Self {
            endpoint_config,
            crypto,
            handshake_cid: loc_cid,
            rem_handshake_cid: rem_cid,
            local_cid_state,
            paths: BTreeMap::from_iter([(
                PathId::ZERO,
                PathState {
                    data: path,
                    prev: None,
                },
            )]),
            path_counter: 0,
            allow_mtud,
            local_ip,
            state,
            side: connection_side,
            zero_rtt_enabled: false,
            zero_rtt_crypto: None,
            key_phase: false,
            // A small initial key phase size ensures peers that don't handle key updates correctly
            // fail sooner rather than later. It's okay for both peers to do this, as the first one
            // to perform an update will reset the other's key phase size in `update_keys`, and a
            // simultaneous key update by both is just like a regular key update with a really fast
            // response. Inspired by quic-go's similar behavior of performing the first key update
            // at the 100th short-header packet.
            key_phase_size: rng.random_range(10..1000),
            peer_params: TransportParameters::default(),
            orig_rem_cid: rem_cid,
            initial_dst_cid: init_cid,
            retry_src_cid: None,
            events: VecDeque::new(),
            endpoint_events: VecDeque::new(),
            spin_enabled: config.allow_spin && rng.random_ratio(7, 8),
            spin: false,
            spaces: [initial_space, handshake_space, data_space],
            highest_space: SpaceId::Initial,
            prev_crypto: None,
            next_crypto: None,
            accepted_0rtt: false,
            permit_idle_reset: true,
            idle_timeout: match config.max_idle_timeout {
                None | Some(VarInt(0)) => None,
                Some(dur) => Some(Duration::from_millis(dur.0)),
            },
            timers: TimerTable::default(),
            authentication_failures: 0,
            close: false,

            ack_frequency: AckFrequencyState::new(get_max_ack_delay(
                &TransportParameters::default(),
            )),

            app_limited: false,
            receiving_ecn: false,
            total_authed_packets: 0,

            next_observed_addr_seq_no: 0u32.into(),

            streams: StreamsState::new(
                side,
                config.max_concurrent_uni_streams,
                config.max_concurrent_bidi_streams,
                config.send_window,
                config.receive_window,
                config.stream_receive_window,
            ),
            datagrams: DatagramState::default(),
            config,
            rem_cids: FxHashMap::from_iter([(PathId::ZERO, CidQueue::new(rem_cid))]),
            rng,
            stats: ConnectionStats::default(),
            path_stats: Default::default(),
            version,

            // peer params are not yet known, so multipath is not enabled
            max_concurrent_paths: NonZeroU32::MIN,
            local_max_path_id: PathId::ZERO,
            remote_max_path_id: PathId::ZERO,
            max_path_id_with_cids: PathId::ZERO,
            abandoned_paths: Default::default(),

            // iroh's nat traversal
            iroh_hp: None,
        };
        if path_validated {
            this.on_path_validated(PathId::ZERO);
        }
        if side.is_client() {
            // Kick off the connection
            this.write_crypto();
            this.init_0rtt();
        }
        this.config.qlog_sink.emit_connection_started(
            now,
            loc_cid,
            rem_cid,
            remote,
            local_ip,
            this.initial_dst_cid,
        );
        this
    }

    /// Returns the next time at which `handle_timeout` should be called
    ///
    /// The value returned may change after:
    /// - the application performed some I/O on the connection
    /// - a call was made to `handle_event`
    /// - a call to `poll_transmit` returned `Some`
    /// - a call was made to `handle_timeout`
    #[must_use]
    pub fn poll_timeout(&mut self) -> Option<Instant> {
        self.timers.peek()
    }

    /// Returns application-facing events
    ///
    /// Connections should be polled for events after:
    /// - a call was made to `handle_event`
    /// - a call was made to `handle_timeout`
    #[must_use]
    pub fn poll(&mut self) -> Option<Event> {
        if let Some(x) = self.events.pop_front() {
            return Some(x);
        }

        if let Some(event) = self.streams.poll() {
            return Some(Event::Stream(event));
        }

        if let Some(reason) = self.state.take_error() {
            return Some(Event::ConnectionLost { reason });
        }

        None
    }

    /// Return endpoint-facing events
    #[must_use]
    pub fn poll_endpoint_events(&mut self) -> Option<EndpointEvent> {
        self.endpoint_events.pop_front().map(EndpointEvent)
    }

    /// Provide control over streams
    #[must_use]
    pub fn streams(&mut self) -> Streams<'_> {
        Streams {
            state: &mut self.streams,
            conn_state: &self.state,
        }
    }

    /// Provide control over streams
    #[must_use]
    pub fn recv_stream(&mut self, id: StreamId) -> RecvStream<'_> {
        assert!(id.dir() == Dir::Bi || id.initiator() != self.side.side());
        RecvStream {
            id,
            state: &mut self.streams,
            pending: &mut self.spaces[SpaceId::Data].pending,
        }
    }

    /// Provide control over streams
    #[must_use]
    pub fn send_stream(&mut self, id: StreamId) -> SendStream<'_> {
        assert!(id.dir() == Dir::Bi || id.initiator() == self.side.side());
        SendStream {
            id,
            state: &mut self.streams,
            pending: &mut self.spaces[SpaceId::Data].pending,
            conn_state: &self.state,
        }
    }

    /// Opens a new path only if no path to the remote address exists so far
    ///
    /// See [`open_path`]. Returns `(path_id, true)` if the path already existed. `(path_id,
    /// false)` if was opened.
    ///
    /// [`open_path`]: Connection::open_path
    pub fn open_path_ensure(
        &mut self,
        remote: SocketAddr,
        initial_status: PathStatus,
        now: Instant,
    ) -> Result<(PathId, bool), PathError> {
        match self
            .paths
            .iter()
            .find(|(_id, path)| path.data.remote == remote)
        {
            Some((path_id, _state)) => Ok((*path_id, true)),
            None => self
                .open_path(remote, initial_status, now)
                .map(|id| (id, false)),
        }
    }

    /// Opens a new path
    ///
    /// Further errors might occur and they will be emitted in [`PathEvent::LocallyClosed`] events.
    /// When the path is opened it will be reported as an [`PathEvent::Opened`].
    pub fn open_path(
        &mut self,
        remote: SocketAddr,
        initial_status: PathStatus,
        now: Instant,
    ) -> Result<PathId, PathError> {
        if !self.is_multipath_negotiated() {
            return Err(PathError::MultipathNotNegotiated);
        }
        if self.side().is_server() {
            return Err(PathError::ServerSideNotAllowed);
        }

        let max_abandoned = self.abandoned_paths.iter().max().copied();
        let max_used = self.paths.keys().last().copied();
        let path_id = max_abandoned
            .max(max_used)
            .unwrap_or(PathId::ZERO)
            .saturating_add(1u8);

        if Some(path_id) > self.max_path_id() {
            return Err(PathError::MaxPathIdReached);
        }
        if path_id > self.remote_max_path_id {
            self.spaces[SpaceId::Data].pending.paths_blocked = true;
            return Err(PathError::MaxPathIdReached);
        }
        if self.rem_cids.get(&path_id).map(CidQueue::active).is_none() {
            self.spaces[SpaceId::Data]
                .pending
                .path_cids_blocked
                .push(path_id);
            return Err(PathError::RemoteCidsExhausted);
        }

        let path = self.ensure_path(path_id, remote, now, None);
        path.status.local_update(initial_status);

        Ok(path_id)
    }

    /// Closes a path by sending a PATH_ABANDON frame
    ///
    /// This will not allow closing the last path. It does allow closing paths which have
    /// not yet been opened, as e.g. is the case when receiving a PATH_ABANDON from the peer
    /// for a path that was never opened locally.
    pub fn close_path(
        &mut self,
        now: Instant,
        path_id: PathId,
        error_code: VarInt,
    ) -> Result<(), ClosePathError> {
        if self.abandoned_paths.contains(&path_id) || Some(path_id) > self.max_path_id() {
            return Err(ClosePathError::ClosedPath);
        }
        if self.paths.contains_key(&path_id)
            && self
                .paths
                .keys()
                .filter(|&id| !self.abandoned_paths.contains(id))
                .count()
                < 2
        {
            return Err(ClosePathError::LastOpenPath);
        }

        // Send PATH_ABANDON
        self.spaces[SpaceId::Data]
            .pending
            .path_abandon
            .insert(path_id, error_code.into());

        // Consider remotely issued CIDs as retired.
        // Technically we don't have to do this just yet.  We only need to do this *after*
        // the ABANDON_PATH frame is sent, allowing us to still send it on the
        // to-be-abandoned path.  However it is recommended to send it on another path, and
        // we do not allow abandoning the last path anyway.
        self.rem_cids.remove(&path_id);
        self.endpoint_events
            .push_back(EndpointEventInner::RetireResetToken(path_id));

        self.abandoned_paths.insert(path_id);

        self.set_max_path_id(now, self.local_max_path_id.saturating_add(1u8));

        // The peer MUST respond with a corresponding PATH_ABANDON frame. If not, this timer
        // expires.
        self.timers.set(
            Timer::PerPath(path_id, PathTimer::PathNotAbandoned),
            now + 3 * self.pto_max_path(SpaceId::Data),
        );

        Ok(())
    }

    /// Gets the [`PathData`] for a known [`PathId`].
    ///
    /// Will panic if the path_id does not reference any known path.
    #[track_caller]
    fn path_data(&self, path_id: PathId) -> &PathData {
        &self.paths.get(&path_id).expect("known path").data
    }

    /// Gets a reference to the [`PathData`] for a [`PathId`]
    fn path(&self, path_id: PathId) -> Option<&PathData> {
        self.paths.get(&path_id).map(|path_state| &path_state.data)
    }

    /// Gets a mutable reference to the [`PathData`] for a [`PathId`]
    fn path_mut(&mut self, path_id: PathId) -> Option<&mut PathData> {
        self.paths
            .get_mut(&path_id)
            .map(|path_state| &mut path_state.data)
    }

    /// Returns all known paths.
    ///
    /// There is no guarantee any of these paths are open or usable.
    pub fn paths(&self) -> Vec<PathId> {
        self.paths.keys().copied().collect()
    }

    /// Gets the local [`PathStatus`] for a known [`PathId`]
    pub fn path_status(&self, path_id: PathId) -> Result<PathStatus, ClosedPath> {
        self.path(path_id)
            .map(PathData::local_status)
            .ok_or(ClosedPath { _private: () })
    }

    /// Returns the path's remote socket address
    pub fn path_remote_address(&self, path_id: PathId) -> Result<SocketAddr, ClosedPath> {
        self.path(path_id)
            .map(|path| path.remote)
            .ok_or(ClosedPath { _private: () })
    }

    /// Sets the [`PathStatus`] for a known [`PathId`]
    ///
    /// Returns the previous path status on success.
    pub fn set_path_status(
        &mut self,
        path_id: PathId,
        status: PathStatus,
    ) -> Result<PathStatus, SetPathStatusError> {
        if !self.is_multipath_negotiated() {
            return Err(SetPathStatusError::MultipathNotNegotiated);
        }
        let path = self
            .path_mut(path_id)
            .ok_or(SetPathStatusError::ClosedPath)?;
        let prev = match path.status.local_update(status) {
            Some(prev) => {
                self.spaces[SpaceId::Data]
                    .pending
                    .path_status
                    .insert(path_id);
                prev
            }
            None => path.local_status(),
        };
        Ok(prev)
    }

    /// Returns the remote path status
    // TODO(flub): Probably should also be some kind of path event?  Not even sure if I like
    //    this as an API, but for now it allows me to write a test easily.
    // TODO(flub): Technically this should be a Result<Option<PathSTatus>>?
    pub fn remote_path_status(&self, path_id: PathId) -> Option<PathStatus> {
        self.path(path_id).and_then(|path| path.remote_status())
    }

    /// Sets the max_idle_timeout for a specific path
    ///
    /// See [`TransportConfig::default_path_max_idle_timeout`] for details.
    ///
    /// Returns the previous value of the setting.
    pub fn set_path_max_idle_timeout(
        &mut self,
        path_id: PathId,
        timeout: Option<Duration>,
    ) -> Result<Option<Duration>, ClosedPath> {
        let path = self
            .paths
            .get_mut(&path_id)
            .ok_or(ClosedPath { _private: () })?;
        Ok(std::mem::replace(&mut path.data.idle_timeout, timeout))
    }

    /// Sets the keep_alive_interval for a specific path
    ///
    /// See [`TransportConfig::default_path_keep_alive_interval`] for details.
    ///
    /// Returns the previous value of the setting.
    pub fn set_path_keep_alive_interval(
        &mut self,
        path_id: PathId,
        interval: Option<Duration>,
    ) -> Result<Option<Duration>, ClosedPath> {
        let path = self
            .paths
            .get_mut(&path_id)
            .ok_or(ClosedPath { _private: () })?;
        Ok(std::mem::replace(&mut path.data.keep_alive, interval))
    }

    /// Gets the [`PathData`] for a known [`PathId`].
    ///
    /// Will panic if the path_id does not reference any known path.
    #[track_caller]
    fn path_data_mut(&mut self, path_id: PathId) -> &mut PathData {
        &mut self.paths.get_mut(&path_id).expect("known path").data
    }

    /// Check if the remote has been validated in any active path
    fn is_remote_validated(&self, remote: SocketAddr) -> bool {
        self.paths
            .values()
            .any(|path_state| path_state.data.remote == remote && path_state.data.validated)
        // TODO(@divma): we might want to ensure the path has been recently active to consider the
        // address validated
    }

    fn ensure_path(
        &mut self,
        path_id: PathId,
        remote: SocketAddr,
        now: Instant,
        pn: Option<u64>,
    ) -> &mut PathData {
        let validated = self.is_remote_validated(remote);
        let vacant_entry = match self.paths.entry(path_id) {
            btree_map::Entry::Vacant(vacant_entry) => vacant_entry,
            btree_map::Entry::Occupied(occupied_entry) => {
                return &mut occupied_entry.into_mut().data;
            }
        };

        debug!(%validated, %path_id, ?remote, "path added");
        let peer_max_udp_payload_size =
            u16::try_from(self.peer_params.max_udp_payload_size.into_inner()).unwrap_or(u16::MAX);
        self.path_counter = self.path_counter.wrapping_add(1);
        let mut data = PathData::new(
            remote,
            self.allow_mtud,
            Some(peer_max_udp_payload_size),
            self.path_counter,
            now,
            &self.config,
        );

        data.validated = validated;

        let pto = self.ack_frequency.max_ack_delay_for_pto() + data.rtt.pto_base();
        self.timers
            .set(Timer::PerPath(path_id, PathTimer::PathOpen), now + 3 * pto);

        // for the path to be opened we need to send a packet on the path. Sending a challenge
        // guarantees this
        data.send_new_challenge = true;

        let path = vacant_entry.insert(PathState { data, prev: None });

        let mut pn_space = spaces::PacketNumberSpace::new(now, SpaceId::Data, &mut self.rng);
        if let Some(pn) = pn {
            pn_space.dedup.insert(pn);
        }
        self.spaces[SpaceId::Data]
            .number_spaces
            .insert(path_id, pn_space);
        &mut path.data
    }

    /// Returns packets to transmit
    ///
    /// Connections should be polled for transmit after:
    /// - the application performed some I/O on the connection
    /// - a call was made to `handle_event`
    /// - a call was made to `handle_timeout`
    ///
    /// `max_datagrams` specifies how many datagrams can be returned inside a
    /// single Transmit using GSO. This must be at least 1.
    #[must_use]
    pub fn poll_transmit(
        &mut self,
        now: Instant,
        max_datagrams: usize,
        buf: &mut Vec<u8>,
    ) -> Option<Transmit> {
        if let Some(address) = self.spaces[SpaceId::Data].pending.hole_punch_to.pop() {
            trace!(dst = ?address, "RAND_DATA packet");
            buf.reserve_exact(8); // send 8 bytes of random data
            let tmp: [u8; 8] = self.rng.random();
            buf.put_slice(&tmp);
            return Some(Transmit {
                destination: address.into(),
                ecn: None,
                size: 8,
                segment_size: None,
                src_ip: None,
            });
        }

        assert!(max_datagrams != 0);
        let max_datagrams = match self.config.enable_segmentation_offload {
            false => 1,
            true => max_datagrams,
        };

        // Each call to poll_transmit can only send datagrams to one destination, because
        // all datagrams in a GSO batch are for the same destination.  Therefore only
        // datagrams for one Path ID are produced for each poll_transmit call.

        // TODO(flub): this is wishful thinking and not actually implemented, but perhaps it
        //   should be:

        // First, if we have to send a close, select a path for that.
        // Next, all paths that have a PATH_CHALLENGE or PATH_RESPONSE pending.

        // For all, open, validated and AVAILABLE paths:
        // - Is the path congestion blocked or pacing blocked?
        // - call maybe_queue_ to ensure a tail-loss probe would be sent?
        // - do we need to send a close message?
        // - call can_send
        // Once there's nothing more to send on the AVAILABLE paths, do the same for BACKUP paths

        // Check whether we need to send a close message
        let close = match self.state.as_type() {
            StateType::Drained => {
                self.app_limited = true;
                return None;
            }
            StateType::Draining | StateType::Closed => {
                // self.close is only reset once the associated packet had been
                // encoded successfully
                if !self.close {
                    self.app_limited = true;
                    return None;
                }
                true
            }
            _ => false,
        };

        // Check whether we need to send an ACK_FREQUENCY frame
        if let Some(config) = &self.config.ack_frequency_config {
            let rtt = self
                .paths
                .values()
                .map(|p| p.data.rtt.get())
                .min()
                .expect("one path exists");
            self.spaces[SpaceId::Data].pending.ack_frequency = self
                .ack_frequency
                .should_send_ack_frequency(rtt, config, &self.peer_params)
                && self.highest_space == SpaceId::Data
                && self.peer_supports_ack_frequency();
        }

        // Whether this packet can be coalesced with another one in the same datagram.
        let mut coalesce = true;

        // Whether the last packet in the datagram must be padded so the datagram takes up
        // to at least MIN_INITIAL_SIZE, or to the maximum segment size if this is smaller.
        let mut pad_datagram = PadDatagram::No;

        // Whether congestion control stopped the next packet from being sent. Further
        // packets could still be built, as e.g. tail-loss probes are not congestion
        // limited.
        let mut congestion_blocked = false;

        // The packet number of the last built packet.
        let mut last_packet_number = None;

        let mut path_id = *self.paths.first_key_value().expect("one path must exist").0;

        // If there is any open, validated and available path we only want to send frames to
        // any backup path that must be sent on that backup path exclusively.
        let have_available_path = self.paths.iter().any(|(id, path)| {
            path.data.validated
                && path.data.local_status() == PathStatus::Available
                && self.rem_cids.contains_key(id)
        });

        // Setup for the first path_id
        let mut transmit = TransmitBuf::new(
            buf,
            max_datagrams,
            self.path_data(path_id).current_mtu().into(),
        );
        if let Some(challenge) = self.send_prev_path_challenge(now, &mut transmit, path_id) {
            return Some(challenge);
        }
        let mut space_id = match path_id {
            PathId::ZERO => SpaceId::Initial,
            _ => SpaceId::Data,
        };

        loop {
            // check if there is at least one active CID to use for sending
            let Some(remote_cid) = self.rem_cids.get(&path_id).map(CidQueue::active) else {
                let err = PathError::RemoteCidsExhausted;
                if !self.abandoned_paths.contains(&path_id) {
                    debug!(?err, %path_id, "no active CID for path");
                    self.events.push_back(Event::Path(PathEvent::LocallyClosed {
                        id: path_id,
                        error: err,
                    }));
                    // Locally we should have refused to open this path, the remote should
                    // have given us CIDs for this path before opening it.  So we can always
                    // abandon this here.
                    self.close_path(now, path_id, TransportErrorCode::NO_CID_AVAILABLE.into())
                        .ok();
                    self.spaces[SpaceId::Data]
                        .pending
                        .path_cids_blocked
                        .push(path_id);
                } else {
                    trace!(%path_id, "remote CIDs retired for abandoned path");
                }

                match self.paths.keys().find(|&&next| next > path_id) {
                    Some(next_path_id) => {
                        // See if this next path can send anything.
                        path_id = *next_path_id;
                        space_id = SpaceId::Data;

                        // update per path state
                        transmit.set_segment_size(self.path_data(path_id).current_mtu().into());
                        if let Some(challenge) =
                            self.send_prev_path_challenge(now, &mut transmit, path_id)
                        {
                            return Some(challenge);
                        }

                        continue;
                    }
                    None => {
                        // Nothing more to send.
                        trace!(
                            ?space_id,
                            %path_id,
                            "no CIDs to send on path, no more paths"
                        );
                        break;
                    }
                }
            };

            // Determine if anything can be sent in this packet number space (SpaceId +
            // PathId).
            let max_packet_size = if transmit.datagram_remaining_mut() > 0 {
                // We are trying to coalesce another packet into this datagram.
                transmit.datagram_remaining_mut()
            } else {
                // A new datagram needs to be started.
                transmit.segment_size()
            };
            let can_send = self.space_can_send(space_id, path_id, max_packet_size, close);
            let path_should_send = {
                let path_exclusive_only = space_id == SpaceId::Data
                    && have_available_path
                    && self.path_data(path_id).local_status() == PathStatus::Backup;
                let path_should_send = if path_exclusive_only {
                    can_send.path_exclusive
                } else {
                    !can_send.is_empty()
                };
                let needs_loss_probe = self.spaces[space_id].for_path(path_id).loss_probes > 0;
                path_should_send || needs_loss_probe || can_send.close
            };

            if !path_should_send && space_id < SpaceId::Data {
                if self.spaces[space_id].crypto.is_some() {
                    trace!(?space_id, %path_id, "nothing to send in space");
                }
                space_id = space_id.next();
                continue;
            }

            let send_blocked = if path_should_send && transmit.datagram_remaining_mut() == 0 {
                // Only check congestion control if a new datagram is needed.
                self.path_congestion_check(space_id, path_id, &transmit, &can_send, now)
            } else {
                PathBlocked::No
            };
            if send_blocked != PathBlocked::No {
                trace!(?space_id, %path_id, ?send_blocked, "congestion blocked");
                congestion_blocked = true;
            }
            if send_blocked == PathBlocked::Congestion && space_id < SpaceId::Data {
                // Higher spaces might still have tail-loss probes to send, which are not
                // congestion blocked.
                space_id = space_id.next();
                continue;
            }
            if !path_should_send || send_blocked != PathBlocked::No {
                // Nothing more to send on this path, check the next path if possible.

                // If there are any datagrams in the transmit, packets for another path can
                // not be built.
                if transmit.num_datagrams() > 0 {
                    break;
                }

                match self.paths.keys().find(|&&next| next > path_id) {
                    Some(next_path_id) => {
                        // See if this next path can send anything.
                        trace!(
                            ?space_id,
                            %path_id,
                            %next_path_id,
                            "nothing to send on path"
                        );
                        path_id = *next_path_id;
                        space_id = SpaceId::Data;

                        // update per path state
                        transmit.set_segment_size(self.path_data(path_id).current_mtu().into());
                        if let Some(challenge) =
                            self.send_prev_path_challenge(now, &mut transmit, path_id)
                        {
                            return Some(challenge);
                        }

                        continue;
                    }
                    None => {
                        // Nothing more to send.
                        trace!(
                            ?space_id,
                            %path_id,
                            "nothing to send on path, no more paths"
                        );
                        break;
                    }
                }
            }

            // If the datagram is full, we need to start a new one.
            if transmit.datagram_remaining_mut() == 0 {
                if transmit.num_datagrams() >= transmit.max_datagrams() {
                    // No more datagrams allowed
                    break;
                }

                match self.spaces[space_id].for_path(path_id).loss_probes {
                    0 => transmit.start_new_datagram(),
                    _ => {
                        // We need something to send for a tail-loss probe.
                        let request_immediate_ack =
                            space_id == SpaceId::Data && self.peer_supports_ack_frequency();
                        self.spaces[space_id].maybe_queue_probe(
                            path_id,
                            request_immediate_ack,
                            &self.streams,
                        );

                        self.spaces[space_id].for_path(path_id).loss_probes -= 1;

                        // Clamp the datagram to at most the minimum MTU to ensure that loss
                        // probes can get through and enable recovery even if the path MTU
                        // has shrank unexpectedly.
                        transmit.start_new_datagram_with_size(std::cmp::min(
                            usize::from(INITIAL_MTU),
                            transmit.segment_size(),
                        ));
                    }
                }
                trace!(count = transmit.num_datagrams(), "new datagram started");
                coalesce = true;
                pad_datagram = PadDatagram::No;
            }

            // If coalescing another packet into the existing datagram, there should
            // still be enough space for a whole packet.
            if transmit.datagram_start_offset() < transmit.len() {
                debug_assert!(transmit.datagram_remaining_mut() >= MIN_PACKET_SPACE);
            }

            //
            // From here on, we've determined that a packet will definitely be sent.
            //

            if self.spaces[SpaceId::Initial].crypto.is_some()
                && space_id == SpaceId::Handshake
                && self.side.is_client()
            {
                // A client stops both sending and processing Initial packets when it
                // sends its first Handshake packet.
                self.discard_space(now, SpaceId::Initial);
            }
            if let Some(ref mut prev) = self.prev_crypto {
                prev.update_unacked = false;
            }

            let mut qlog = QlogSentPacket::default();
            let mut builder = PacketBuilder::new(
                now,
                space_id,
                path_id,
                remote_cid,
                &mut transmit,
                can_send.other,
                self,
                &mut qlog,
            )?;
            last_packet_number = Some(builder.exact_number);
            coalesce = coalesce && !builder.short_header;

            if space_id == SpaceId::Initial && (self.side.is_client() || can_send.other) {
                // https://www.rfc-editor.org/rfc/rfc9000.html#section-14.1
                pad_datagram |= PadDatagram::ToMinMtu;
            }
            if space_id == SpaceId::Data && self.config.pad_to_mtu {
                pad_datagram |= PadDatagram::ToSegmentSize;
            }

            if can_send.close {
                trace!("sending CONNECTION_CLOSE");
                // Encode ACKs before the ConnectionClose message, to give the receiver
                // a better approximate on what data has been processed. This is
                // especially important with ack delay, since the peer might not
                // have gotten any other ACK for the data earlier on.
                let mut sent_frames = SentFrames::default();
                let is_multipath_enabled = self.is_multipath_negotiated();
                for path_id in self.spaces[space_id]
                    .number_spaces
                    .iter()
                    .filter(|(_, pns)| !pns.pending_acks.ranges().is_empty())
                    .map(|(&path_id, _)| path_id)
                    .collect::<Vec<_>>()
                {
                    debug_assert!(
                        is_multipath_enabled || path_id == PathId::ZERO,
                        "Only PathId::ZERO allowed without multipath (have {path_id:?})"
                    );
                    Self::populate_acks(
                        now,
                        self.receiving_ecn,
                        &mut sent_frames,
                        path_id,
                        &mut self.spaces[space_id],
                        is_multipath_enabled,
                        &mut builder.frame_space_mut(),
                        &mut self.stats,
                        &mut qlog,
                    );
                }

                // Since there only 64 ACK frames there will always be enough space
                // to encode the ConnectionClose frame too. However we still have the
                // check here to prevent crashes if something changes.
                debug_assert!(
                    builder.frame_space_remaining() > frame::ConnectionClose::SIZE_BOUND,
                    "ACKs should leave space for ConnectionClose"
                );
                if frame::ConnectionClose::SIZE_BOUND < builder.frame_space_remaining() {
                    let max_frame_size = builder.frame_space_remaining();
                    match self.state.as_type() {
                        StateType::Closed => {
                            let reason: Close =
                                self.state.as_closed().expect("checked").clone().into();
                            if space_id == SpaceId::Data || reason.is_transport_layer() {
                                reason.encode(&mut builder.frame_space_mut(), max_frame_size);
                                qlog.frame(&Frame::Close(reason));
                            } else {
                                let frame = frame::ConnectionClose {
                                    error_code: TransportErrorCode::APPLICATION_ERROR,
                                    frame_type: None,
                                    reason: Bytes::new(),
                                };
                                frame.encode(&mut builder.frame_space_mut(), max_frame_size);
                                qlog.frame(&Frame::Close(frame::Close::Connection(frame)));
                            }
                        }
                        StateType::Draining => {
                            let frame = frame::ConnectionClose {
                                error_code: TransportErrorCode::NO_ERROR,
                                frame_type: None,
                                reason: Bytes::new(),
                            };
                            frame.encode(&mut builder.frame_space_mut(), max_frame_size);
                            qlog.frame(&Frame::Close(frame::Close::Connection(frame)));
                        }
                        _ => unreachable!(
                            "tried to make a close packet when the connection wasn't closed"
                        ),
                    };
                }
                builder.finish_and_track(now, self, path_id, sent_frames, pad_datagram, qlog);
                if space_id == self.highest_space {
                    // Don't send another close packet. Even with multipath we only send
                    // CONNECTION_CLOSE on a single path since we expect our paths to work.
                    self.close = false;
                    // `CONNECTION_CLOSE` is the final packet
                    break;
                } else {
                    // Send a close frame in every possible space for robustness, per
                    // RFC9000 "Immediate Close during the Handshake". Don't bother trying
                    // to send anything else.
                    space_id = space_id.next();
                    continue;
                }
            }

            // Send an off-path PATH_RESPONSE. Prioritized over on-path data to ensure that
            // path validation can occur while the link is saturated.
            if space_id == SpaceId::Data && builder.buf.num_datagrams() == 1 {
                let path = self.path_data_mut(path_id);
                if let Some((token, remote)) = path.path_responses.pop_off_path(path.remote) {
                    // TODO(flub): We need to use the right CID!  We shouldn't use the same
                    //    CID as the current active one for the path.  Though see also
                    //    https://github.com/quinn-rs/quinn/issues/2184
                    trace!("PATH_RESPONSE {:08x} (off-path)", token);
                    builder
                        .frame_space_mut()
                        .write(frame::FrameType::PATH_RESPONSE);
                    builder.frame_space_mut().write(token);
                    qlog.frame(&Frame::PathResponse(token));
                    self.stats.frame_tx.path_response += 1;
                    builder.finish_and_track(
                        now,
                        self,
                        path_id,
                        SentFrames {
                            non_retransmits: true,
                            ..SentFrames::default()
                        },
                        PadDatagram::ToMinMtu,
                        qlog,
                    );
                    self.stats.udp_tx.on_sent(1, transmit.len());
                    return Some(Transmit {
                        destination: remote,
                        size: transmit.len(),
                        ecn: None,
                        segment_size: None,
                        src_ip: self.local_ip,
                    });
                }
            }

            let sent_frames = {
                let path_exclusive_only = have_available_path
                    && self.path_data(path_id).local_status() == PathStatus::Backup;
                let pn = builder.exact_number;
                self.populate_packet(
                    now,
                    space_id,
                    path_id,
                    path_exclusive_only,
                    &mut builder.frame_space_mut(),
                    pn,
                    &mut qlog,
                )
            };

            // ACK-only packets should only be sent when explicitly allowed. If we write them due to
            // any other reason, there is a bug which leads to one component announcing write
            // readiness while not writing any data. This degrades performance. The condition is
            // only checked if the full MTU is available and when potentially large fixed-size
            // frames aren't queued, so that lack of space in the datagram isn't the reason for just
            // writing ACKs.
            debug_assert!(
                !(sent_frames.is_ack_only(&self.streams)
                    && !can_send.acks
                    && can_send.other
                    && builder.buf.segment_size()
                        == self.path_data(path_id).current_mtu() as usize
                    && self.datagrams.outgoing.is_empty()),
                "SendableFrames was {can_send:?}, but only ACKs have been written"
            );
            if sent_frames.requires_padding {
                pad_datagram |= PadDatagram::ToMinMtu;
            }

            for (path_id, _pn) in sent_frames.largest_acked.iter() {
                self.spaces[space_id]
                    .for_path(*path_id)
                    .pending_acks
                    .acks_sent();
                self.timers
                    .stop(Timer::PerPath(*path_id, PathTimer::MaxAckDelay));
            }

            // Now we need to finish the packet.  Before we do so we need to know if we will
            // be coalescing the next packet into this one, or will be ending the datagram
            // as well.  Because if this is the last packet in the datagram more padding
            // might be needed because of the packet type, or to fill the GSO segment size.

            // Are we allowed to coalesce AND is there enough space for another *packet* in
            // this datagram AND is there another packet to send in this or the next space?
            if coalesce
                && builder
                    .buf
                    .datagram_remaining_mut()
                    .saturating_sub(builder.predict_packet_end())
                    > MIN_PACKET_SPACE
                && self
                    .next_send_space(space_id, path_id, builder.buf, close)
                    .is_some()
            {
                // We can append/coalesce the next packet into the current
                // datagram. Finish the current packet without adding extra padding.
                builder.finish_and_track(now, self, path_id, sent_frames, PadDatagram::No, qlog);
            } else {
                // We need a new datagram for the next packet.  Finish the current
                // packet with padding.
                if builder.buf.num_datagrams() > 1 && matches!(pad_datagram, PadDatagram::No) {
                    // If too many padding bytes would be required to continue the
                    // GSO batch after this packet, end the GSO batch here. Ensures
                    // that fixed-size frames with heterogeneous sizes
                    // (e.g. application datagrams) won't inadvertently waste large
                    // amounts of bandwidth. The exact threshold is a bit arbitrary
                    // and might benefit from further tuning, though there's no
                    // universally optimal value.
                    const MAX_PADDING: usize = 32;
                    if builder.buf.datagram_remaining_mut()
                        > builder.predict_packet_end() + MAX_PADDING
                    {
                        trace!(
                            "GSO truncated by demand for {} padding bytes",
                            builder.buf.datagram_remaining_mut() - builder.predict_packet_end()
                        );
                        builder.finish_and_track(
                            now,
                            self,
                            path_id,
                            sent_frames,
                            PadDatagram::No,
                            qlog,
                        );
                        break;
                    }

                    // Pad the current datagram to GSO segment size so it can be
                    // included in the GSO batch.
                    builder.finish_and_track(
                        now,
                        self,
                        path_id,
                        sent_frames,
                        PadDatagram::ToSegmentSize,
                        qlog,
                    );
                } else {
                    builder.finish_and_track(now, self, path_id, sent_frames, pad_datagram, qlog);
                }
                if transmit.num_datagrams() == 1 {
                    transmit.clip_datagram_size();
                }
            }
        }

        if let Some(last_packet_number) = last_packet_number {
            // Note that when sending in multiple packet spaces the last packet number will
            // be the one from the highest packet space.
            self.path_data_mut(path_id).congestion.on_sent(
                now,
                transmit.len() as u64,
                last_packet_number,
            );
        }

        self.config.qlog_sink.emit_recovery_metrics(
            self.path_data(path_id).pto_count,
            &mut self.paths.get_mut(&path_id).unwrap().data,
            now,
            self.initial_dst_cid,
        );

        self.app_limited = transmit.is_empty() && !congestion_blocked;

        // Send MTU probe if necessary
        // TODO(multipath): We need to send MTUD probes on all paths.  But because of how
        //    the loop is written now we only send an MTUD probe on the last open path.
        if transmit.is_empty() && self.state.is_established() {
            if let Some(active_cid) = self.rem_cids.get(&path_id).map(CidQueue::active) {
                let space_id = SpaceId::Data;
                let next_pn = self.spaces[space_id].for_path(path_id).peek_tx_number();
                let probe_size = self
                    .path_data_mut(path_id)
                    .mtud
                    .poll_transmit(now, next_pn)?;

                debug_assert_eq!(transmit.num_datagrams(), 0);
                transmit.start_new_datagram_with_size(probe_size as usize);

                debug_assert_eq!(transmit.datagram_start_offset(), 0);
                let mut qlog = QlogSentPacket::default();
                let mut builder = PacketBuilder::new(
                    now,
                    space_id,
                    path_id,
                    active_cid,
                    &mut transmit,
                    true,
                    self,
                    &mut qlog,
                )?;

                // We implement MTU probes as ping packets padded up to the probe size
                trace!(?probe_size, "writing MTUD probe");
                trace!("PING");
                builder.frame_space_mut().write(frame::FrameType::PING);
                qlog.frame(&Frame::Ping);
                self.stats.frame_tx.ping += 1;

                // If supported by the peer, we want no delays to the probe's ACK
                if self.peer_supports_ack_frequency() {
                    trace!("IMMEDIATE_ACK");
                    builder
                        .frame_space_mut()
                        .write(frame::FrameType::IMMEDIATE_ACK);
                    self.stats.frame_tx.immediate_ack += 1;
                    qlog.frame(&Frame::ImmediateAck);
                }

                let sent_frames = SentFrames {
                    non_retransmits: true,
                    ..Default::default()
                };
                builder.finish_and_track(
                    now,
                    self,
                    path_id,
                    sent_frames,
                    PadDatagram::ToSize(probe_size),
                    qlog,
                );

                self.path_stats
                    .entry(path_id)
                    .or_default()
                    .sent_plpmtud_probes += 1;
            }
        }

        if transmit.is_empty() {
            return None;
        }

        trace!(
            segment_size = transmit.segment_size(),
            last_datagram_len = transmit.len() % transmit.segment_size(),
            "sending {} bytes in {} datagrams",
            transmit.len(),
            transmit.num_datagrams()
        );
        self.path_data_mut(path_id)
            .inc_total_sent(transmit.len() as u64);

        self.stats
            .udp_tx
            .on_sent(transmit.num_datagrams() as u64, transmit.len());

        Some(Transmit {
            destination: self.path_data(path_id).remote,
            size: transmit.len(),
            ecn: if self.path_data(path_id).sending_ecn {
                Some(EcnCodepoint::Ect0)
            } else {
                None
            },
            segment_size: match transmit.num_datagrams() {
                1 => None,
                _ => Some(transmit.segment_size()),
            },
            src_ip: self.local_ip,
        })
    }

    /// Returns the [`SpaceId`] of the next packet space which has data to send
    ///
    /// This takes into account the space available to frames in the next datagram.
    // TODO(flub): This duplication is not nice.
    fn next_send_space(
        &mut self,
        current_space_id: SpaceId,
        path_id: PathId,
        buf: &TransmitBuf<'_>,
        close: bool,
    ) -> Option<SpaceId> {
        // Number of bytes available for frames if this is a 1-RTT packet. We're guaranteed
        // to be able to send an individual frame at least this large in the next 1-RTT
        // packet. This could be generalized to support every space, but it's only needed to
        // handle large fixed-size frames, which only exist in 1-RTT (application
        // datagrams). We don't account for coalesced packets potentially occupying space
        // because frames can always spill into the next datagram.
        let mut space_id = current_space_id;
        loop {
            let can_send = self.space_can_send(space_id, path_id, buf.segment_size(), close);
            if !can_send.is_empty() || (close && self.spaces[space_id].crypto.is_some()) {
                return Some(space_id);
            }
            space_id = match space_id {
                SpaceId::Initial => SpaceId::Handshake,
                SpaceId::Handshake => SpaceId::Data,
                SpaceId::Data => break,
            }
        }
        None
    }

    /// Checks if creating a new datagram would be blocked by congestion control
    fn path_congestion_check(
        &mut self,
        space_id: SpaceId,
        path_id: PathId,
        transmit: &TransmitBuf<'_>,
        can_send: &SendableFrames,
        now: Instant,
    ) -> PathBlocked {
        // Anti-amplification is only based on `total_sent`, which gets updated after
        // the transmit is sent. Therefore we pass the amount of bytes for datagrams
        // that are already created, as well as 1 byte for starting another datagram. If
        // there is any anti-amplification budget left, we always allow a full MTU to be
        // sent (see https://github.com/quinn-rs/quinn/issues/1082).
        if self.side().is_server()
            && self
                .path_data(path_id)
                .anti_amplification_blocked(transmit.len() as u64 + 1)
        {
            trace!(?space_id, %path_id, "blocked by anti-amplification");
            return PathBlocked::AntiAmplification;
        }

        // Congestion control check.
        // Tail loss probes must not be blocked by congestion, or a deadlock could arise.
        let bytes_to_send = transmit.segment_size() as u64;
        let need_loss_probe = self.spaces[space_id].for_path(path_id).loss_probes > 0;

        if can_send.other && !need_loss_probe && !can_send.close {
            let path = self.path_data(path_id);
            if path.in_flight.bytes + bytes_to_send >= path.congestion.window() {
                trace!(?space_id, %path_id, "blocked by congestion control");
                return PathBlocked::Congestion;
            }
        }

        // Pacing check.
        if let Some(delay) = self.path_data_mut(path_id).pacing_delay(bytes_to_send, now) {
            self.timers
                .set(Timer::PerPath(path_id, PathTimer::Pacing), delay);
            // Loss probes and CONNECTION_CLOSE should be subject to pacing, even though
            // they are not congestion controlled.
            trace!(?space_id, %path_id, "blocked by pacing");
            return PathBlocked::Pacing;
        }

        PathBlocked::No
    }

    /// Send PATH_CHALLENGE for a previous path if necessary
    ///
    /// QUIC-TRANSPORT section 9.3.3
    /// <https://www.rfc-editor.org/rfc/rfc9000.html#name-off-path-packet-forwarding>
    fn send_prev_path_challenge(
        &mut self,
        now: Instant,
        buf: &mut TransmitBuf<'_>,
        path_id: PathId,
    ) -> Option<Transmit> {
        let (prev_cid, prev_path) = self.paths.get_mut(&path_id)?.prev.as_mut()?;
        // TODO (matheus23): We could use !prev_path.is_validating() here instead to
        // (possibly) also re-send challenges when they get lost.
        if !prev_path.send_new_challenge {
            return None;
        };
        prev_path.send_new_challenge = false;
        let token = self.rng.random();
        prev_path.challenges_sent.insert(token, now);
        let destination = prev_path.remote;
        debug_assert_eq!(
            self.highest_space,
            SpaceId::Data,
            "PATH_CHALLENGE queued without 1-RTT keys"
        );
        buf.start_new_datagram_with_size(MIN_INITIAL_SIZE as usize);

        // Use the previous CID to avoid linking the new path with the previous path. We
        // don't bother accounting for possible retirement of that prev_cid because this is
        // sent once, immediately after migration, when the CID is known to be valid. Even
        // if a post-migration packet caused the CID to be retired, it's fair to pretend
        // this is sent first.
        debug_assert_eq!(buf.datagram_start_offset(), 0);
        let mut qlog = QlogSentPacket::default();
        let mut builder = PacketBuilder::new(
            now,
            SpaceId::Data,
            path_id,
            *prev_cid,
            buf,
            false,
            self,
            &mut qlog,
        )?;
        trace!("validating previous path with PATH_CHALLENGE {:08x}", token);
        builder
            .frame_space_mut()
            .write(frame::FrameType::PATH_CHALLENGE);
        builder.frame_space_mut().write(token);
        qlog.frame(&Frame::PathChallenge(token));
        self.stats.frame_tx.path_challenge += 1;

        // An endpoint MUST expand datagrams that contain a PATH_CHALLENGE frame
        // to at least the smallest allowed maximum datagram size of 1200 bytes,
        // unless the anti-amplification limit for the path does not permit
        // sending a datagram of this size
        builder.pad_to(MIN_INITIAL_SIZE);

        builder.finish(self, now, qlog);
        self.stats.udp_tx.on_sent(1, buf.len());

        Some(Transmit {
            destination,
            size: buf.len(),
            ecn: None,
            segment_size: None,
            src_ip: self.local_ip,
        })
    }

    /// Indicate what types of frames are ready to send for the given space
    ///
    /// *packet_size* is the number of bytes available to build the next packet.  *close*
    /// *indicates whether a CONNECTION_CLOSE frame needs to be sent.
    fn space_can_send(
        &mut self,
        space_id: SpaceId,
        path_id: PathId,
        packet_size: usize,
        close: bool,
    ) -> SendableFrames {
        let pn = self.spaces[SpaceId::Data]
            .for_path(path_id)
            .peek_tx_number();
        let frame_space_1rtt = packet_size.saturating_sub(self.predict_1rtt_overhead(pn, path_id));
        if self.spaces[space_id].crypto.is_none()
            && (space_id != SpaceId::Data
                || self.zero_rtt_crypto.is_none()
                || self.side.is_server())
        {
            // No keys available for this space
            return SendableFrames::empty();
        }
        let mut can_send = self.spaces[space_id].can_send(path_id, &self.streams);
        if space_id == SpaceId::Data {
            can_send |= self.can_send_1rtt(path_id, frame_space_1rtt);
        }

        can_send.close = close && self.spaces[space_id].crypto.is_some();

        can_send
    }

    /// Process `ConnectionEvent`s generated by the associated `Endpoint`
    ///
    /// Will execute protocol logic upon receipt of a connection event, in turn preparing signals
    /// (including application `Event`s, `EndpointEvent`s and outgoing datagrams) that should be
    /// extracted through the relevant methods.
    pub fn handle_event(&mut self, event: ConnectionEvent) {
        use ConnectionEventInner::*;
        match event.0 {
            Datagram(DatagramConnectionEvent {
                now,
                remote,
                path_id,
                ecn,
                first_decode,
                remaining,
            }) => {
                let span = trace_span!("pkt", %path_id);
                let _guard = span.enter();
                // If this packet could initiate a migration and we're a client or a server that
                // forbids migration, drop the datagram. This could be relaxed to heuristically
                // permit NAT-rebinding-like migration.
                if let Some(known_remote) = self.path(path_id).map(|path| path.remote) {
                    if remote != known_remote && !self.side.remote_may_migrate(&self.state) {
                        trace!(
                            %path_id,
                            ?remote,
                            path_remote = ?self.path(path_id).map(|p| p.remote),
                            "discarding packet from unrecognized peer"
                        );
                        return;
                    }
                }

                let was_anti_amplification_blocked = self
                    .path(path_id)
                    .map(|path| path.anti_amplification_blocked(1))
                    .unwrap_or(true); // if we don't know about this path it's eagerly considered as unvalidated
                // TODO(@divma): revisit this

                self.stats.udp_rx.datagrams += 1;
                self.stats.udp_rx.bytes += first_decode.len() as u64;
                let data_len = first_decode.len();

                self.handle_decode(now, remote, path_id, ecn, first_decode);
                // The current `path` might have changed inside `handle_decode` since the packet
                // could have triggered a migration. The packet might also belong to an unknown
                // path and have been rejected. Make sure the data received is accounted for the
                // most recent path by accessing `path` after `handle_decode`.
                if let Some(path) = self.path_mut(path_id) {
                    path.inc_total_recvd(data_len as u64);
                }

                if let Some(data) = remaining {
                    self.stats.udp_rx.bytes += data.len() as u64;
                    self.handle_coalesced(now, remote, path_id, ecn, data);
                }

                if let Some(path) = self.paths.get_mut(&path_id) {
                    self.config.qlog_sink.emit_recovery_metrics(
                        path.data.pto_count,
                        &mut path.data,
                        now,
                        self.initial_dst_cid,
                    );
                }

                if was_anti_amplification_blocked {
                    // A prior attempt to set the loss detection timer may have failed due to
                    // anti-amplification, so ensure it's set now. Prevents a handshake deadlock if
                    // the server's first flight is lost.
                    self.set_loss_detection_timer(now, path_id);
                }
            }
            NewIdentifiers(ids, now, cid_len, cid_lifetime) => {
                let path_id = ids.first().map(|issued| issued.path_id).unwrap_or_default();
                debug_assert!(ids.iter().all(|issued| issued.path_id == path_id));
                let cid_state = self
                    .local_cid_state
                    .entry(path_id)
                    .or_insert_with(|| CidState::new(cid_len, cid_lifetime, now, 0));
                cid_state.new_cids(&ids, now);

                ids.into_iter().rev().for_each(|frame| {
                    self.spaces[SpaceId::Data].pending.new_cids.push(frame);
                });
                // Always update Timer::PushNewCid
                self.reset_cid_retirement();
            }
        }
    }

    /// Process timer expirations
    ///
    /// Executes protocol logic, potentially preparing signals (including application `Event`s,
    /// `EndpointEvent`s and outgoing datagrams) that should be extracted through the relevant
    /// methods.
    ///
    /// It is most efficient to call this immediately after the system clock reaches the latest
    /// `Instant` that was output by `poll_timeout`; however spurious extra calls will simply
    /// no-op and therefore are safe.
    pub fn handle_timeout(&mut self, now: Instant) {
        while let Some((timer, _time)) = self.timers.expire_before(now) {
            // TODO(@divma): remove `at` when the unicorn is born
            trace!(?timer, at=?now, "timeout");
            match timer {
                Timer::Conn(timer) => match timer {
                    ConnTimer::Close => {
                        self.state.move_to_drained(None);
                        self.endpoint_events.push_back(EndpointEventInner::Drained);
                    }
                    ConnTimer::Idle => {
                        self.kill(ConnectionError::TimedOut);
                    }
                    ConnTimer::KeepAlive => {
                        trace!("sending keep-alive");
                        self.ping();
                    }
                    ConnTimer::KeyDiscard => {
                        self.zero_rtt_crypto = None;
                        self.prev_crypto = None;
                    }
                    ConnTimer::PushNewCid => {
                        while let Some((path_id, when)) = self.next_cid_retirement() {
                            if when > now {
                                break;
                            }
                            match self.local_cid_state.get_mut(&path_id) {
                                None => error!(%path_id, "No local CID state for path"),
                                Some(cid_state) => {
                                    // Update `retire_prior_to` field in NEW_CONNECTION_ID frame
                                    let num_new_cid = cid_state.on_cid_timeout().into();
                                    if !self.state.is_closed() {
                                        trace!(
                                            "push a new CID to peer RETIRE_PRIOR_TO field {}",
                                            cid_state.retire_prior_to()
                                        );
                                        self.endpoint_events.push_back(
                                            EndpointEventInner::NeedIdentifiers(
                                                path_id,
                                                now,
                                                num_new_cid,
                                            ),
                                        );
                                    }
                                }
                            }
                        }
                    }
                },
                // TODO: add path_id as span somehow
                Timer::PerPath(path_id, timer) => {
                    let span = trace_span!("per-path timer fired", %path_id, ?timer);
                    let _guard = span.enter();
                    match timer {
                        PathTimer::PathIdle => {
                            self.close_path(now, path_id, TransportErrorCode::NO_ERROR.into())
                                .ok();
                        }

                        PathTimer::PathKeepAlive => {
                            trace!("sending keep-alive on path");
                            self.ping_path(path_id).ok();
                        }
                        PathTimer::LossDetection => {
                            self.on_loss_detection_timeout(now, path_id);
                            self.config.qlog_sink.emit_recovery_metrics(
                                self.path_data(path_id).pto_count,
                                &mut self.paths.get_mut(&path_id).unwrap().data,
                                now,
                                self.initial_dst_cid,
                            );
                        }
                        PathTimer::PathValidation => {
                            let Some(path) = self.paths.get_mut(&path_id) else {
                                continue;
                            };
                            self.timers
                                .stop(Timer::PerPath(path_id, PathTimer::PathChallengeLost));
                            debug!("path validation failed");
                            if let Some((_, prev)) = path.prev.take() {
                                path.data = prev;
                            }
                            path.data.challenges_sent.clear();
                            path.data.send_new_challenge = false;
                        }
                        PathTimer::PathChallengeLost => {
                            let Some(path) = self.paths.get_mut(&path_id) else {
                                continue;
                            };
                            trace!("path challenge deemed lost");
                            path.data.send_new_challenge = true;
                        }
                        PathTimer::PathOpen => {
                            let Some(path) = self.path_mut(path_id) else {
                                continue;
                            };
                            path.challenges_sent.clear();
                            path.send_new_challenge = false;
                            debug!("new path validation failed");
                            if let Err(err) = self.close_path(
                                now,
                                path_id,
                                TransportErrorCode::UNSTABLE_INTERFACE.into(),
                            ) {
                                warn!(?err, "failed closing path");
                            }

                            self.events.push_back(Event::Path(PathEvent::LocallyClosed {
                                id: path_id,
                                error: PathError::ValidationFailed,
                            }));
                        }
                        PathTimer::Pacing => trace!("pacing timer expired"),
                        PathTimer::MaxAckDelay => {
                            trace!("max ack delay reached");
                            // This timer is only armed in the Data space
                            self.spaces[SpaceId::Data]
                                .for_path(path_id)
                                .pending_acks
                                .on_max_ack_delay_timeout()
                        }
                        PathTimer::PathAbandoned => {
                            // The path was abandoned and 3*PTO has expired since.  Clean up all
                            // remaining state and install stateless reset token.
                            self.timers.stop_per_path(path_id);
                            if let Some(loc_cid_state) = self.local_cid_state.remove(&path_id) {
                                let (min_seq, max_seq) = loc_cid_state.active_seq();
                                for seq in min_seq..=max_seq {
                                    self.endpoint_events.push_back(
                                        EndpointEventInner::RetireConnectionId(
                                            now, path_id, seq, false,
                                        ),
                                    );
                                }
                            }
                            self.drop_path_state(path_id, now);
                        }
                        PathTimer::PathNotAbandoned => {
                            // The peer failed to respond with a PATH_ABANDON when we sent such a
                            // frame.
                            warn!("missing PATH_ABANDON from peer");
                            // TODO(flub): What should the error code be?
                            self.close(
                                now,
                                TransportErrorCode::NO_ERROR.into(),
                                "peer ignored PATH_ABANDON frame".into(),
                            );
                        }
                    }
                }
            }
        }
    }

    /// Close a connection immediately
    ///
    /// This does not ensure delivery of outstanding data. It is the application's responsibility to
    /// call this only when all important communications have been completed, e.g. by calling
    /// [`SendStream::finish`] on outstanding streams and waiting for the corresponding
    /// [`StreamEvent::Finished`] event.
    ///
    /// If [`Streams::send_streams`] returns 0, all outstanding stream data has been
    /// delivered. There may still be data from the peer that has not been received.
    ///
    /// [`StreamEvent::Finished`]: crate::StreamEvent::Finished
    pub fn close(&mut self, now: Instant, error_code: VarInt, reason: Bytes) {
        self.close_inner(
            now,
            Close::Application(frame::ApplicationClose { error_code, reason }),
        )
    }

    fn close_inner(&mut self, now: Instant, reason: Close) {
        let was_closed = self.state.is_closed();
        if !was_closed {
            self.close_common();
            self.set_close_timer(now);
            self.close = true;
            self.state.move_to_closed_local(reason);
        }
    }

    /// Control datagrams
    pub fn datagrams(&mut self) -> Datagrams<'_> {
        Datagrams { conn: self }
    }

    /// Returns connection statistics
    pub fn stats(&mut self) -> ConnectionStats {
        self.stats.clone()
    }

    /// Returns path statistics
    pub fn path_stats(&mut self, path_id: PathId) -> Option<PathStats> {
        let path = self.paths.get(&path_id)?;
        let stats = self.path_stats.entry(path_id).or_default();
        stats.rtt = path.data.rtt.get();
        stats.cwnd = path.data.congestion.window();
        stats.current_mtu = path.data.mtud.current_mtu();
        Some(*stats)
    }

    /// Ping the remote endpoint
    ///
    /// Causes an ACK-eliciting packet to be transmitted on the connection.
    pub fn ping(&mut self) {
        // TODO(flub): This is very brute-force: it pings *all* the paths.  Instead it would
        //    be nice if we could only send a single packet for this.
        for path_data in self.spaces[self.highest_space].number_spaces.values_mut() {
            path_data.ping_pending = true;
        }
    }

    /// Ping the remote endpoint over a specific path
    ///
    /// Causes an ACK-eliciting packet to be transmitted on the path.
    pub fn ping_path(&mut self, path: PathId) -> Result<(), ClosedPath> {
        let path_data = self.spaces[self.highest_space]
            .number_spaces
            .get_mut(&path)
            .ok_or(ClosedPath { _private: () })?;
        path_data.ping_pending = true;
        Ok(())
    }

    /// Update traffic keys spontaneously
    ///
    /// This can be useful for testing key updates, as they otherwise only happen infrequently.
    pub fn force_key_update(&mut self) {
        if !self.state.is_established() {
            debug!("ignoring forced key update in illegal state");
            return;
        }
        if self.prev_crypto.is_some() {
            // We already just updated, or are currently updating, the keys. Concurrent key updates
            // are illegal.
            debug!("ignoring redundant forced key update");
            return;
        }
        self.update_keys(None, false);
    }

    // Compatibility wrapper for quinn < 0.11.7. Remove for 0.12.
    #[doc(hidden)]
    #[deprecated]
    pub fn initiate_key_update(&mut self) {
        self.force_key_update();
    }

    /// Get a session reference
    pub fn crypto_session(&self) -> &dyn crypto::Session {
        &*self.crypto
    }

    /// Whether the connection is in the process of being established
    ///
    /// If this returns `false`, the connection may be either established or closed, signaled by the
    /// emission of a `Connected` or `ConnectionLost` message respectively.
    pub fn is_handshaking(&self) -> bool {
        self.state.is_handshake()
    }

    /// Whether the connection is closed
    ///
    /// Closed connections cannot transport any further data. A connection becomes closed when
    /// either peer application intentionally closes it, or when either transport layer detects an
    /// error such as a time-out or certificate validation failure.
    ///
    /// A `ConnectionLost` event is emitted with details when the connection becomes closed.
    pub fn is_closed(&self) -> bool {
        self.state.is_closed()
    }

    /// Whether there is no longer any need to keep the connection around
    ///
    /// Closed connections become drained after a brief timeout to absorb any remaining in-flight
    /// packets from the peer. All drained connections have been closed.
    pub fn is_drained(&self) -> bool {
        self.state.is_drained()
    }

    /// For clients, if the peer accepted the 0-RTT data packets
    ///
    /// The value is meaningless until after the handshake completes.
    pub fn accepted_0rtt(&self) -> bool {
        self.accepted_0rtt
    }

    /// Whether 0-RTT is/was possible during the handshake
    pub fn has_0rtt(&self) -> bool {
        self.zero_rtt_enabled
    }

    /// Whether there are any pending retransmits
    pub fn has_pending_retransmits(&self) -> bool {
        !self.spaces[SpaceId::Data].pending.is_empty(&self.streams)
    }

    /// Look up whether we're the client or server of this Connection
    pub fn side(&self) -> Side {
        self.side.side()
    }

    /// Get the address observed by the remote over the given path
    pub fn path_observed_address(&self, path_id: PathId) -> Result<Option<SocketAddr>, ClosedPath> {
        self.path(path_id)
            .map(|path_data| {
                path_data
                    .last_observed_addr_report
                    .as_ref()
                    .map(|observed| observed.socket_addr())
            })
            .ok_or(ClosedPath { _private: () })
    }

    /// The local IP address which was used when the peer established
    /// the connection
    ///
    /// This can be different from the address the endpoint is bound to, in case
    /// the endpoint is bound to a wildcard address like `0.0.0.0` or `::`.
    ///
    /// This will return `None` for clients, or when no `local_ip` was passed to
    /// [`Endpoint::handle()`](crate::Endpoint::handle) for the datagrams establishing this
    /// connection.
    pub fn local_ip(&self) -> Option<IpAddr> {
        self.local_ip
    }

    /// Current best estimate of this connection's latency (round-trip-time)
    pub fn rtt(&self) -> Duration {
        // this should return at worst the same that the poll_transmit logic would use
        // TODO(@divma): wrong
        self.path_data(PathId::ZERO).rtt.get()
    }

    /// Current state of this connection's congestion controller, for debugging purposes
    pub fn congestion_state(&self) -> &dyn Controller {
        // TODO(@divma): same as everything, wrong
        self.path_data(PathId::ZERO).congestion.as_ref()
    }

    /// Resets path-specific settings.
    ///
    /// This will force-reset several subsystems related to a specific network path.
    /// Currently this is the congestion controller, round-trip estimator, and the MTU
    /// discovery.
    ///
    /// This is useful when it is known the underlying network path has changed and the old
    /// state of these subsystems is no longer valid or optimal. In this case it might be
    /// faster or reduce loss to settle on optimal values by restarting from the initial
    /// configuration in the [`TransportConfig`].
    pub fn path_changed(&mut self, now: Instant) {
        // TODO(@divma): evaluate how this is used
        // wrong call in the multipath case anyhow
        self.paths
            .get_mut(&PathId::ZERO)
            .expect("this might fail")
            .data
            .reset(now, &self.config);
    }

    /// Modify the number of remotely initiated streams that may be concurrently open
    ///
    /// No streams may be opened by the peer unless fewer than `count` are already open. Large
    /// `count`s increase both minimum and worst-case memory consumption.
    pub fn set_max_concurrent_streams(&mut self, dir: Dir, count: VarInt) {
        self.streams.set_max_concurrent(dir, count);
        // If the limit was reduced, then a flow control update previously deemed insignificant may
        // now be significant.
        let pending = &mut self.spaces[SpaceId::Data].pending;
        self.streams.queue_max_stream_id(pending);
    }

    /// Modify the number of open paths allowed when multipath is enabled
    ///
    /// When reducing the number of concurrent paths this will only affect delaying sending
    /// new MAX_PATH_ID frames until fewer than this number of paths are possible.  To
    /// actively reduce paths they must be closed using [`Connection::close_path`], which
    /// can also be used to close not-yet-opened paths.
    ///
    /// If multipath is not negotiated (see the [`TransportConfig`]) this can not enable
    /// multipath and will fail.
    pub fn set_max_concurrent_paths(
        &mut self,
        now: Instant,
        count: NonZeroU32,
    ) -> Result<(), MultipathNotNegotiated> {
        if !self.is_multipath_negotiated() {
            return Err(MultipathNotNegotiated { _private: () });
        }
        self.max_concurrent_paths = count;

        let in_use_count = self
            .local_max_path_id
            .next()
            .saturating_sub(self.abandoned_paths.len() as u32)
            .as_u32();
        let extra_needed = count.get().saturating_sub(in_use_count);
        let new_max_path_id = self.local_max_path_id.saturating_add(extra_needed);

        self.set_max_path_id(now, new_max_path_id);

        Ok(())
    }

    /// If needed, issues a new MAX_PATH_ID frame and new CIDs for any newly allowed paths
    fn set_max_path_id(&mut self, now: Instant, max_path_id: PathId) {
        if max_path_id <= self.local_max_path_id {
            return;
        }

        self.local_max_path_id = max_path_id;
        self.spaces[SpaceId::Data].pending.max_path_id = true;

        self.issue_first_path_cids(now);
    }

    /// Current number of remotely initiated streams that may be concurrently open
    ///
    /// If the target for this limit is reduced using [`set_max_concurrent_streams`](Self::set_max_concurrent_streams),
    /// it will not change immediately, even if fewer streams are open. Instead, it will
    /// decrement by one for each time a remotely initiated stream of matching directionality is closed.
    pub fn max_concurrent_streams(&self, dir: Dir) -> u64 {
        self.streams.max_concurrent(dir)
    }

    /// See [`TransportConfig::send_window()`]
    pub fn set_send_window(&mut self, send_window: u64) {
        self.streams.set_send_window(send_window);
    }

    /// See [`TransportConfig::receive_window()`]
    pub fn set_receive_window(&mut self, receive_window: VarInt) {
        if self.streams.set_receive_window(receive_window) {
            self.spaces[SpaceId::Data].pending.max_data = true;
        }
    }

    /// Whether the Multipath for QUIC extension is enabled.
    ///
    /// Multipath is only enabled after the handshake is completed and if it was enabled by both
    /// peers.
    pub fn is_multipath_negotiated(&self) -> bool {
        !self.is_handshaking()
            && self.config.max_concurrent_multipath_paths.is_some()
            && self.peer_params.initial_max_path_id.is_some()
    }

    fn on_ack_received(
        &mut self,
        now: Instant,
        space: SpaceId,
        ack: frame::Ack,
    ) -> Result<(), TransportError> {
        // All ACKs are referencing path 0
        let path = PathId::ZERO;
        self.inner_on_ack_received(now, space, path, ack)
    }

    fn on_path_ack_received(
        &mut self,
        now: Instant,
        space: SpaceId,
        path_ack: frame::PathAck,
    ) -> Result<(), TransportError> {
        let (ack, path) = path_ack.into_ack();
        self.inner_on_ack_received(now, space, path, ack)
    }

    /// Handles an ACK frame acknowledging packets sent on *path*.
    fn inner_on_ack_received(
        &mut self,
        now: Instant,
        space: SpaceId,
        path: PathId,
        ack: frame::Ack,
    ) -> Result<(), TransportError> {
        if self.abandoned_paths.contains(&path) {
            // See also https://www.ietf.org/archive/id/draft-ietf-quic-multipath-17.html#section-3.4.3-3
            // > PATH_ACK frames received with an abandoned path ID are silently ignored, as specified in Section 4.
            trace!("silently ignoring PATH_ACK on abandoned path");
            return Ok(());
        }
        if ack.largest >= self.spaces[space].for_path(path).next_packet_number {
            return Err(TransportError::PROTOCOL_VIOLATION("unsent packet acked"));
        }
        let new_largest = {
            let space = &mut self.spaces[space].for_path(path);
            if space.largest_acked_packet.is_none_or(|pn| ack.largest > pn) {
                space.largest_acked_packet = Some(ack.largest);
                if let Some(info) = space.sent_packets.get(ack.largest) {
                    // This should always succeed, but a misbehaving peer might ACK a packet we
                    // haven't sent. At worst, that will result in us spuriously reducing the
                    // congestion window.
                    space.largest_acked_packet_sent = info.time_sent;
                }
                true
            } else {
                false
            }
        };

        if self.detect_spurious_loss(&ack, space, path) {
            self.path_data_mut(path)
                .congestion
                .on_spurious_congestion_event();
        }

        // Avoid DoS from unreasonably huge ack ranges by filtering out just the new acks.
        let mut newly_acked = ArrayRangeSet::new();
        for range in ack.iter() {
            self.spaces[space].for_path(path).check_ack(range.clone())?;
            for (pn, _) in self.spaces[space].for_path(path).sent_packets.iter_range(range) {
                newly_acked.insert_one(pn);
            }
        }

        if newly_acked.is_empty() {
            return Ok(());
        }

        let mut ack_eliciting_acked = false;
        for packet in newly_acked.elts() {
            if let Some(info) = self.spaces[space].for_path(path).take(packet) {
                for (acked_path_id, acked_pn) in info.largest_acked.iter() {
                    // Assume ACKs for all packets below the largest acknowledged in
                    // `packet` have been received. This can cause the peer to spuriously
                    // retransmit if some of our earlier ACKs were lost, but allows for
                    // simpler state tracking. See discussion at
                    // https://www.rfc-editor.org/rfc/rfc9000.html#name-limiting-ranges-by-tracking
                    self.spaces[space]
                        .for_path(*acked_path_id)
                        .pending_acks
                        .subtract_below(*acked_pn);
                }
                ack_eliciting_acked |= info.ack_eliciting;

                // Notify MTU discovery that a packet was acked, because it might be an MTU probe
                let path_data = self.path_data_mut(path);
                let mtu_updated = path_data.mtud.on_acked(space, packet, info.size);
                if mtu_updated {
                    path_data
                        .congestion
                        .on_mtu_update(path_data.mtud.current_mtu());
                }

                // Notify ack frequency that a packet was acked, because it might contain an ACK_FREQUENCY frame
                self.ack_frequency.on_acked(path, packet);

                self.on_packet_acked(now, path, info);
            }
        }

        let largest_ackd = self.spaces[space].for_path(path).largest_acked_packet;
        let app_limited = self.app_limited;
        let path_data = self.path_data_mut(path);
        let in_flight = path_data.in_flight.bytes;

        path_data
            .congestion
            .on_end_acks(now, in_flight, app_limited, largest_ackd);

        if new_largest && ack_eliciting_acked {
            let ack_delay = if space != SpaceId::Data {
                Duration::from_micros(0)
            } else {
                cmp::min(
                    self.ack_frequency.peer_max_ack_delay,
                    Duration::from_micros(ack.delay << self.peer_params.ack_delay_exponent.0),
                )
            };
            let rtt = now.saturating_duration_since(
                self.spaces[space].for_path(path).largest_acked_packet_sent,
            );

            let next_pn = self.spaces[space].for_path(path).next_packet_number;
            let path_data = self.path_data_mut(path);
            // TODO(@divma): should be a method of path, should be contained in a single place
            path_data.rtt.update(ack_delay, rtt);
            if path_data.first_packet_after_rtt_sample.is_none() {
                path_data.first_packet_after_rtt_sample = Some((space, next_pn));
            }
        }

        // Must be called before crypto/pto_count are clobbered
        self.detect_lost_packets(now, space, path, true);

        if self.peer_completed_address_validation(path) {
            self.path_data_mut(path).pto_count = 0;
        }

        // Explicit congestion notification
        // TODO(@divma): this code is a good example of logic that should be contained in a single
        // place but it's split between the path data and the packet number space data, we should
        // find a way to make this work without two lookups
        if self.path_data(path).sending_ecn {
            if let Some(ecn) = ack.ecn {
                // We only examine ECN counters from ACKs that we are certain we received in transmit
                // order, allowing us to compute an increase in ECN counts to compare against the number
                // of newly acked packets that remains well-defined in the presence of arbitrary packet
                // reordering.
                if new_largest {
                    let sent = self.spaces[space].for_path(path).largest_acked_packet_sent;
                    self.process_ecn(now, space, path, newly_acked.len() as u64, ecn, sent);
                }
            } else {
                // We always start out sending ECN, so any ack that doesn't acknowledge it disables it.
                debug!("ECN not acknowledged by peer");
                self.path_data_mut(path).sending_ecn = false;
            }
        }

        self.set_loss_detection_timer(now, path);
        Ok(())
    }

    fn detect_spurious_loss(&mut self, ack: &frame::Ack, space: SpaceId, path: PathId) -> bool {
        let lost_packets = &mut self.spaces[space].for_path(path).lost_packets;

        if lost_packets.is_empty() {
            return false;
        }

        for range in ack.iter() {
            let spurious_losses: Vec<u64> = lost_packets
                .range(range.clone())
                .map(|(pn, _info)| pn)
                .copied()
                .collect();

            for pn in spurious_losses {
                lost_packets.remove(&pn);
            }
        }

        // If this ACK frame acknowledged all deemed lost packets,
        // then we have raised a spurious congestion event in the past.
        // We cannot conclude when there are remaining packets,
        // but future ACK frames might indicate a spurious loss detection.
        lost_packets.is_empty()
    }

    /// Drain lost packets that we reasonably think will never arrive
    ///
    /// The current criterion is copied from `msquic`:
    /// discard packets that were sent earlier than 2 probe timeouts ago.
    fn drain_lost_packets(&mut self, now: Instant, space: SpaceId, path: PathId) {
        let two_pto = 2 * self.path_data(path).rtt.pto_base();

        let lost_packets = &mut self.spaces[space].for_path(path).lost_packets;
        lost_packets.retain(|_pn, info| now.saturating_duration_since(info.time_sent) <= two_pto);
    }

    /// Process a new ECN block from an in-order ACK
    fn process_ecn(
        &mut self,
        now: Instant,
        space: SpaceId,
        path: PathId,
        newly_acked: u64,
        ecn: frame::EcnCounts,
        largest_sent_time: Instant,
    ) {
        match self.spaces[space]
            .for_path(path)
            .detect_ecn(newly_acked, ecn)
        {
            Err(e) => {
                debug!("halting ECN due to verification failure: {}", e);

                self.path_data_mut(path).sending_ecn = false;
                // Wipe out the existing value because it might be garbage and could interfere with
                // future attempts to use ECN on new paths.
                self.spaces[space].for_path(path).ecn_feedback = frame::EcnCounts::ZERO;
            }
            Ok(false) => {}
            Ok(true) => {
                self.path_stats.entry(path).or_default().congestion_events += 1;
                self.path_data_mut(path).congestion.on_congestion_event(
                    now,
                    largest_sent_time,
                    false,
                    true,
                    0,
                );
            }
        }
    }

    // Not timing-aware, so it's safe to call this for inferred acks, such as arise from
    // high-latency handshakes
    fn on_packet_acked(&mut self, now: Instant, path_id: PathId, info: SentPacket) {
        self.paths
            .get_mut(&path_id)
            .expect("known path")
            .remove_in_flight(&info);
        let app_limited = self.app_limited;
        let path = self.path_data_mut(path_id);
        if info.ack_eliciting && !path.is_validating_path() {
            // Only pass ACKs to the congestion controller if we are not validating the current
            // path, so as to ignore any ACKs from older paths still coming in.
            let rtt = path.rtt;
            path.congestion
                .on_ack(now, info.time_sent, info.size.into(), app_limited, &rtt);
        }

        // Update state for confirmed delivery of frames
        if let Some(retransmits) = info.retransmits.get() {
            for (id, _) in retransmits.reset_stream.iter() {
                self.streams.reset_acked(*id);
            }
        }

        for frame in info.stream_frames {
            self.streams.received_ack_of(frame);
        }
    }

    fn set_key_discard_timer(&mut self, now: Instant, space: SpaceId) {
        let start = if self.zero_rtt_crypto.is_some() {
            now
        } else {
            self.prev_crypto
                .as_ref()
                .expect("no previous keys")
                .end_packet
                .as_ref()
                .expect("update not acknowledged yet")
                .1
        };

        // QUIC-MULTIPATH § 2.5 Key Phase Update Process: use largest PTO off all paths.
        self.timers.set(
            Timer::Conn(ConnTimer::KeyDiscard),
            start + self.pto_max_path(space) * 3,
        );
    }

    /// Handle a [`PathTimer::LossDetection`] timeout.
    ///
    /// This timer expires for two reasons:
    /// - An ACK-eliciting packet we sent should be considered lost.
    /// - The PTO may have expired and a tail-loss probe needs to be scheduled.
    ///
    /// The former needs us to schedule re-transmission of the lost data.
    ///
    /// The latter means we have not received an ACK for an ack-eliciting packet we sent
    /// within the PTO time-window. We need to schedule a tail-loss probe, an ack-eliciting
    /// packet, to try and elicit new acknowledgements. These new acknowledgements will
    /// indicate whether the previously sent packets were lost or not.
    fn on_loss_detection_timeout(&mut self, now: Instant, path_id: PathId) {
        if let Some((_, pn_space)) = self.loss_time_and_space(path_id) {
            // Time threshold loss Detection
            self.detect_lost_packets(now, pn_space, path_id, false);
            self.set_loss_detection_timer(now, path_id);
            return;
        }

        let (_, space) = match self.pto_time_and_space(now, path_id) {
            Some(x) => x,
            None => {
                error!(%path_id, "PTO expired while unset");
                return;
            }
        };
        trace!(
            in_flight = self.path_data(path_id).in_flight.bytes,
            count = self.path_data(path_id).pto_count,
            ?space,
            %path_id,
            "PTO fired"
        );

        let count = match self.path_data(path_id).in_flight.ack_eliciting {
            // A PTO when we're not expecting any ACKs must be due to handshake anti-amplification
            // deadlock preventions
            0 => {
                debug_assert!(!self.peer_completed_address_validation(path_id));
                1
            }
            // Conventional loss probe
            _ => 2,
        };
        let pns = self.spaces[space].for_path(path_id);
        pns.loss_probes = pns.loss_probes.saturating_add(count);
        let path_data = self.path_data_mut(path_id);
        path_data.pto_count = path_data.pto_count.saturating_add(1);
        self.set_loss_detection_timer(now, path_id);
    }

    /// Detect any lost packets
    ///
    /// There are two cases in which we detects lost packets:
    ///
    /// - We received an ACK packet.
    /// - The [`PathTimer::LossDetection`] timer expired. So there is an un-acknowledged packet
    ///   that was followed by an acknowledged packet. The loss timer for this
    ///   un-acknowledged packet expired and we need to detect that packet as lost.
    ///
    /// Packets are lost if they are both (See RFC9002 §6.1):
    ///
    /// - Unacknowledged, in flight and sent prior to an acknowledged packet.
    /// - Old enough by either:
    ///   - Having a packet number [`TransportConfig::packet_threshold`] lower then the last
    ///     acknowledged packet.
    ///   - Being sent [`TransportConfig::time_threshold`] * RTT in the past.
    fn detect_lost_packets(
        &mut self,
        now: Instant,
        pn_space: SpaceId,
        path_id: PathId,
        due_to_ack: bool,
    ) {
        let mut lost_packets = Vec::<u64>::new();
        let mut lost_mtu_probe = None;
        let mut in_persistent_congestion = false;
        let mut size_of_lost_packets = 0u64;
        self.spaces[pn_space].for_path(path_id).loss_time = None;

        // Find all the lost packets, populating all variables initialised above.

        let path = self.path_data(path_id);
        let in_flight_mtu_probe = path.mtud.in_flight_mtu_probe();
        let loss_delay = path
            .rtt
            .conservative()
            .mul_f32(self.config.time_threshold)
            .max(TIMER_GRANULARITY);
        let first_packet_after_rtt_sample = path.first_packet_after_rtt_sample;

        let largest_acked_packet = self.spaces[pn_space]
            .for_path(path_id)
            .largest_acked_packet
            .expect("detect_lost_packets only to be called if path received at least one ACK");
        let packet_threshold = self.config.packet_threshold as u64;

        // InPersistentCongestion: Determine if all packets in the time period before the newest
        // lost packet, including the edges, are marked lost. PTO computation must always
        // include max ACK delay, i.e. operate as if in Data space (see RFC9001 §7.6.1).
        let congestion_period = self
            .pto(SpaceId::Data, path_id)
            .saturating_mul(self.config.persistent_congestion_threshold);
        let mut persistent_congestion_start: Option<Instant> = None;
        let mut prev_packet = None;
        let space = self.spaces[pn_space].for_path(path_id);

        for (packet, info) in space.sent_packets.iter_range(0..largest_acked_packet) {
            if prev_packet != Some(packet.wrapping_sub(1)) {
                // An intervening packet was acknowledged
                persistent_congestion_start = None;
            }

            // Packets sent before now - loss_delay are deemed lost.
            // However, we avoid subtraction as it can panic and there's no
            // saturating equivalent of this subtraction operation with a Duration.
            let packet_too_old = now.saturating_duration_since(info.time_sent) >= loss_delay;
            if packet_too_old || largest_acked_packet >= packet + packet_threshold {
                // The packet should be declared lost.
                if Some(packet) == in_flight_mtu_probe {
                    // Lost MTU probes are not included in `lost_packets`, because they
                    // should not trigger a congestion control response
                    lost_mtu_probe = in_flight_mtu_probe;
                } else {
                    lost_packets.push(packet);
                    size_of_lost_packets += info.size as u64;
                    if info.ack_eliciting && due_to_ack {
                        match persistent_congestion_start {
                            // Two ACK-eliciting packets lost more than
                            // congestion_period apart, with no ACKed packets in between
                            Some(start) if info.time_sent - start > congestion_period => {
                                in_persistent_congestion = true;
                            }
                            // Persistent congestion must start after the first RTT sample
                            None if first_packet_after_rtt_sample
                                .is_some_and(|x| x < (pn_space, packet)) =>
                            {
                                persistent_congestion_start = Some(info.time_sent);
                            }
                            _ => {}
                        }
                    }
                }
            } else {
                // The packet should not yet be declared lost.
                if space.loss_time.is_none() {
                    // Since we iterate in order the lowest packet number's loss time will
                    // always be the earliest.
                    space.loss_time = Some(info.time_sent + loss_delay);
                }
                persistent_congestion_start = None;
            }

            prev_packet = Some(packet);
        }

        self.handle_lost_packets(
            pn_space,
            path_id,
            now,
            lost_packets,
            lost_mtu_probe,
            loss_delay,
            in_persistent_congestion,
            size_of_lost_packets,
        );
    }

    /// Drops the path state, declaring any remaining in-flight packets as lost
    fn drop_path_state(&mut self, path_id: PathId, now: Instant) {
        trace!(%path_id, "dropping path state");
        let path = self.path_data(path_id);
        let in_flight_mtu_probe = path.mtud.in_flight_mtu_probe();

        let mut size_of_lost_packets = 0u64; // add to path_stats.lost_bytes;
        let lost_pns: Vec<_> = self.spaces[SpaceId::Data]
            .for_path(path_id)
            .sent_packets
            .iter()
<<<<<<< HEAD
            .filter(|(pn, _info)| Some(*pn) != in_flight_mtu_probe)
=======
            .filter(|(pn, _info)| Some(**pn) != in_flight_mtu_probe)
>>>>>>> c0cf8540
            .map(|(pn, info)| {
                size_of_lost_packets += info.size as u64;
                pn
            })
            .collect();

        if !lost_pns.is_empty() {
            trace!(
                %path_id,
                count = lost_pns.len(),
                lost_bytes = size_of_lost_packets,
                "packets lost on path abandon"
            );
            self.handle_lost_packets(
                SpaceId::Data,
                path_id,
                now,
                lost_pns,
                in_flight_mtu_probe,
                Duration::ZERO,
                false,
                size_of_lost_packets,
            );
        }
        self.paths.remove(&path_id);
        self.spaces[SpaceId::Data].number_spaces.remove(&path_id);

        let path_stats = self.path_stats.remove(&path_id).unwrap_or_default();
        self.events.push_back(
            PathEvent::Abandoned {
                id: path_id,
                path_stats,
            }
            .into(),
        );
    }

    fn handle_lost_packets(
        &mut self,
        pn_space: SpaceId,
        path_id: PathId,
        now: Instant,
        lost_packets: Vec<u64>,
        lost_mtu_probe: Option<u64>,
        loss_delay: Duration,
        in_persistent_congestion: bool,
        size_of_lost_packets: u64,
    ) {
        debug_assert!(
            {
                let mut sorted = lost_packets.clone();
                sorted.sort();
                sorted == lost_packets
            },
            "lost_packets must be sorted"
        );

        self.drain_lost_packets(now, pn_space, path_id);

        // OnPacketsLost
        if let Some(largest_lost) = lost_packets.last().cloned() {
            let old_bytes_in_flight = self.path_data_mut(path_id).in_flight.bytes;
            let largest_lost_sent =
                self.spaces[pn_space].for_path(path_id).sent_packets.get(largest_lost).unwrap().time_sent;
            let path_stats = self.path_stats.entry(path_id).or_default();
            path_stats.lost_packets += lost_packets.len() as u64;
            path_stats.lost_bytes += size_of_lost_packets;
            trace!(
                %path_id,
                count = lost_packets.len(),
                lost_bytes = size_of_lost_packets,
                "packets lost",
            );

            for &packet in &lost_packets {
                let Some(info) = self.spaces[pn_space].for_path(path_id).take(packet) else {
                    continue;
                };
                self.config.qlog_sink.emit_packet_lost(
                    packet,
                    &info,
                    loss_delay,
                    pn_space,
                    now,
                    self.initial_dst_cid,
                );
                self.paths
                    .get_mut(&path_id)
                    .unwrap()
                    .remove_in_flight(&info);

                for frame in info.stream_frames {
                    self.streams.retransmit(frame);
                }
                self.spaces[pn_space].pending |= info.retransmits;
                self.path_data_mut(path_id)
                    .mtud
                    .on_non_probe_lost(packet, info.size);

                self.spaces[pn_space].for_path(path_id).lost_packets.insert(
                    packet,
                    LostPacket {
                        time_sent: info.time_sent,
                    },
                );
            }

            let path = self.path_data_mut(path_id);
            if path.mtud.black_hole_detected(now) {
                path.congestion.on_mtu_update(path.mtud.current_mtu());
                if let Some(max_datagram_size) = self.datagrams().max_size() {
                    self.datagrams.drop_oversized(max_datagram_size);
                }
                self.path_stats
                    .entry(path_id)
                    .or_default()
                    .black_holes_detected += 1;
            }

            // Don't apply congestion penalty for lost ack-only packets
            let lost_ack_eliciting =
                old_bytes_in_flight != self.path_data_mut(path_id).in_flight.bytes;

            if lost_ack_eliciting {
                self.path_stats
                    .entry(path_id)
                    .or_default()
                    .congestion_events += 1;
                self.path_data_mut(path_id).congestion.on_congestion_event(
                    now,
                    largest_lost_sent,
                    in_persistent_congestion,
                    false,
                    size_of_lost_packets,
                );
            }
        }

        // Handle a lost MTU probe
        if let Some(packet) = lost_mtu_probe {
            let info = self.spaces[SpaceId::Data]
                .for_path(path_id)
                .take(packet)
                .unwrap(); // safe: lost_mtu_probe is omitted from lost_packets, and
            // therefore must not have been removed yet
            self.paths
                .get_mut(&path_id)
                .unwrap()
                .remove_in_flight(&info);
            self.path_data_mut(path_id).mtud.on_probe_lost();
            self.path_stats
                .entry(path_id)
                .or_default()
                .lost_plpmtud_probes += 1;
        }
    }

    /// Returns the earliest time packets should be declared lost for all spaces on a path.
    ///
    /// If a path has an acknowledged packet with any prior un-acknowledged packets, the
    /// earliest un-acknowledged packet can be declared lost after a timeout has elapsed.
    /// The time returned is when this packet should be declared lost.
    fn loss_time_and_space(&self, path_id: PathId) -> Option<(Instant, SpaceId)> {
        SpaceId::iter()
            .filter_map(|id| {
                self.spaces[id]
                    .number_spaces
                    .get(&path_id)
                    .and_then(|pns| pns.loss_time)
                    .map(|time| (time, id))
            })
            .min_by_key(|&(time, _)| time)
    }

    /// Returns the earliest next PTO should fire for all spaces on a path.
    fn pto_time_and_space(&mut self, now: Instant, path_id: PathId) -> Option<(Instant, SpaceId)> {
        let path = self.path(path_id)?;
        let pto_count = path.pto_count;
        let backoff = 2u32.pow(pto_count.min(MAX_BACKOFF_EXPONENT));
        let mut duration = path.rtt.pto_base() * backoff;

        if path_id == PathId::ZERO
            && path.in_flight.ack_eliciting == 0
            && !self.peer_completed_address_validation(PathId::ZERO)
        {
            // Address Validation during Connection Establishment:
            // https://www.rfc-editor.org/rfc/rfc9000.html#section-8.1. To prevent a
            // deadlock if an Initial or Handshake packet from the server is lost and the
            // server can not send more due to its anti-amplification limit the client must
            // send another packet on PTO.
            let space = match self.highest_space {
                SpaceId::Handshake => SpaceId::Handshake,
                _ => SpaceId::Initial,
            };

            return Some((now + duration, space));
        }

        let mut result = None;
        for space in SpaceId::iter() {
            let Some(pns) = self.spaces[space].number_spaces.get(&path_id) else {
                continue;
            };

            if !pns.has_in_flight() {
                continue;
            }
            if space == SpaceId::Data {
                // Skip ApplicationData until handshake completes.
                if self.is_handshaking() {
                    return result;
                }
                // Include max_ack_delay and backoff for ApplicationData.
                duration += self.ack_frequency.max_ack_delay_for_pto() * backoff;
            }
            let Some(last_ack_eliciting) = pns.time_of_last_ack_eliciting_packet else {
                continue;
            };
            let pto = last_ack_eliciting + duration;
            if result.is_none_or(|(earliest_pto, _)| pto < earliest_pto) {
                if path.anti_amplification_blocked(1) {
                    // Nothing would be able to be sent.
                    continue;
                }
                if path.in_flight.ack_eliciting == 0 {
                    // Nothing ack-eliciting, no PTO to arm/fire.
                    continue;
                }
                result = Some((pto, space));
            }
        }
        result
    }

    fn peer_completed_address_validation(&self, path: PathId) -> bool {
        // TODO(flub): This logic needs updating for multipath
        if self.side.is_server() || self.state.is_closed() {
            return true;
        }
        // The server is guaranteed to have validated our address if any of our handshake or 1-RTT
        // packets are acknowledged or we've seen HANDSHAKE_DONE and discarded handshake keys.
        self.spaces[SpaceId::Handshake]
            .path_space(PathId::ZERO)
            .and_then(|pns| pns.largest_acked_packet)
            .is_some()
            || self.spaces[SpaceId::Data]
                .path_space(path)
                .and_then(|pns| pns.largest_acked_packet)
                .is_some()
            || (self.spaces[SpaceId::Data].crypto.is_some()
                && self.spaces[SpaceId::Handshake].crypto.is_none())
    }

    /// Resets the the [`PathTimer::LossDetection`] timer to the next instant it may be needed
    ///
    /// The timer must fire if either:
    /// - An ack-eliciting packet we sent needs to be declared lost.
    /// - A tail-loss probe needs to be sent.
    ///
    /// See [`Connection::on_loss_detection_timeout`] for details.
    fn set_loss_detection_timer(&mut self, now: Instant, path_id: PathId) {
        if self.state.is_closed() {
            // No loss detection takes place on closed connections, and `close_common` already
            // stopped time timer. Ensure we don't restart it inadvertently, e.g. in response to a
            // reordered packet being handled by state-insensitive code.
            return;
        }

        if let Some((loss_time, _)) = self.loss_time_and_space(path_id) {
            // Time threshold loss detection.
            self.timers
                .set(Timer::PerPath(path_id, PathTimer::LossDetection), loss_time);
            return;
        }

        // Determine which PN space to arm PTO for.
        // Calculate PTO duration
        if let Some((timeout, _)) = self.pto_time_and_space(now, path_id) {
            self.timers
                .set(Timer::PerPath(path_id, PathTimer::LossDetection), timeout);
        } else {
            self.timers
                .stop(Timer::PerPath(path_id, PathTimer::LossDetection));
        }
    }

    /// The maximum probe timeout across all paths
    ///
    /// See [`Connection::pto`]
    fn pto_max_path(&self, space: SpaceId) -> Duration {
        match space {
            SpaceId::Initial | SpaceId::Handshake => self.pto(space, PathId::ZERO),
            SpaceId::Data => self
                .paths
                .keys()
                .map(|path_id| self.pto(space, *path_id))
                .max()
                .expect("there should be one at least path"),
        }
    }

    /// Probe Timeout
    ///
    /// The PTO is logically the time in which you'd expect to receive an acknowledgement
    /// for a packet. So approximately RTT + max_ack_delay.
    fn pto(&self, space: SpaceId, path_id: PathId) -> Duration {
        let max_ack_delay = match space {
            SpaceId::Initial | SpaceId::Handshake => Duration::ZERO,
            SpaceId::Data => self.ack_frequency.max_ack_delay_for_pto(),
        };
        self.path_data(path_id).rtt.pto_base() + max_ack_delay
    }

    fn on_packet_authenticated(
        &mut self,
        now: Instant,
        space_id: SpaceId,
        path_id: PathId,
        ecn: Option<EcnCodepoint>,
        packet: Option<u64>,
        spin: bool,
        is_1rtt: bool,
    ) {
        self.total_authed_packets += 1;
        self.reset_keep_alive(path_id, now);
        self.reset_idle_timeout(now, space_id, path_id);
        self.permit_idle_reset = true;
        self.receiving_ecn |= ecn.is_some();
        if let Some(x) = ecn {
            let space = &mut self.spaces[space_id];
            space.for_path(path_id).ecn_counters += x;

            if x.is_ce() {
                space
                    .for_path(path_id)
                    .pending_acks
                    .set_immediate_ack_required();
            }
        }

        let packet = match packet {
            Some(x) => x,
            None => return,
        };
        match &self.side {
            ConnectionSide::Client { .. } => {
                // If we received a handshake packet that authenticated, then we're talking to
                // the real server.  From now on we should no longer allow the server to migrate
                // its address.
                if space_id == SpaceId::Handshake {
                    if let Some(hs) = self.state.as_handshake_mut() {
                        hs.allow_server_migration = false;
                    }
                }
            }
            ConnectionSide::Server { .. } => {
                if self.spaces[SpaceId::Initial].crypto.is_some() && space_id == SpaceId::Handshake
                {
                    // A server stops sending and processing Initial packets when it receives its first Handshake packet.
                    self.discard_space(now, SpaceId::Initial);
                }
                if self.zero_rtt_crypto.is_some() && is_1rtt {
                    // Discard 0-RTT keys soon after receiving a 1-RTT packet
                    self.set_key_discard_timer(now, space_id)
                }
            }
        }
        let space = self.spaces[space_id].for_path(path_id);
        space.pending_acks.insert_one(packet, now);
        if packet >= space.rx_packet.unwrap_or_default() {
            space.rx_packet = Some(packet);
            // Update outgoing spin bit, inverting iff we're the client
            self.spin = self.side.is_client() ^ spin;
        }
    }

    /// Resets the idle timeout timers
    ///
    /// Without multipath there is only the connection-wide idle timeout. When multipath is
    /// enabled there is an additional per-path idle timeout.
    fn reset_idle_timeout(&mut self, now: Instant, space: SpaceId, path_id: PathId) {
        // First reset the global idle timeout.
        if let Some(timeout) = self.idle_timeout {
            if self.state.is_closed() {
                self.timers.stop(Timer::Conn(ConnTimer::Idle));
            } else {
                let dt = cmp::max(timeout, 3 * self.pto_max_path(space));
                self.timers.set(Timer::Conn(ConnTimer::Idle), now + dt);
            }
        }

        // Now handle the per-path state
        if let Some(timeout) = self.path_data(path_id).idle_timeout {
            if self.state.is_closed() {
                self.timers
                    .stop(Timer::PerPath(path_id, PathTimer::PathIdle));
            } else {
                let dt = cmp::max(timeout, 3 * self.pto(space, path_id));
                self.timers
                    .set(Timer::PerPath(path_id, PathTimer::PathIdle), now + dt);
            }
        }
    }

    /// Resets both the [`ConnTimer::KeepAlive`] and [`PathTimer::PathKeepAlive`] timers
    fn reset_keep_alive(&mut self, path_id: PathId, now: Instant) {
        if !self.state.is_established() {
            return;
        }

        if let Some(interval) = self.config.keep_alive_interval {
            self.timers
                .set(Timer::Conn(ConnTimer::KeepAlive), now + interval);
        }

        if let Some(interval) = self.path_data(path_id).keep_alive {
            self.timers.set(
                Timer::PerPath(path_id, PathTimer::PathKeepAlive),
                now + interval,
            );
        }
    }

    /// Sets the timer for when a previously issued CID should be retired next
    fn reset_cid_retirement(&mut self) {
        if let Some((_path, t)) = self.next_cid_retirement() {
            self.timers.set(Timer::Conn(ConnTimer::PushNewCid), t);
        }
    }

    /// The next time when a previously issued CID should be retired
    fn next_cid_retirement(&self) -> Option<(PathId, Instant)> {
        self.local_cid_state
            .iter()
            .filter_map(|(path_id, cid_state)| cid_state.next_timeout().map(|t| (*path_id, t)))
            .min_by_key(|(_path_id, timeout)| *timeout)
    }

    /// Handle the already-decrypted first packet from the client
    ///
    /// Decrypting the first packet in the `Endpoint` allows stateless packet handling to be more
    /// efficient.
    pub(crate) fn handle_first_packet(
        &mut self,
        now: Instant,
        remote: SocketAddr,
        ecn: Option<EcnCodepoint>,
        packet_number: u64,
        packet: InitialPacket,
        remaining: Option<BytesMut>,
    ) -> Result<(), ConnectionError> {
        let span = trace_span!("first recv");
        let _guard = span.enter();
        debug_assert!(self.side.is_server());
        let len = packet.header_data.len() + packet.payload.len();
        let path_id = PathId::ZERO;
        self.path_data_mut(path_id).total_recvd = len as u64;

        if let Some(hs) = self.state.as_handshake_mut() {
            hs.expected_token = packet.header.token.clone();
        } else {
            unreachable!("first packet must be delivered in Handshake state");
        }

        // The first packet is always on PathId::ZERO
        self.on_packet_authenticated(
            now,
            SpaceId::Initial,
            path_id,
            ecn,
            Some(packet_number),
            false,
            false,
        );

        let packet: Packet = packet.into();

        let mut qlog = QlogRecvPacket::new(len);
        qlog.header(&packet.header, Some(packet_number));

        self.process_decrypted_packet(
            now,
            remote,
            path_id,
            Some(packet_number),
            packet,
            &mut qlog,
        )?;
        self.config.qlog_sink.emit_packet_received(self, qlog, now);
        if let Some(data) = remaining {
            self.handle_coalesced(now, remote, path_id, ecn, data);
        }

        self.config.qlog_sink.emit_recovery_metrics(
            self.path_data(path_id).pto_count,
            &mut self.paths.get_mut(&path_id).unwrap().data,
            now,
            self.initial_dst_cid,
        );

        Ok(())
    }

    fn init_0rtt(&mut self) {
        let (header, packet) = match self.crypto.early_crypto() {
            Some(x) => x,
            None => return,
        };
        if self.side.is_client() {
            match self.crypto.transport_parameters() {
                Ok(params) => {
                    let params = params
                        .expect("crypto layer didn't supply transport parameters with ticket");
                    // Certain values must not be cached
                    let params = TransportParameters {
                        initial_src_cid: None,
                        original_dst_cid: None,
                        preferred_address: None,
                        retry_src_cid: None,
                        stateless_reset_token: None,
                        min_ack_delay: None,
                        ack_delay_exponent: TransportParameters::default().ack_delay_exponent,
                        max_ack_delay: TransportParameters::default().max_ack_delay,
                        initial_max_path_id: None,
                        ..params
                    };
                    self.set_peer_params(params);
                }
                Err(e) => {
                    error!("session ticket has malformed transport parameters: {}", e);
                    return;
                }
            }
        }
        trace!("0-RTT enabled");
        self.zero_rtt_enabled = true;
        self.zero_rtt_crypto = Some(ZeroRttCrypto { header, packet });
    }

    fn read_crypto(
        &mut self,
        space: SpaceId,
        crypto: &frame::Crypto,
        payload_len: usize,
    ) -> Result<(), TransportError> {
        let expected = if !self.state.is_handshake() {
            SpaceId::Data
        } else if self.highest_space == SpaceId::Initial {
            SpaceId::Initial
        } else {
            // On the server, self.highest_space can be Data after receiving the client's first
            // flight, but we expect Handshake CRYPTO until the handshake is complete.
            SpaceId::Handshake
        };
        // We can't decrypt Handshake packets when highest_space is Initial, CRYPTO frames in 0-RTT
        // packets are illegal, and we don't process 1-RTT packets until the handshake is
        // complete. Therefore, we will never see CRYPTO data from a later-than-expected space.
        debug_assert!(space <= expected, "received out-of-order CRYPTO data");

        let end = crypto.offset + crypto.data.len() as u64;
        if space < expected && end > self.spaces[space].crypto_stream.bytes_read() {
            warn!(
                "received new {:?} CRYPTO data when expecting {:?}",
                space, expected
            );
            return Err(TransportError::PROTOCOL_VIOLATION(
                "new data at unexpected encryption level",
            ));
        }

        let space = &mut self.spaces[space];
        let max = end.saturating_sub(space.crypto_stream.bytes_read());
        if max > self.config.crypto_buffer_size as u64 {
            return Err(TransportError::CRYPTO_BUFFER_EXCEEDED(""));
        }

        space
            .crypto_stream
            .insert(crypto.offset, crypto.data.clone(), payload_len);
        while let Some(chunk) = space.crypto_stream.read(usize::MAX, true) {
            trace!("consumed {} CRYPTO bytes", chunk.bytes.len());
            if self.crypto.read_handshake(&chunk.bytes)? {
                self.events.push_back(Event::HandshakeDataReady);
            }
        }

        Ok(())
    }

    fn write_crypto(&mut self) {
        loop {
            let space = self.highest_space;
            let mut outgoing = Vec::new();
            if let Some(crypto) = self.crypto.write_handshake(&mut outgoing) {
                match space {
                    SpaceId::Initial => {
                        self.upgrade_crypto(SpaceId::Handshake, crypto);
                    }
                    SpaceId::Handshake => {
                        self.upgrade_crypto(SpaceId::Data, crypto);
                    }
                    _ => unreachable!("got updated secrets during 1-RTT"),
                }
            }
            if outgoing.is_empty() {
                if space == self.highest_space {
                    break;
                } else {
                    // Keys updated, check for more data to send
                    continue;
                }
            }
            let offset = self.spaces[space].crypto_offset;
            let outgoing = Bytes::from(outgoing);
            if let Some(hs) = self.state.as_handshake_mut() {
                if space == SpaceId::Initial && offset == 0 && self.side.is_client() {
                    hs.client_hello = Some(outgoing.clone());
                }
            }
            self.spaces[space].crypto_offset += outgoing.len() as u64;
            trace!("wrote {} {:?} CRYPTO bytes", outgoing.len(), space);
            self.spaces[space].pending.crypto.push_back(frame::Crypto {
                offset,
                data: outgoing,
            });
        }
    }

    /// Switch to stronger cryptography during handshake
    fn upgrade_crypto(&mut self, space: SpaceId, crypto: Keys) {
        debug_assert!(
            self.spaces[space].crypto.is_none(),
            "already reached packet space {space:?}"
        );
        trace!("{:?} keys ready", space);
        if space == SpaceId::Data {
            // Precompute the first key update
            self.next_crypto = Some(
                self.crypto
                    .next_1rtt_keys()
                    .expect("handshake should be complete"),
            );
        }

        self.spaces[space].crypto = Some(crypto);
        debug_assert!(space as usize > self.highest_space as usize);
        self.highest_space = space;
        if space == SpaceId::Data && self.side.is_client() {
            // Discard 0-RTT keys because 1-RTT keys are available.
            self.zero_rtt_crypto = None;
        }
    }

    fn discard_space(&mut self, now: Instant, space_id: SpaceId) {
        debug_assert!(space_id != SpaceId::Data);
        trace!("discarding {:?} keys", space_id);
        if space_id == SpaceId::Initial {
            // No longer needed
            if let ConnectionSide::Client { token, .. } = &mut self.side {
                *token = Bytes::new();
            }
        }
        let space = &mut self.spaces[space_id];
        space.crypto = None;
        let pns = space.for_path(PathId::ZERO);
        pns.time_of_last_ack_eliciting_packet = None;
        pns.loss_time = None;
        pns.loss_probes = 0;
        let sent_packets = mem::take(&mut pns.sent_packets);
        let path = self.paths.get_mut(&PathId::ZERO).unwrap();
        for (_, packet) in sent_packets.into_iter() {
            path.data.remove_in_flight(&packet);
        }

        self.set_loss_detection_timer(now, PathId::ZERO)
    }

    fn handle_coalesced(
        &mut self,
        now: Instant,
        remote: SocketAddr,
        path_id: PathId,
        ecn: Option<EcnCodepoint>,
        data: BytesMut,
    ) {
        self.path_data_mut(path_id)
            .inc_total_recvd(data.len() as u64);
        let mut remaining = Some(data);
        let cid_len = self
            .local_cid_state
            .values()
            .map(|cid_state| cid_state.cid_len())
            .next()
            .expect("one cid_state must exist");
        while let Some(data) = remaining {
            match PartialDecode::new(
                data,
                &FixedLengthConnectionIdParser::new(cid_len),
                &[self.version],
                self.endpoint_config.grease_quic_bit,
            ) {
                Ok((partial_decode, rest)) => {
                    remaining = rest;
                    self.handle_decode(now, remote, path_id, ecn, partial_decode);
                }
                Err(e) => {
                    trace!("malformed header: {}", e);
                    return;
                }
            }
        }
    }

    fn handle_decode(
        &mut self,
        now: Instant,
        remote: SocketAddr,
        path_id: PathId,
        ecn: Option<EcnCodepoint>,
        partial_decode: PartialDecode,
    ) {
        let qlog = QlogRecvPacket::new(partial_decode.len());
        if let Some(decoded) = packet_crypto::unprotect_header(
            partial_decode,
            &self.spaces,
            self.zero_rtt_crypto.as_ref(),
            self.peer_params.stateless_reset_token,
        ) {
            self.handle_packet(
                now,
                remote,
                path_id,
                ecn,
                decoded.packet,
                decoded.stateless_reset,
                qlog,
            );
        }
    }

    fn handle_packet(
        &mut self,
        now: Instant,
        remote: SocketAddr,
        path_id: PathId,
        ecn: Option<EcnCodepoint>,
        packet: Option<Packet>,
        stateless_reset: bool,
        mut qlog: QlogRecvPacket,
    ) {
        self.stats.udp_rx.ios += 1;
        if let Some(ref packet) = packet {
            trace!(
                "got {:?} packet ({} bytes) from {} using id {}",
                packet.header.space(),
                packet.payload.len() + packet.header_data.len(),
                remote,
                packet.header.dst_cid(),
            );
        }

        if self.is_handshaking() {
            if path_id != PathId::ZERO {
                debug!(%remote, %path_id, "discarding multipath packet during handshake");
                return;
            }
            if remote != self.path_data_mut(path_id).remote {
                if let Some(hs) = self.state.as_handshake() {
                    if hs.allow_server_migration {
                        trace!(?remote, prev = ?self.path_data(path_id).remote, "server migrated to new remote");
                        self.path_data_mut(path_id).remote = remote;
                    } else {
                        debug!("discarding packet with unexpected remote during handshake");
                        return;
                    }
                } else {
                    debug!("discarding packet with unexpected remote during handshake");
                    return;
                }
            }
        }

        let was_closed = self.state.is_closed();
        let was_drained = self.state.is_drained();

        let decrypted = match packet {
            None => Err(None),
            Some(mut packet) => self
                .decrypt_packet(now, path_id, &mut packet)
                .map(move |number| (packet, number)),
        };
        let result = match decrypted {
            _ if stateless_reset => {
                debug!("got stateless reset");
                Err(ConnectionError::Reset)
            }
            Err(Some(e)) => {
                warn!("illegal packet: {}", e);
                Err(e.into())
            }
            Err(None) => {
                debug!("failed to authenticate packet");
                self.authentication_failures += 1;
                let integrity_limit = self.spaces[self.highest_space]
                    .crypto
                    .as_ref()
                    .unwrap()
                    .packet
                    .local
                    .integrity_limit();
                if self.authentication_failures > integrity_limit {
                    Err(TransportError::AEAD_LIMIT_REACHED("integrity limit violated").into())
                } else {
                    return;
                }
            }
            Ok((packet, number)) => {
                qlog.header(&packet.header, number);
                let span = match number {
                    Some(pn) => trace_span!("recv", space = ?packet.header.space(), pn),
                    None => trace_span!("recv", space = ?packet.header.space()),
                };
                let _guard = span.enter();

                let dedup = self.spaces[packet.header.space()]
                    .path_space_mut(path_id)
                    .map(|pns| &mut pns.dedup);
                if number.zip(dedup).is_some_and(|(n, d)| d.insert(n)) {
                    debug!("discarding possible duplicate packet");
                    self.config.qlog_sink.emit_packet_received(self, qlog, now);
                    return;
                } else if self.state.is_handshake() && packet.header.is_short() {
                    // TODO: SHOULD buffer these to improve reordering tolerance.
                    trace!("dropping short packet during handshake");
                    self.config.qlog_sink.emit_packet_received(self, qlog, now);
                    return;
                } else {
                    if let Header::Initial(InitialHeader { ref token, .. }) = packet.header {
                        if let Some(hs) = self.state.as_handshake() {
                            if self.side.is_server() && token != &hs.expected_token {
                                // Clients must send the same retry token in every Initial. Initial
                                // packets can be spoofed, so we discard rather than killing the
                                // connection.
                                warn!("discarding Initial with invalid retry token");
                                self.config.qlog_sink.emit_packet_received(self, qlog, now);
                                return;
                            }
                        }
                    }

                    if !self.state.is_closed() {
                        let spin = match packet.header {
                            Header::Short { spin, .. } => spin,
                            _ => false,
                        };

                        if self.side().is_server() && !self.abandoned_paths.contains(&path_id) {
                            // Only the client is allowed to open paths
                            self.ensure_path(path_id, remote, now, number);
                        }
                        if self.paths.contains_key(&path_id) {
                            self.on_packet_authenticated(
                                now,
                                packet.header.space(),
                                path_id,
                                ecn,
                                number,
                                spin,
                                packet.header.is_1rtt(),
                            );
                        }
                    }

                    let res = self
                        .process_decrypted_packet(now, remote, path_id, number, packet, &mut qlog);

                    self.config.qlog_sink.emit_packet_received(self, qlog, now);
                    res
                }
            }
        };

        // State transitions for error cases
        if let Err(conn_err) = result {
            match conn_err {
                ConnectionError::ApplicationClosed(reason) => self.state.move_to_closed(reason),
                ConnectionError::ConnectionClosed(reason) => self.state.move_to_closed(reason),
                ConnectionError::Reset
                | ConnectionError::TransportError(TransportError {
                    code: TransportErrorCode::AEAD_LIMIT_REACHED,
                    ..
                }) => {
                    self.state.move_to_drained(Some(conn_err));
                }
                ConnectionError::TimedOut => {
                    unreachable!("timeouts aren't generated by packet processing");
                }
                ConnectionError::TransportError(err) => {
                    debug!("closing connection due to transport error: {}", err);
                    self.state.move_to_closed(err);
                }
                ConnectionError::VersionMismatch => {
                    self.state.move_to_draining(Some(conn_err));
                }
                ConnectionError::LocallyClosed => {
                    unreachable!("LocallyClosed isn't generated by packet processing");
                }
                ConnectionError::CidsExhausted => {
                    unreachable!("CidsExhausted isn't generated by packet processing");
                }
            };
        }

        if !was_closed && self.state.is_closed() {
            self.close_common();
            if !self.state.is_drained() {
                self.set_close_timer(now);
            }
        }
        if !was_drained && self.state.is_drained() {
            self.endpoint_events.push_back(EndpointEventInner::Drained);
            // Close timer may have been started previously, e.g. if we sent a close and got a
            // stateless reset in response
            self.timers.stop(Timer::Conn(ConnTimer::Close));
        }

        // Transmit CONNECTION_CLOSE if necessary
        if matches!(self.state.as_type(), StateType::Closed) {
            // If there is no PathData for this PathId the packet was for a brand new
            // path. It was a valid packet however, so the remote is valid and we want to
            // send CONNECTION_CLOSE.
            let path_remote = self
                .paths
                .get(&path_id)
                .map(|p| p.data.remote)
                .unwrap_or(remote);
            self.close = remote == path_remote;
        }
    }

    fn process_decrypted_packet(
        &mut self,
        now: Instant,
        remote: SocketAddr,
        path_id: PathId,
        number: Option<u64>,
        packet: Packet,
        qlog: &mut QlogRecvPacket,
    ) -> Result<(), ConnectionError> {
        if !self.paths.contains_key(&path_id) {
            // There is a chance this is a server side, first (for this path) packet, which would
            // be a protocol violation. It's more likely, however, that this is a packet of a
            // pruned path
            trace!(%path_id, ?number, "discarding packet for unknown path");
            return Ok(());
        }
        let state = match self.state.as_type() {
            StateType::Established => {
                match packet.header.space() {
                    SpaceId::Data => {
                        self.process_payload(now, remote, path_id, number.unwrap(), packet, qlog)?
                    }
                    _ if packet.header.has_frames() => {
                        self.process_early_payload(now, path_id, packet, qlog)?
                    }
                    _ => {
                        trace!("discarding unexpected pre-handshake packet");
                    }
                }
                return Ok(());
            }
            StateType::Closed => {
                for result in frame::Iter::new(packet.payload.freeze())? {
                    let frame = match result {
                        Ok(frame) => frame,
                        Err(err) => {
                            debug!("frame decoding error: {err:?}");
                            continue;
                        }
                    };
                    qlog.frame(&frame);

                    if let Frame::Padding = frame {
                        continue;
                    };

                    self.stats.frame_rx.record(&frame);

                    if let Frame::Close(_error) = frame {
                        trace!("draining");
                        self.state.move_to_draining(None);
                        break;
                    }
                }
                return Ok(());
            }
            StateType::Draining | StateType::Drained => return Ok(()),
            StateType::Handshake => self.state.as_handshake_mut().expect("checked"),
        };

        match packet.header {
            Header::Retry {
                src_cid: rem_cid, ..
            } => {
                debug_assert_eq!(path_id, PathId::ZERO);
                if self.side.is_server() {
                    return Err(TransportError::PROTOCOL_VIOLATION("client sent Retry").into());
                }

                let is_valid_retry = self
                    .rem_cids
                    .get(&path_id)
                    .map(|cids| cids.active())
                    .map(|orig_dst_cid| {
                        self.crypto.is_valid_retry(
                            orig_dst_cid,
                            &packet.header_data,
                            &packet.payload,
                        )
                    })
                    .unwrap_or_default();
                if self.total_authed_packets > 1
                            || packet.payload.len() <= 16 // token + 16 byte tag
                            || !is_valid_retry
                {
                    trace!("discarding invalid Retry");
                    // - After the client has received and processed an Initial or Retry
                    //   packet from the server, it MUST discard any subsequent Retry
                    //   packets that it receives.
                    // - A client MUST discard a Retry packet with a zero-length Retry Token
                    //   field.
                    // - Clients MUST discard Retry packets that have a Retry Integrity Tag
                    //   that cannot be validated
                    return Ok(());
                }

                trace!("retrying with CID {}", rem_cid);
                let client_hello = state.client_hello.take().unwrap();
                self.retry_src_cid = Some(rem_cid);
                self.rem_cids
                    .get_mut(&path_id)
                    .expect("PathId::ZERO not yet abandoned, is_valid_retry would have been false")
                    .update_initial_cid(rem_cid);
                self.rem_handshake_cid = rem_cid;

                let space = &mut self.spaces[SpaceId::Initial];
                if let Some(info) = space.for_path(PathId::ZERO).take(0) {
                    self.on_packet_acked(now, PathId::ZERO, info);
                };

                self.discard_space(now, SpaceId::Initial); // Make sure we clean up after
                // any retransmitted Initials
                self.spaces[SpaceId::Initial] = {
                    let mut space = PacketSpace::new(now, SpaceId::Initial, &mut self.rng);
                    space.crypto = Some(self.crypto.initial_keys(rem_cid, self.side.side()));
                    space.crypto_offset = client_hello.len() as u64;
                    space.for_path(path_id).next_packet_number = self.spaces[SpaceId::Initial]
                        .for_path(path_id)
                        .next_packet_number;
                    space.pending.crypto.push_back(frame::Crypto {
                        offset: 0,
                        data: client_hello,
                    });
                    space
                };

                // Retransmit all 0-RTT data
                let zero_rtt = mem::take(
                    &mut self.spaces[SpaceId::Data]
                        .for_path(PathId::ZERO)
                        .sent_packets,
                );
                for (_, info) in zero_rtt.into_iter() {
                    self.paths
                        .get_mut(&PathId::ZERO)
                        .unwrap()
                        .remove_in_flight(&info);
                    self.spaces[SpaceId::Data].pending |= info.retransmits;
                }
                self.streams.retransmit_all_for_0rtt();

                let token_len = packet.payload.len() - 16;
                let ConnectionSide::Client { ref mut token, .. } = self.side else {
                    unreachable!("we already short-circuited if we're server");
                };
                *token = packet.payload.freeze().split_to(token_len);

                self.state = State::handshake(state::Handshake {
                    expected_token: Bytes::new(),
                    rem_cid_set: false,
                    client_hello: None,
                    allow_server_migration: true,
                });
                Ok(())
            }
            Header::Long {
                ty: LongType::Handshake,
                src_cid: rem_cid,
                dst_cid: loc_cid,
                ..
            } => {
                debug_assert_eq!(path_id, PathId::ZERO);
                if rem_cid != self.rem_handshake_cid {
                    debug!(
                        "discarding packet with mismatched remote CID: {} != {}",
                        self.rem_handshake_cid, rem_cid
                    );
                    return Ok(());
                }
                self.on_path_validated(path_id);

                self.process_early_payload(now, path_id, packet, qlog)?;
                if self.state.is_closed() {
                    return Ok(());
                }

                if self.crypto.is_handshaking() {
                    trace!("handshake ongoing");
                    return Ok(());
                }

                if self.side.is_client() {
                    // Client-only because server params were set from the client's Initial
                    let params =
                        self.crypto
                            .transport_parameters()?
                            .ok_or_else(|| TransportError {
                                code: TransportErrorCode::crypto(0x6d),
                                frame: None,
                                reason: "transport parameters missing".into(),
                                crypto: None,
                            })?;

                    if self.has_0rtt() {
                        if !self.crypto.early_data_accepted().unwrap() {
                            debug_assert!(self.side.is_client());
                            debug!("0-RTT rejected");
                            self.accepted_0rtt = false;
                            self.streams.zero_rtt_rejected();

                            // Discard already-queued frames
                            self.spaces[SpaceId::Data].pending = Retransmits::default();

                            // Discard 0-RTT packets
                            let sent_packets = mem::take(
                                &mut self.spaces[SpaceId::Data].for_path(path_id).sent_packets,
                            );
                            for (_, packet) in sent_packets.into_iter() {
                                self.paths
                                    .get_mut(&path_id)
                                    .unwrap()
                                    .remove_in_flight(&packet);
                            }
                        } else {
                            self.accepted_0rtt = true;
                            params.validate_resumption_from(&self.peer_params)?;
                        }
                    }
                    if let Some(token) = params.stateless_reset_token {
                        let remote = self.path_data(path_id).remote;
                        self.endpoint_events
                            .push_back(EndpointEventInner::ResetToken(path_id, remote, token));
                    }
                    self.handle_peer_params(params, loc_cid, rem_cid)?;
                    self.issue_first_cids(now);
                } else {
                    // Server-only
                    self.spaces[SpaceId::Data].pending.handshake_done = true;
                    self.discard_space(now, SpaceId::Handshake);
                    self.events.push_back(Event::HandshakeConfirmed);
                    trace!("handshake confirmed");
                }

                self.events.push_back(Event::Connected);
                self.state.move_to_established();
                trace!("established");

                // Multipath can only be enabled after the state has reached Established.
                // So this can not happen any earlier.
                self.issue_first_path_cids(now);
                Ok(())
            }
            Header::Initial(InitialHeader {
                src_cid: rem_cid,
                dst_cid: loc_cid,
                ..
            }) => {
                debug_assert_eq!(path_id, PathId::ZERO);
                if !state.rem_cid_set {
                    trace!("switching remote CID to {}", rem_cid);
                    let mut state = state.clone();
                    self.rem_cids
                        .get_mut(&path_id)
                        .expect("PathId::ZERO not yet abandoned")
                        .update_initial_cid(rem_cid);
                    self.rem_handshake_cid = rem_cid;
                    self.orig_rem_cid = rem_cid;
                    state.rem_cid_set = true;
                    self.state.move_to_handshake(state);
                } else if rem_cid != self.rem_handshake_cid {
                    debug!(
                        "discarding packet with mismatched remote CID: {} != {}",
                        self.rem_handshake_cid, rem_cid
                    );
                    return Ok(());
                }

                let starting_space = self.highest_space;
                self.process_early_payload(now, path_id, packet, qlog)?;

                if self.side.is_server()
                    && starting_space == SpaceId::Initial
                    && self.highest_space != SpaceId::Initial
                {
                    let params =
                        self.crypto
                            .transport_parameters()?
                            .ok_or_else(|| TransportError {
                                code: TransportErrorCode::crypto(0x6d),
                                frame: None,
                                reason: "transport parameters missing".into(),
                                crypto: None,
                            })?;
                    self.handle_peer_params(params, loc_cid, rem_cid)?;
                    self.issue_first_cids(now);
                    self.init_0rtt();
                }
                Ok(())
            }
            Header::Long {
                ty: LongType::ZeroRtt,
                ..
            } => {
                self.process_payload(now, remote, path_id, number.unwrap(), packet, qlog)?;
                Ok(())
            }
            Header::VersionNegotiate { .. } => {
                if self.total_authed_packets > 1 {
                    return Ok(());
                }
                let supported = packet
                    .payload
                    .chunks(4)
                    .any(|x| match <[u8; 4]>::try_from(x) {
                        Ok(version) => self.version == u32::from_be_bytes(version),
                        Err(_) => false,
                    });
                if supported {
                    return Ok(());
                }
                debug!("remote doesn't support our version");
                Err(ConnectionError::VersionMismatch)
            }
            Header::Short { .. } => unreachable!(
                "short packets received during handshake are discarded in handle_packet"
            ),
        }
    }

    /// Process an Initial or Handshake packet payload
    fn process_early_payload(
        &mut self,
        now: Instant,
        path_id: PathId,
        packet: Packet,
        #[allow(unused)] qlog: &mut QlogRecvPacket,
    ) -> Result<(), TransportError> {
        debug_assert_ne!(packet.header.space(), SpaceId::Data);
        debug_assert_eq!(path_id, PathId::ZERO);
        let payload_len = packet.payload.len();
        let mut ack_eliciting = false;
        for result in frame::Iter::new(packet.payload.freeze())? {
            let frame = result?;
            qlog.frame(&frame);
            let span = match frame {
                Frame::Padding => continue,
                _ => Some(trace_span!("frame", ty = %frame.ty(), path = tracing::field::Empty)),
            };

            self.stats.frame_rx.record(&frame);

            let _guard = span.as_ref().map(|x| x.enter());
            ack_eliciting |= frame.is_ack_eliciting();

            // Process frames
            match frame {
                Frame::Padding | Frame::Ping => {}
                Frame::Crypto(frame) => {
                    self.read_crypto(packet.header.space(), &frame, payload_len)?;
                }
                Frame::Ack(ack) => {
                    self.on_ack_received(now, packet.header.space(), ack)?;
                }
                Frame::PathAck(ack) => {
                    span.as_ref()
                        .map(|span| span.record("path", tracing::field::debug(&ack.path_id)));
                    self.on_path_ack_received(now, packet.header.space(), ack)?;
                }
                Frame::Close(reason) => {
                    self.state.move_to_draining(Some(reason.into()));
                    return Ok(());
                }
                _ => {
                    let mut err =
                        TransportError::PROTOCOL_VIOLATION("illegal frame type in handshake");
                    err.frame = Some(frame.ty());
                    return Err(err);
                }
            }
        }

        if ack_eliciting {
            // In the initial and handshake spaces, ACKs must be sent immediately
            self.spaces[packet.header.space()]
                .for_path(path_id)
                .pending_acks
                .set_immediate_ack_required();
        }

        self.write_crypto();
        Ok(())
    }

    /// Processes the packet payload, always in the data space.
    fn process_payload(
        &mut self,
        now: Instant,
        remote: SocketAddr,
        path_id: PathId,
        number: u64,
        packet: Packet,
        #[allow(unused)] qlog: &mut QlogRecvPacket,
    ) -> Result<(), TransportError> {
        let payload = packet.payload.freeze();
        let mut is_probing_packet = true;
        let mut close = None;
        let payload_len = payload.len();
        let mut ack_eliciting = false;
        // if this packet triggers a path migration and includes a observed address frame, it's
        // stored here
        let mut migration_observed_addr = None;
        for result in frame::Iter::new(payload)? {
            let frame = result?;
            qlog.frame(&frame);
            let span = match frame {
                Frame::Padding => continue,
                _ => trace_span!("frame", ty = %frame.ty(), path = tracing::field::Empty),
            };

            self.stats.frame_rx.record(&frame);
            // Crypto, Stream and Datagram frames are special cased in order no pollute
            // the log with payload data
            match &frame {
                Frame::Crypto(f) => {
                    trace!(offset = f.offset, len = f.data.len(), "got crypto frame");
                }
                Frame::Stream(f) => {
                    trace!(id = %f.id, offset = f.offset, len = f.data.len(), fin = f.fin, "got stream frame");
                }
                Frame::Datagram(f) => {
                    trace!(len = f.data.len(), "got datagram frame");
                }
                f => {
                    trace!("got frame {:?}", f);
                }
            }

            let _guard = span.enter();
            if packet.header.is_0rtt() {
                match frame {
                    Frame::Crypto(_) | Frame::Close(Close::Application(_)) => {
                        return Err(TransportError::PROTOCOL_VIOLATION(
                            "illegal frame type in 0-RTT",
                        ));
                    }
                    _ => {}
                }
            }
            ack_eliciting |= frame.is_ack_eliciting();

            // Check whether this could be a probing packet
            match frame {
                Frame::Padding
                | Frame::PathChallenge(_)
                | Frame::PathResponse(_)
                | Frame::NewConnectionId(_)
                | Frame::ObservedAddr(_) => {}
                _ => {
                    is_probing_packet = false;
                }
            }
            match frame {
                Frame::Crypto(frame) => {
                    self.read_crypto(SpaceId::Data, &frame, payload_len)?;
                }
                Frame::Stream(frame) => {
                    if self.streams.received(frame, payload_len)?.should_transmit() {
                        self.spaces[SpaceId::Data].pending.max_data = true;
                    }
                }
                Frame::Ack(ack) => {
                    self.on_ack_received(now, SpaceId::Data, ack)?;
                }
                Frame::PathAck(ack) => {
                    span.record("path", tracing::field::debug(&ack.path_id));
                    self.on_path_ack_received(now, SpaceId::Data, ack)?;
                }
                Frame::Padding | Frame::Ping => {}
                Frame::Close(reason) => {
                    close = Some(reason);
                }
                Frame::PathChallenge(token) => {
                    let path = &mut self
                        .path_mut(path_id)
                        .expect("payload is processed only after the path becomes known");
                    path.path_responses.push(number, token, remote);
                    if remote == path.remote {
                        // PATH_CHALLENGE on active path, possible off-path packet forwarding
                        // attack. Send a non-probing packet to recover the active path.
                        match self.peer_supports_ack_frequency() {
                            true => self.immediate_ack(path_id),
                            false => {
                                self.ping_path(path_id).ok();
                            }
                        }
                    }
                }
                Frame::PathResponse(token) => {
                    let path = self
                        .paths
                        .get_mut(&path_id)
                        .expect("payload is processed only after the path becomes known");

                    if remote != path.data.remote {
                        debug!(token, "ignoring invalid PATH_RESPONSE");
                    } else if let Some(&challenge_sent) = path.data.challenges_sent.get(&token) {
                        self.timers
                            .stop(Timer::PerPath(path_id, PathTimer::PathValidation));
                        self.timers
                            .stop(Timer::PerPath(path_id, PathTimer::PathChallengeLost));
                        if !path.data.validated {
                            trace!("new path validated");
                        }
                        self.timers
                            .stop(Timer::PerPath(path_id, PathTimer::PathOpen));
                        path.data.challenges_sent.clear();
                        path.data.send_new_challenge = false;
                        path.data.validated = true;
                        path.data.rtt.update(
                            Duration::ZERO,
                            now.saturating_duration_since(challenge_sent),
                        );
                        self.events
                            .push_back(Event::Path(PathEvent::Opened { id: path_id }));
                        // mark the path as open from the application perspective now that Opened
                        // event has been queued
                        if !std::mem::replace(&mut path.data.open, true) {
                            if let Some(observed) = path.data.last_observed_addr_report.as_ref() {
                                self.events.push_back(Event::Path(PathEvent::ObservedAddr {
                                    id: path_id,
                                    addr: observed.socket_addr(),
                                }));
                            }
                        }
                        if let Some((_, ref mut prev)) = path.prev {
                            prev.challenges_sent.clear();
                            prev.send_new_challenge = false;
                        }
                    } else {
                        debug!(token, "ignoring invalid PATH_RESPONSE");
                    }
                }
                Frame::MaxData(bytes) => {
                    self.streams.received_max_data(bytes);
                }
                Frame::MaxStreamData { id, offset } => {
                    self.streams.received_max_stream_data(id, offset)?;
                }
                Frame::MaxStreams { dir, count } => {
                    self.streams.received_max_streams(dir, count)?;
                }
                Frame::ResetStream(frame) => {
                    if self.streams.received_reset(frame)?.should_transmit() {
                        self.spaces[SpaceId::Data].pending.max_data = true;
                    }
                }
                Frame::DataBlocked { offset } => {
                    debug!(offset, "peer claims to be blocked at connection level");
                }
                Frame::StreamDataBlocked { id, offset } => {
                    if id.initiator() == self.side.side() && id.dir() == Dir::Uni {
                        debug!("got STREAM_DATA_BLOCKED on send-only {}", id);
                        return Err(TransportError::STREAM_STATE_ERROR(
                            "STREAM_DATA_BLOCKED on send-only stream",
                        ));
                    }
                    debug!(
                        stream = %id,
                        offset, "peer claims to be blocked at stream level"
                    );
                }
                Frame::StreamsBlocked { dir, limit } => {
                    if limit > MAX_STREAM_COUNT {
                        return Err(TransportError::FRAME_ENCODING_ERROR(
                            "unrepresentable stream limit",
                        ));
                    }
                    debug!(
                        "peer claims to be blocked opening more than {} {} streams",
                        limit, dir
                    );
                }
                Frame::StopSending(frame::StopSending { id, error_code }) => {
                    if id.initiator() != self.side.side() {
                        if id.dir() == Dir::Uni {
                            debug!("got STOP_SENDING on recv-only {}", id);
                            return Err(TransportError::STREAM_STATE_ERROR(
                                "STOP_SENDING on recv-only stream",
                            ));
                        }
                    } else if self.streams.is_local_unopened(id) {
                        return Err(TransportError::STREAM_STATE_ERROR(
                            "STOP_SENDING on unopened stream",
                        ));
                    }
                    self.streams.received_stop_sending(id, error_code);
                }
                Frame::RetireConnectionId(frame::RetireConnectionId { path_id, sequence }) => {
                    if let Some(ref path_id) = path_id {
                        span.record("path", tracing::field::debug(&path_id));
                    }
                    match self.local_cid_state.get_mut(&path_id.unwrap_or_default()) {
                        None => error!(?path_id, "RETIRE_CONNECTION_ID for unknown path"),
                        Some(cid_state) => {
                            let allow_more_cids = cid_state
                                .on_cid_retirement(sequence, self.peer_params.issue_cids_limit())?;
                            self.endpoint_events
                                .push_back(EndpointEventInner::RetireConnectionId(
                                    now,
                                    path_id.unwrap_or_default(),
                                    sequence,
                                    allow_more_cids,
                                ));
                        }
                    }
                }
                Frame::NewConnectionId(frame) => {
                    let path_id = if let Some(path_id) = frame.path_id {
                        if !self.is_multipath_negotiated() {
                            return Err(TransportError::PROTOCOL_VIOLATION(
                                "received PATH_NEW_CONNECTION_ID frame when multipath was not negotiated",
                            ));
                        }
                        if path_id > self.local_max_path_id {
                            return Err(TransportError::PROTOCOL_VIOLATION(
                                "PATH_NEW_CONNECTION_ID contains path_id exceeding current max",
                            ));
                        }
                        path_id
                    } else {
                        PathId::ZERO
                    };

                    if self.abandoned_paths.contains(&path_id) {
                        trace!("ignoring issued CID for abandoned path");
                        continue;
                    }
                    if let Some(ref path_id) = frame.path_id {
                        span.record("path", tracing::field::debug(&path_id));
                    }
                    let rem_cids = self
                        .rem_cids
                        .entry(path_id)
                        .or_insert_with(|| CidQueue::new(frame.id));
                    if rem_cids.active().is_empty() {
                        // TODO(@divma): is the entry removed later? (rem_cids.entry)
                        return Err(TransportError::PROTOCOL_VIOLATION(
                            "NEW_CONNECTION_ID when CIDs aren't in use",
                        ));
                    }
                    if frame.retire_prior_to > frame.sequence {
                        return Err(TransportError::PROTOCOL_VIOLATION(
                            "NEW_CONNECTION_ID retiring unissued CIDs",
                        ));
                    }

                    use crate::cid_queue::InsertError;
                    match rem_cids.insert(frame) {
                        Ok(None) => {}
                        Ok(Some((retired, reset_token))) => {
                            let pending_retired =
                                &mut self.spaces[SpaceId::Data].pending.retire_cids;
                            /// Ensure `pending_retired` cannot grow without bound. Limit is
                            /// somewhat arbitrary but very permissive.
                            const MAX_PENDING_RETIRED_CIDS: u64 = CidQueue::LEN as u64 * 10;
                            // We don't bother counting in-flight frames because those are bounded
                            // by congestion control.
                            if (pending_retired.len() as u64)
                                .saturating_add(retired.end.saturating_sub(retired.start))
                                > MAX_PENDING_RETIRED_CIDS
                            {
                                return Err(TransportError::CONNECTION_ID_LIMIT_ERROR(
                                    "queued too many retired CIDs",
                                ));
                            }
                            pending_retired.extend(retired.map(|seq| (path_id, seq)));
                            self.set_reset_token(path_id, remote, reset_token);
                        }
                        Err(InsertError::ExceedsLimit) => {
                            return Err(TransportError::CONNECTION_ID_LIMIT_ERROR(""));
                        }
                        Err(InsertError::Retired) => {
                            trace!("discarding already-retired");
                            // RETIRE_CONNECTION_ID might not have been previously sent if e.g. a
                            // range of connection IDs larger than the active connection ID limit
                            // was retired all at once via retire_prior_to.
                            self.spaces[SpaceId::Data]
                                .pending
                                .retire_cids
                                .push((path_id, frame.sequence));
                            continue;
                        }
                    };

                    if self.side.is_server()
                        && path_id == PathId::ZERO
                        && self
                            .rem_cids
                            .get(&PathId::ZERO)
                            .map(|cids| cids.active_seq() == 0)
                            .unwrap_or_default()
                    {
                        // We're a server still using the initial remote CID for the client, so
                        // let's switch immediately to enable clientside stateless resets.
                        self.update_rem_cid(PathId::ZERO);
                    }
                }
                Frame::NewToken(NewToken { token }) => {
                    let ConnectionSide::Client {
                        token_store,
                        server_name,
                        ..
                    } = &self.side
                    else {
                        return Err(TransportError::PROTOCOL_VIOLATION("client sent NEW_TOKEN"));
                    };
                    if token.is_empty() {
                        return Err(TransportError::FRAME_ENCODING_ERROR("empty token"));
                    }
                    trace!("got new token");
                    token_store.insert(server_name, token);
                }
                Frame::Datagram(datagram) => {
                    if self
                        .datagrams
                        .received(datagram, &self.config.datagram_receive_buffer_size)?
                    {
                        self.events.push_back(Event::DatagramReceived);
                    }
                }
                Frame::AckFrequency(ack_frequency) => {
                    // This frame can only be sent in the Data space

                    if !self.ack_frequency.ack_frequency_received(&ack_frequency)? {
                        // The AckFrequency frame is stale (we have already received a more
                        // recent one)
                        continue;
                    }

                    // Update the params for all of our paths
                    for (path_id, space) in self.spaces[SpaceId::Data].number_spaces.iter_mut() {
                        space.pending_acks.set_ack_frequency_params(&ack_frequency);

                        // Our `max_ack_delay` has been updated, so we may need to adjust
                        // its associated timeout
                        if let Some(timeout) = space
                            .pending_acks
                            .max_ack_delay_timeout(self.ack_frequency.max_ack_delay)
                        {
                            self.timers
                                .set(Timer::PerPath(*path_id, PathTimer::MaxAckDelay), timeout);
                        }
                    }
                }
                Frame::ImmediateAck => {
                    // This frame can only be sent in the Data space
                    for pns in self.spaces[SpaceId::Data].iter_paths_mut() {
                        pns.pending_acks.set_immediate_ack_required();
                    }
                }
                Frame::HandshakeDone => {
                    if self.side.is_server() {
                        return Err(TransportError::PROTOCOL_VIOLATION(
                            "client sent HANDSHAKE_DONE",
                        ));
                    }
                    if self.spaces[SpaceId::Handshake].crypto.is_some() {
                        self.discard_space(now, SpaceId::Handshake);
                    }
                    self.events.push_back(Event::HandshakeConfirmed);
                    trace!("handshake confirmed");
                }
                Frame::ObservedAddr(observed) => {
                    // check if params allows the peer to send report and this node to receive it
                    trace!(seq_no = %observed.seq_no, ip = %observed.ip, port = observed.port);
                    if !self
                        .peer_params
                        .address_discovery_role
                        .should_report(&self.config.address_discovery_role)
                    {
                        return Err(TransportError::PROTOCOL_VIOLATION(
                            "received OBSERVED_ADDRESS frame when not negotiated",
                        ));
                    }
                    // must only be sent in data space
                    if packet.header.space() != SpaceId::Data {
                        return Err(TransportError::PROTOCOL_VIOLATION(
                            "OBSERVED_ADDRESS frame outside data space",
                        ));
                    }

                    let path = self.path_data_mut(path_id);
                    if remote == path.remote {
                        if let Some(updated) = path.update_observed_addr_report(observed) {
                            if path.open {
                                self.events.push_back(Event::Path(PathEvent::ObservedAddr {
                                    id: path_id,
                                    addr: updated,
                                }));
                            }
                            // otherwise the event is reported when the path is deemed open
                        }
                    } else {
                        // include in migration
                        migration_observed_addr = Some(observed)
                    }
                }
                Frame::PathAbandon(frame::PathAbandon {
                    path_id,
                    error_code,
                }) => {
                    span.record("path", tracing::field::debug(&path_id));
                    // TODO(flub): don't really know which error code to use here.
                    match self.close_path(now, path_id, error_code.into()) {
                        Ok(()) => {
                            trace!("peer abandoned path");
                        }
                        Err(ClosePathError::LastOpenPath) => {
                            trace!("peer abandoned last path, closing connection");
                            // TODO(flub): which error code?
                            self.close(
                                now,
                                TransportErrorCode::NO_ERROR.into(),
                                Bytes::from_static(b"last path abandoned by peer"),
                            );
                        }
                        Err(ClosePathError::ClosedPath) => {
                            trace!("peer abandoned already closed path");
                        }
                    }
                    // If we receive a retransmit of PATH_ABANDON then we may already have
                    // abandoned this path locally.  In that case the PathAbandoned timer
                    // may already have fired and we no longer have any state for this path.
                    // Only set this timer if we still have path state.
                    // TODO(flub): Note that if we process a retransmit and *do* still have
                    //    path state, we are extending the expiration time of this timer.
                    //    That's technically not needed, but not a violation.  We would have
                    //    to be able to inspect if the timer is set to avoid this.
                    if self.path(path_id).is_some() {
                        // TODO(flub): Checking is_some() here followed by a number of calls
                        //    that would panic if it was None is really ugly.  If only we
                        //    could do something like PathData::pto().  One day we'll have
                        //    unified SpaceId and PathId and this will be possible.
                        let delay = self.pto(SpaceId::Data, path_id) * 3;
                        self.timers.set(
                            Timer::PerPath(path_id, PathTimer::PathAbandoned),
                            now + delay,
                        );
                    }
                    self.timers
                        .stop(Timer::PerPath(path_id, PathTimer::PathNotAbandoned));
                }
                Frame::PathAvailable(info) => {
                    span.record("path", tracing::field::debug(&info.path_id));
                    if self.is_multipath_negotiated() {
                        self.on_path_status(
                            info.path_id,
                            PathStatus::Available,
                            info.status_seq_no,
                        );
                    } else {
                        return Err(TransportError::PROTOCOL_VIOLATION(
                            "received PATH_AVAILABLE frame when multipath was not negotiated",
                        ));
                    }
                }
                Frame::PathBackup(info) => {
                    span.record("path", tracing::field::debug(&info.path_id));
                    if self.is_multipath_negotiated() {
                        self.on_path_status(info.path_id, PathStatus::Backup, info.status_seq_no);
                    } else {
                        return Err(TransportError::PROTOCOL_VIOLATION(
                            "received PATH_BACKUP frame when multipath was not negotiated",
                        ));
                    }
                }
                Frame::MaxPathId(frame::MaxPathId(path_id)) => {
                    span.record("path", tracing::field::debug(&path_id));
                    if !self.is_multipath_negotiated() {
                        return Err(TransportError::PROTOCOL_VIOLATION(
                            "received MAX_PATH_ID frame when multipath was not negotiated",
                        ));
                    }
                    // frames that do not increase the path id are ignored
                    if path_id > self.remote_max_path_id {
                        self.remote_max_path_id = path_id;
                        self.issue_first_path_cids(now);
                    }
                }
                Frame::PathsBlocked(frame::PathsBlocked(max_path_id)) => {
                    // Receipt of a value of Maximum Path Identifier or Path Identifier that is higher than the local maximum value MUST
                    // be treated as a connection error of type PROTOCOL_VIOLATION.
                    // Ref <https://www.ietf.org/archive/id/draft-ietf-quic-multipath-14.html#name-paths_blocked-and-path_cids>
                    if self.is_multipath_negotiated() {
                        if self.local_max_path_id > max_path_id {
                            return Err(TransportError::PROTOCOL_VIOLATION(
                                "PATHS_BLOCKED maximum path identifier was larger than local maximum",
                            ));
                        }
                        debug!("received PATHS_BLOCKED({:?})", max_path_id);
                        // TODO(@divma): ensure max concurrent paths
                    } else {
                        return Err(TransportError::PROTOCOL_VIOLATION(
                            "received PATHS_BLOCKED frame when not multipath was not negotiated",
                        ));
                    }
                }
                Frame::PathCidsBlocked(frame::PathCidsBlocked { path_id, next_seq }) => {
                    // Nothing to do.  This is recorded in the frame stats, but otherwise we
                    // always issue all CIDs we're allowed to issue, so either this is an
                    // impatient peer or a bug on our side.

                    // Receipt of a value of Maximum Path Identifier or Path Identifier that is higher than the local maximum value MUST
                    // be treated as a connection error of type PROTOCOL_VIOLATION.
                    // Ref <https://www.ietf.org/archive/id/draft-ietf-quic-multipath-14.html#name-paths_blocked-and-path_cids>
                    if self.is_multipath_negotiated() {
                        if path_id > self.local_max_path_id {
                            return Err(TransportError::PROTOCOL_VIOLATION(
                                "PATH_CIDS_BLOCKED path identifier was larger than local maximum",
                            ));
                        }
                        if next_seq.0
                            > self
                                .local_cid_state
                                .get(&path_id)
                                .map(|cid_state| cid_state.active_seq().1 + 1)
                                .unwrap_or_default()
                        {
                            return Err(TransportError::PROTOCOL_VIOLATION(
                                "PATH_CIDS_BLOCKED next sequence number larger than in local state",
                            ));
                        }
                        debug!(%path_id, %next_seq, "received PATH_CIDS_BLOCKED");
                    } else {
                        return Err(TransportError::PROTOCOL_VIOLATION(
                            "received PATH_CIDS_BLOCKED frame when not multipath was not negotiated",
                        ));
                    }
                }
                Frame::AddAddress(addr) => {
                    let Some(hp_state) = self.iroh_hp.as_mut() else {
                        return Err(TransportError::PROTOCOL_VIOLATION(
                            "received ADD_ADDRESS frame when iroh's nat traversal was not negotiated",
                        ));
                    };

                    let Ok(mut client_state) = hp_state.client_side() else {
                        return Err(TransportError::PROTOCOL_VIOLATION(
                            "client sent ADD_ADDRESS frame",
                        ));
                    };

                    if !client_state.check_remote_address(&addr) {
                        // if the address is not valid we flag it, but update anyway
                        warn!(?addr, "server sent illegal ADD_ADDRESS frame");
                    }

                    match client_state.add_remote_address(addr) {
                        Ok(maybe_added) => {
                            if let Some(added) = maybe_added {
                                self.events.push_back(Event::NatTraversal(
                                    iroh_hp::Event::AddressAdded(added),
                                ));
                            }
                        }
                        Err(e) => {
                            warn!(?e, "failed to add remote address")
                        }
                    }
                }
                Frame::RemoveAddress(addr) => {
                    let Some(hp_state) = self.iroh_hp.as_mut() else {
                        return Err(TransportError::PROTOCOL_VIOLATION(
                            "received REMOVE_ADDRESS frame when iroh's nat traversal was not negotiated",
                        ));
                    };

                    let Ok(mut client_state) = hp_state.client_side() else {
                        return Err(TransportError::PROTOCOL_VIOLATION(
                            "client sent REMOVE_ADDRESS frame",
                        ));
                    };

                    if let Some(removed_addr) = client_state.remove_remote_address(addr) {
                        self.events
                            .push_back(Event::NatTraversal(iroh_hp::Event::AddressRemoved(
                                removed_addr,
                            )));
                    }
                }
                Frame::ReachOut(reach_out) => {
                    let Some(hp_state) = self.iroh_hp.as_mut() else {
                        return Err(TransportError::PROTOCOL_VIOLATION(
                            "received REACH_OUT frame when iroh's nat traversal was not negotiated",
                        ));
                    };

                    match hp_state.handle_reach_out(reach_out) {
                        Ok(None) => {
                            // no action required here
                        }
                        Ok(Some(info)) => {
                            let iroh_hp::RandDataNeeded {
                                ip,
                                port,
                                round,
                                is_new_round,
                            } = info;
                            if is_new_round {
                                // TODO(@divma): this depends on round starting on 1 right now,
                                // because the round should be greater to the default one, which is
                                // zero
                                self.spaces[SpaceId::Data].pending.hole_punch_round = round;
                                self.spaces[SpaceId::Data].pending.hole_punch_to.clear();
                            }

                            self.spaces[SpaceId::Data]
                                .pending
                                .hole_punch_to
                                .push((ip, port));
                        }
                        Err(iroh_hp::Error::WrongConnectionSide) => {
                            return Err(TransportError::PROTOCOL_VIOLATION(
                                "server sent REACH_OUT frames for nat traversal",
                            ));
                        }
                        Err(iroh_hp::Error::TooManyAddresses) => {
                            return Err(TransportError::PROTOCOL_VIOLATION(
                                "client exceeded allowed REACH_OUT frames for this round",
                            ));
                        }
                        Err(error) => {
                            warn!(%error,"error handling REACH_OUT frame");
                            // TODO(@divma): check if this is reachable
                        }
                    }
                }
            }
        }

        let space = self.spaces[SpaceId::Data].for_path(path_id);
        if space
            .pending_acks
            .packet_received(now, number, ack_eliciting, &space.dedup)
        {
            if self.abandoned_paths.contains(&path_id) {
                // § 3.4.3 QUIC-MULTIPATH: promptly send ACKs for packets received from
                // abandoned paths.
                space.pending_acks.set_immediate_ack_required();
            } else {
                self.timers.set(
                    Timer::PerPath(path_id, PathTimer::MaxAckDelay),
                    now + self.ack_frequency.max_ack_delay,
                );
            }
        }

        // Issue stream ID credit due to ACKs of outgoing finish/resets and incoming finish/resets
        // on stopped streams. Incoming finishes/resets on open streams are not handled here as they
        // are only freed, and hence only issue credit, once the application has been notified
        // during a read on the stream.
        let pending = &mut self.spaces[SpaceId::Data].pending;
        self.streams.queue_max_stream_id(pending);

        if let Some(reason) = close {
            self.state.move_to_draining(Some(reason.into()));
            self.close = true;
        }

        if Some(number) == self.spaces[SpaceId::Data].for_path(path_id).rx_packet
            && !is_probing_packet
            && remote != self.path_data(path_id).remote
        {
            let ConnectionSide::Server { ref server_config } = self.side else {
                panic!("packets from unknown remote should be dropped by clients");
            };
            debug_assert!(
                server_config.migration,
                "migration-initiating packets should have been dropped immediately"
            );
            self.migrate(path_id, now, remote, migration_observed_addr);
            // Break linkability, if possible
            self.update_rem_cid(path_id);
            self.spin = false;
        }

        Ok(())
    }

    fn migrate(
        &mut self,
        path_id: PathId,
        now: Instant,
        remote: SocketAddr,
        observed_addr: Option<ObservedAddr>,
    ) {
        trace!(%remote, %path_id, "migration initiated");
        self.path_counter = self.path_counter.wrapping_add(1);
        // TODO(@divma): conditions for path migration in multipath are very specific, check them
        // again to prevent path migrations that should actually create a new path

        // Reset rtt/congestion state for new path unless it looks like a NAT rebinding.
        // Note that the congestion window will not grow until validation terminates. Helps mitigate
        // amplification attacks performed by spoofing source addresses.
        let prev_pto = self.pto(SpaceId::Data, path_id);
        let known_path = self.paths.get_mut(&path_id).expect("known path");
        let path = &mut known_path.data;
        let mut new_path = if remote.is_ipv4() && remote.ip() == path.remote.ip() {
            PathData::from_previous(remote, path, self.path_counter, now)
        } else {
            let peer_max_udp_payload_size =
                u16::try_from(self.peer_params.max_udp_payload_size.into_inner())
                    .unwrap_or(u16::MAX);
            PathData::new(
                remote,
                self.allow_mtud,
                Some(peer_max_udp_payload_size),
                self.path_counter,
                now,
                &self.config,
            )
        };
        new_path.last_observed_addr_report = path.last_observed_addr_report.clone();
        if let Some(report) = observed_addr {
            if let Some(updated) = new_path.update_observed_addr_report(report) {
                tracing::info!("adding observed addr event from migration");
                self.events.push_back(Event::Path(PathEvent::ObservedAddr {
                    id: path_id,
                    addr: updated,
                }));
            }
        }
        new_path.send_new_challenge = true;

        let mut prev = mem::replace(path, new_path);
        // Don't clobber the original path if the previous one hasn't been validated yet
        if !prev.is_validating_path() {
            prev.send_new_challenge = true;
            // We haven't updated the remote CID yet, this captures the remote CID we were using on
            // the previous path.

            known_path.prev = Some((self.rem_cids.get(&path_id).unwrap().active(), prev));
        }

        self.timers.set(
            Timer::PerPath(path_id, PathTimer::PathValidation),
            now + 3 * cmp::max(self.pto(SpaceId::Data, path_id), prev_pto),
        );
    }

    /// Handle a change in the local address, i.e. an active migration
    pub fn local_address_changed(&mut self) {
        // TODO(flub): if multipath is enabled this needs to create a new path entirely.
        self.update_rem_cid(PathId::ZERO);
        self.ping();
    }

    /// Switch to a previously unused remote connection ID, if possible
    fn update_rem_cid(&mut self, path_id: PathId) {
        let Some((reset_token, retired)) =
            self.rem_cids.get_mut(&path_id).and_then(|cids| cids.next())
        else {
            return;
        };

        // Retire the current remote CID and any CIDs we had to skip.
        self.spaces[SpaceId::Data]
            .pending
            .retire_cids
            .extend(retired.map(|seq| (path_id, seq)));
        let remote = self.path_data(path_id).remote;
        self.set_reset_token(path_id, remote, reset_token);
    }

    /// Sends this reset token to the endpoint
    ///
    /// The endpoint needs to know the reset tokens issued by the peer, so that if the peer
    /// sends a reset token it knows to route it to this connection. See RFC 9000 section
    /// 10.3. Stateless Reset.
    ///
    /// Reset tokens are different for each path, the endpoint identifies paths by peer
    /// socket address however, not by path ID.
    fn set_reset_token(&mut self, path_id: PathId, remote: SocketAddr, reset_token: ResetToken) {
        self.endpoint_events
            .push_back(EndpointEventInner::ResetToken(path_id, remote, reset_token));

        // During the handshake the server sends a reset token in the transport
        // parameters. When we are the client and we receive the reset token during the
        // handshake we want this to affect our peer transport parameters.
        // TODO(flub): Pretty sure this is pointless, the entire params is overwritten
        //    shortly after this was called.  And then the params don't have this anymore.
        if path_id == PathId::ZERO {
            self.peer_params.stateless_reset_token = Some(reset_token);
        }
    }

    /// Issue an initial set of connection IDs to the peer upon connection
    fn issue_first_cids(&mut self, now: Instant) {
        if self
            .local_cid_state
            .get(&PathId::ZERO)
            .expect("PathId::ZERO exists when the connection is created")
            .cid_len()
            == 0
        {
            return;
        }

        // Subtract 1 to account for the CID we supplied while handshaking
        let mut n = self.peer_params.issue_cids_limit() - 1;
        if let ConnectionSide::Server { server_config } = &self.side {
            if server_config.has_preferred_address() {
                // We also sent a CID in the transport parameters
                n -= 1;
            }
        }
        self.endpoint_events
            .push_back(EndpointEventInner::NeedIdentifiers(PathId::ZERO, now, n));
    }

    /// Issues an initial set of CIDs for paths that have not yet had any CIDs issued
    ///
    /// Later CIDs are issued when CIDs expire or are retired by the peer.
    fn issue_first_path_cids(&mut self, now: Instant) {
        if let Some(max_path_id) = self.max_path_id() {
            let mut path_id = self.max_path_id_with_cids.next();
            while path_id <= max_path_id {
                self.endpoint_events
                    .push_back(EndpointEventInner::NeedIdentifiers(
                        path_id,
                        now,
                        self.peer_params.issue_cids_limit(),
                    ));
                path_id = path_id.next();
            }
            self.max_path_id_with_cids = max_path_id;
        }
    }

    /// Populates a packet with frames
    ///
    /// This tries to fit as many frames as possible into the packet.
    ///
    /// *path_exclusive_only* means to only build frames which can only be sent on this
    /// *path.  This is used in multipath for backup paths while there is still an active
    /// *path.
    fn populate_packet(
        &mut self,
        now: Instant,
        space_id: SpaceId,
        path_id: PathId,
        path_exclusive_only: bool,
        buf: &mut impl BufMut,
        pn: u64,
        #[allow(unused)] qlog: &mut QlogSentPacket,
    ) -> SentFrames {
        let mut sent = SentFrames::default();
        let is_multipath_negotiated = self.is_multipath_negotiated();
        let space = &mut self.spaces[space_id];
        let path = &mut self.paths.get_mut(&path_id).expect("known path").data;
        let is_0rtt = space_id == SpaceId::Data && space.crypto.is_none();
        space
            .for_path(path_id)
            .pending_acks
            .maybe_ack_non_eliciting();

        // HANDSHAKE_DONE
        if !is_0rtt && mem::replace(&mut space.pending.handshake_done, false) {
            trace!("HANDSHAKE_DONE");
            buf.write(frame::FrameType::HANDSHAKE_DONE);
            qlog.frame(&Frame::HandshakeDone);
            sent.retransmits.get_or_create().handshake_done = true;
            // This is just a u8 counter and the frame is typically just sent once
            self.stats.frame_tx.handshake_done =
                self.stats.frame_tx.handshake_done.saturating_add(1);
        }

        // REACH_OUT
        // TODO(@divma): path explusive considerations
        if let Some((round, addresses)) = space.pending.reach_out.as_mut() {
            while let Some(local_addr) = addresses.pop() {
                let reach_out = frame::ReachOut::new(*round, local_addr);
                if buf.remaining_mut() > reach_out.size() {
                    trace!(%round, ?local_addr, "REACH_OUT");
                    reach_out.write(buf);
                    let sent_reachouts = sent
                        .retransmits
                        .get_or_create()
                        .reach_out
                        .get_or_insert_with(|| (*round, Default::default()));
                    sent_reachouts.1.push(local_addr);
                    self.stats.frame_tx.reach_out = self.stats.frame_tx.reach_out.saturating_add(1);
                } else {
                    addresses.push(local_addr);
                    break;
                }
            }
            if addresses.is_empty() {
                space.pending.reach_out = None;
            }
        }

        // OBSERVED_ADDR
        if !path_exclusive_only
            && space_id == SpaceId::Data
            && self
                .config
                .address_discovery_role
                .should_report(&self.peer_params.address_discovery_role)
            && (!path.observed_addr_sent || space.pending.observed_addr)
        {
            let frame = frame::ObservedAddr::new(path.remote, self.next_observed_addr_seq_no);
            if buf.remaining_mut() > frame.size() {
                trace!(seq = %frame.seq_no, ip = %frame.ip, port = frame.port, "OBSERVED_ADDRESS");
                frame.write(buf);

                self.next_observed_addr_seq_no = self.next_observed_addr_seq_no.saturating_add(1u8);
                path.observed_addr_sent = true;

                self.stats.frame_tx.observed_addr += 1;
                sent.retransmits.get_or_create().observed_addr = true;
                space.pending.observed_addr = false;
                qlog.frame(&Frame::ObservedAddr(frame));
            }
        }

        // PING
        if mem::replace(&mut space.for_path(path_id).ping_pending, false) {
            trace!("PING");
            buf.write(frame::FrameType::PING);
            sent.non_retransmits = true;
            self.stats.frame_tx.ping += 1;
            qlog.frame(&Frame::Ping);
        }

        // IMMEDIATE_ACK
        if mem::replace(&mut space.for_path(path_id).immediate_ack_pending, false) {
            trace!("IMMEDIATE_ACK");
            buf.write(frame::FrameType::IMMEDIATE_ACK);
            sent.non_retransmits = true;
            self.stats.frame_tx.immediate_ack += 1;
            qlog.frame(&Frame::ImmediateAck);
        }

        // ACK
        // TODO(flub): Should this sends acks for this path anyway?
        if !path_exclusive_only {
            for path_id in space
                .number_spaces
                .iter_mut()
                .filter(|(_, pns)| pns.pending_acks.can_send())
                .map(|(&path_id, _)| path_id)
                .collect::<Vec<_>>()
            {
                debug_assert!(
                    is_multipath_negotiated || path_id == PathId::ZERO,
                    "Only PathId::ZERO allowed without multipath (have {path_id:?})"
                );
                Self::populate_acks(
                    now,
                    self.receiving_ecn,
                    &mut sent,
                    path_id,
                    space,
                    is_multipath_negotiated,
                    buf,
                    &mut self.stats,
                    qlog,
                );
            }
        }

        // ACK_FREQUENCY
        if !path_exclusive_only && mem::replace(&mut space.pending.ack_frequency, false) {
            let sequence_number = self.ack_frequency.next_sequence_number();

            // Safe to unwrap because this is always provided when ACK frequency is enabled
            let config = self.config.ack_frequency_config.as_ref().unwrap();

            // Ensure the delay is within bounds to avoid a PROTOCOL_VIOLATION error
            let max_ack_delay = self.ack_frequency.candidate_max_ack_delay(
                path.rtt.get(),
                config,
                &self.peer_params,
            );

            trace!(?max_ack_delay, "ACK_FREQUENCY");

            let frame = frame::AckFrequency {
                sequence: sequence_number,
                ack_eliciting_threshold: config.ack_eliciting_threshold,
                request_max_ack_delay: max_ack_delay.as_micros().try_into().unwrap_or(VarInt::MAX),
                reordering_threshold: config.reordering_threshold,
            };
            frame.encode(buf);
            qlog.frame(&Frame::AckFrequency(frame));

            sent.retransmits.get_or_create().ack_frequency = true;

            self.ack_frequency
                .ack_frequency_sent(path_id, pn, max_ack_delay);
            self.stats.frame_tx.ack_frequency += 1;
        }

        // PATH_CHALLENGE
        if buf.remaining_mut() > 9 && space_id == SpaceId::Data && path.send_new_challenge {
            path.send_new_challenge = false;

            // Generate a new challenge every time we send a new PATH_CHALLENGE
            let token = self.rng.random();
            path.challenges_sent.insert(token, now);
            sent.non_retransmits = true;
            sent.requires_padding = true;
            trace!("PATH_CHALLENGE {:08x}", token);
            buf.write(frame::FrameType::PATH_CHALLENGE);
            buf.write(token);
            qlog.frame(&Frame::PathChallenge(token));
            self.stats.frame_tx.path_challenge += 1;
            let pto = self.ack_frequency.max_ack_delay_for_pto() + path.rtt.pto_base();
            self.timers.set(
                Timer::PerPath(path_id, PathTimer::PathChallengeLost),
                now + pto,
            );

            if is_multipath_negotiated && !path.validated && path.send_new_challenge {
                // queue informing the path status along with the challenge
                space.pending.path_status.insert(path_id);
            }

            // Always include an OBSERVED_ADDR frame with a PATH_CHALLENGE, regardless
            // of whether one has already been sent on this path.
            if space_id == SpaceId::Data
                && self
                    .config
                    .address_discovery_role
                    .should_report(&self.peer_params.address_discovery_role)
            {
                let frame = frame::ObservedAddr::new(path.remote, self.next_observed_addr_seq_no);
                if buf.remaining_mut() > frame.size() {
                    frame.write(buf);
                    qlog.frame(&Frame::ObservedAddr(frame));

                    self.next_observed_addr_seq_no =
                        self.next_observed_addr_seq_no.saturating_add(1u8);
                    path.observed_addr_sent = true;

                    self.stats.frame_tx.observed_addr += 1;
                    sent.retransmits.get_or_create().observed_addr = true;
                    space.pending.observed_addr = false;
                }
            }
        }

        // PATH_RESPONSE
        if buf.remaining_mut() > 9 && space_id == SpaceId::Data {
            if let Some(token) = path.path_responses.pop_on_path(path.remote) {
                sent.non_retransmits = true;
                sent.requires_padding = true;
                trace!("PATH_RESPONSE {:08x}", token);
                buf.write(frame::FrameType::PATH_RESPONSE);
                buf.write(token);
                qlog.frame(&Frame::PathResponse(token));
                self.stats.frame_tx.path_response += 1;

                // NOTE: this is technically not required but might be useful to ride the
                // request/response nature of path challenges to refresh an observation
                // Since PATH_RESPONSE is a probing frame, this is allowed by the spec.
                if space_id == SpaceId::Data
                    && self
                        .config
                        .address_discovery_role
                        .should_report(&self.peer_params.address_discovery_role)
                {
                    let frame =
                        frame::ObservedAddr::new(path.remote, self.next_observed_addr_seq_no);
                    if buf.remaining_mut() > frame.size() {
                        frame.write(buf);
                        qlog.frame(&Frame::ObservedAddr(frame));

                        self.next_observed_addr_seq_no =
                            self.next_observed_addr_seq_no.saturating_add(1u8);
                        path.observed_addr_sent = true;

                        self.stats.frame_tx.observed_addr += 1;
                        sent.retransmits.get_or_create().observed_addr = true;
                        space.pending.observed_addr = false;
                    }
                }
            }
        }

        // CRYPTO
        while !path_exclusive_only && buf.remaining_mut() > frame::Crypto::SIZE_BOUND && !is_0rtt {
            let mut frame = match space.pending.crypto.pop_front() {
                Some(x) => x,
                None => break,
            };

            // Calculate the maximum amount of crypto data we can store in the buffer.
            // Since the offset is known, we can reserve the exact size required to encode it.
            // For length we reserve 2bytes which allows to encode up to 2^14,
            // which is more than what fits into normally sized QUIC frames.
            let max_crypto_data_size = buf.remaining_mut()
                - 1 // Frame Type
                - VarInt::size(unsafe { VarInt::from_u64_unchecked(frame.offset) })
                - 2; // Maximum encoded length for frame size, given we send less than 2^14 bytes

            let len = frame
                .data
                .len()
                .min(2usize.pow(14) - 1)
                .min(max_crypto_data_size);

            let data = frame.data.split_to(len);
            let truncated = frame::Crypto {
                offset: frame.offset,
                data,
            };
            trace!(
                "CRYPTO: off {} len {}",
                truncated.offset,
                truncated.data.len()
            );
            truncated.encode(buf);
            self.stats.frame_tx.crypto += 1;

            // The clone is cheap but we still cfg it out if qlog is disabled.
            #[cfg(feature = "qlog")]
            qlog.frame(&Frame::Crypto(truncated.clone()));
            sent.retransmits.get_or_create().crypto.push_back(truncated);
            if !frame.data.is_empty() {
                frame.offset += len as u64;
                space.pending.crypto.push_front(frame);
            }
        }

        // TODO(flub): maybe this is much higher priority?
        // PATH_ABANDON
        while !path_exclusive_only
            && space_id == SpaceId::Data
            && frame::PathAbandon::SIZE_BOUND <= buf.remaining_mut()
        {
            let Some((path_id, error_code)) = space.pending.path_abandon.pop_first() else {
                break;
            };
            let frame = frame::PathAbandon {
                path_id,
                error_code,
            };
            frame.encode(buf);
            qlog.frame(&Frame::PathAbandon(frame));
            self.stats.frame_tx.path_abandon += 1;
            trace!(%path_id, "PATH_ABANDON");
            sent.retransmits
                .get_or_create()
                .path_abandon
                .entry(path_id)
                .or_insert(error_code);
        }

        // PATH_AVAILABLE & PATH_BACKUP
        while !path_exclusive_only
            && space_id == SpaceId::Data
            && frame::PathAvailable::SIZE_BOUND <= buf.remaining_mut()
        {
            let Some(path_id) = space.pending.path_status.pop_first() else {
                break;
            };
            let Some(path) = self.paths.get(&path_id).map(|path_state| &path_state.data) else {
                trace!(%path_id, "discarding queued path status for unknown path");
                continue;
            };

            let seq = path.status.seq();
            sent.retransmits.get_or_create().path_status.insert(path_id);
            match path.local_status() {
                PathStatus::Available => {
                    let frame = frame::PathAvailable {
                        path_id,
                        status_seq_no: seq,
                    };
                    frame.encode(buf);
                    qlog.frame(&Frame::PathAvailable(frame));
                    self.stats.frame_tx.path_available += 1;
                    trace!(%path_id, %seq, "PATH_AVAILABLE")
                }
                PathStatus::Backup => {
                    let frame = frame::PathBackup {
                        path_id,
                        status_seq_no: seq,
                    };
                    frame.encode(buf);
                    qlog.frame(&Frame::PathBackup(frame));
                    self.stats.frame_tx.path_backup += 1;
                    trace!(%path_id, %seq, "PATH_BACKUP")
                }
            }
        }

        // MAX_PATH_ID
        if space_id == SpaceId::Data
            && space.pending.max_path_id
            && frame::MaxPathId::SIZE_BOUND <= buf.remaining_mut()
        {
            let frame = frame::MaxPathId(self.local_max_path_id);
            frame.encode(buf);
            qlog.frame(&Frame::MaxPathId(frame));
            space.pending.max_path_id = false;
            sent.retransmits.get_or_create().max_path_id = true;
            trace!(val = %self.local_max_path_id, "MAX_PATH_ID");
            self.stats.frame_tx.max_path_id += 1;
        }

        // PATHS_BLOCKED
        if space_id == SpaceId::Data
            && space.pending.paths_blocked
            && frame::PathsBlocked::SIZE_BOUND <= buf.remaining_mut()
        {
            let frame = frame::PathsBlocked(self.remote_max_path_id);
            frame.encode(buf);
            qlog.frame(&Frame::PathsBlocked(frame));
            space.pending.paths_blocked = false;
            sent.retransmits.get_or_create().paths_blocked = true;
            trace!(max_path_id = ?self.remote_max_path_id, "PATHS_BLOCKED");
            self.stats.frame_tx.paths_blocked += 1;
        }

        // PATH_CIDS_BLOCKED
        while space_id == SpaceId::Data && frame::PathCidsBlocked::SIZE_BOUND <= buf.remaining_mut()
        {
            let Some(path_id) = space.pending.path_cids_blocked.pop() else {
                break;
            };
            let next_seq = match self.rem_cids.get(&path_id) {
                Some(cid_queue) => cid_queue.active_seq() + 1,
                None => 0,
            };
            let frame = frame::PathCidsBlocked {
                path_id,
                next_seq: VarInt(next_seq),
            };
            frame.encode(buf);
            qlog.frame(&Frame::PathCidsBlocked(frame));
            sent.retransmits
                .get_or_create()
                .path_cids_blocked
                .push(path_id);
            trace!(%path_id, next_seq, "PATH_CIDS_BLOCKED");
            self.stats.frame_tx.path_cids_blocked += 1;
        }

        // RESET_STREAM, STOP_SENDING, MAX_DATA, MAX_STREAM_DATA, MAX_STREAMS
        if space_id == SpaceId::Data {
            self.streams.write_control_frames(
                buf,
                &mut space.pending,
                &mut sent.retransmits,
                &mut self.stats.frame_tx,
                qlog,
            );
        }

        // NEW_CONNECTION_ID
        let cid_len = self
            .local_cid_state
            .values()
            .map(|cid_state| cid_state.cid_len())
            .max()
            .expect("some local CID state must exist");
        let new_cid_size_bound =
            frame::NewConnectionId::size_bound(is_multipath_negotiated, cid_len);
        while !path_exclusive_only && buf.remaining_mut() > new_cid_size_bound {
            let issued = match space.pending.new_cids.pop() {
                Some(x) => x,
                None => break,
            };
            let retire_prior_to = self
                .local_cid_state
                .get(&issued.path_id)
                .map(|cid_state| cid_state.retire_prior_to())
                .unwrap_or_else(|| {
                    error!(path_id = ?issued.path_id, "Missing local CID state");
                    0
                });
            let cid_path_id = match is_multipath_negotiated {
                true => {
                    trace!(
                        path_id = ?issued.path_id,
                        sequence = issued.sequence,
                        id = %issued.id,
                        "PATH_NEW_CONNECTION_ID",
                    );
                    self.stats.frame_tx.path_new_connection_id += 1;
                    Some(issued.path_id)
                }
                false => {
                    trace!(
                        sequence = issued.sequence,
                        id = %issued.id,
                        "NEW_CONNECTION_ID"
                    );
                    debug_assert_eq!(issued.path_id, PathId::ZERO);
                    self.stats.frame_tx.new_connection_id += 1;
                    None
                }
            };
            let frame = frame::NewConnectionId {
                path_id: cid_path_id,
                sequence: issued.sequence,
                retire_prior_to,
                id: issued.id,
                reset_token: issued.reset_token,
            };
            frame.encode(buf);
            sent.retransmits.get_or_create().new_cids.push(issued);
            qlog.frame(&Frame::NewConnectionId(frame));
        }

        // RETIRE_CONNECTION_ID
        let retire_cid_bound = frame::RetireConnectionId::size_bound(is_multipath_negotiated);
        while !path_exclusive_only && buf.remaining_mut() > retire_cid_bound {
            let (path_id, sequence) = match space.pending.retire_cids.pop() {
                Some((PathId::ZERO, seq)) if !is_multipath_negotiated => {
                    trace!(sequence = seq, "RETIRE_CONNECTION_ID");
                    self.stats.frame_tx.retire_connection_id += 1;
                    (None, seq)
                }
                Some((path_id, seq)) => {
                    trace!(%path_id, sequence = seq, "PATH_RETIRE_CONNECTION_ID");
                    self.stats.frame_tx.path_retire_connection_id += 1;
                    (Some(path_id), seq)
                }
                None => break,
            };
            let frame = frame::RetireConnectionId { path_id, sequence };
            frame.encode(buf);
            qlog.frame(&Frame::RetireConnectionId(frame));
            sent.retransmits
                .get_or_create()
                .retire_cids
                .push((path_id.unwrap_or_default(), sequence));
        }

        // DATAGRAM
        let mut sent_datagrams = false;
        while !path_exclusive_only
            && buf.remaining_mut() > Datagram::SIZE_BOUND
            && space_id == SpaceId::Data
        {
            let prev_remaining = buf.remaining_mut();
            match self.datagrams.write(buf) {
                true => {
                    sent_datagrams = true;
                    sent.non_retransmits = true;
                    self.stats.frame_tx.datagram += 1;
                    qlog.frame_datagram((prev_remaining - buf.remaining_mut()) as u64);
                }
                false => break,
            }
        }
        if self.datagrams.send_blocked && sent_datagrams {
            self.events.push_back(Event::DatagramsUnblocked);
            self.datagrams.send_blocked = false;
        }

        let path = &mut self.paths.get_mut(&path_id).expect("known path").data;

        // NEW_TOKEN
        while let Some(remote_addr) = space.pending.new_tokens.pop() {
            if path_exclusive_only {
                break;
            }
            debug_assert_eq!(space_id, SpaceId::Data);
            let ConnectionSide::Server { server_config } = &self.side else {
                panic!("NEW_TOKEN frames should not be enqueued by clients");
            };

            if remote_addr != path.remote {
                // NEW_TOKEN frames contain tokens bound to a client's IP address, and are only
                // useful if used from the same IP address.  Thus, we abandon enqueued NEW_TOKEN
                // frames upon an path change. Instead, when the new path becomes validated,
                // NEW_TOKEN frames may be enqueued for the new path instead.
                continue;
            }

            let token = Token::new(
                TokenPayload::Validation {
                    ip: remote_addr.ip(),
                    issued: server_config.time_source.now(),
                },
                &mut self.rng,
            );
            let new_token = NewToken {
                token: token.encode(&*server_config.token_key).into(),
            };

            if buf.remaining_mut() < new_token.size() {
                space.pending.new_tokens.push(remote_addr);
                break;
            }

            trace!("NEW_TOKEN");
            new_token.encode(buf);
            qlog.frame(&Frame::NewToken(new_token));
            sent.retransmits
                .get_or_create()
                .new_tokens
                .push(remote_addr);
            self.stats.frame_tx.new_token += 1;
        }

        // STREAM
        if !path_exclusive_only && space_id == SpaceId::Data {
            sent.stream_frames =
                self.streams
                    .write_stream_frames(buf, self.config.send_fairness, qlog);
            self.stats.frame_tx.stream += sent.stream_frames.len() as u64;
        }

        // ADD_ADDRESS
        // TODO(@divma): check if we need to do path exclusive filters
        while space_id == SpaceId::Data && frame::AddAddress::SIZE_BOUND <= buf.remaining_mut() {
            if let Some(added_address) = space.pending.add_address.pop_last() {
                trace!(
                    seq = %added_address.seq_no,
                    ip = ?added_address.ip,
                    port = added_address.port,
                    "ADD_ADDRESS",
                );
                added_address.write(buf);
                sent.retransmits
                    .get_or_create()
                    .add_address
                    .insert(added_address);
                self.stats.frame_tx.add_address = self.stats.frame_tx.add_address.saturating_add(1);
            } else {
                break;
            }
        }

        // REMOVE_ADDRESS
        while space_id == SpaceId::Data && frame::RemoveAddress::SIZE_BOUND <= buf.remaining_mut() {
            if let Some(removed_address) = space.pending.remove_address.pop_last() {
                trace!(seq = %removed_address.seq_no, "REMOVE_ADDRESS");
                removed_address.write(buf);
                sent.retransmits
                    .get_or_create()
                    .remove_address
                    .insert(removed_address);
                self.stats.frame_tx.remove_address =
                    self.stats.frame_tx.remove_address.saturating_add(1);
            } else {
                break;
            }
        }

        sent
    }

    /// Write pending ACKs into a buffer
    fn populate_acks(
        now: Instant,
        receiving_ecn: bool,
        sent: &mut SentFrames,
        path_id: PathId,
        space: &mut PacketSpace,
        send_path_acks: bool,
        buf: &mut impl BufMut,
        stats: &mut ConnectionStats,
        #[allow(unused)] qlog: &mut QlogSentPacket,
    ) {
        // 0-RTT packets must never carry acks (which would have to be of handshake packets)
        debug_assert!(space.crypto.is_some(), "tried to send ACK in 0-RTT");

        let pns = space.for_path(path_id);
        let ranges = pns.pending_acks.ranges();
        debug_assert!(!ranges.is_empty(), "can not send empty ACK range");
        let ecn = if receiving_ecn {
            Some(&pns.ecn_counters)
        } else {
            None
        };
        if let Some(max) = ranges.max() {
            sent.largest_acked.insert(path_id, max);
        }

        let delay_micros = pns.pending_acks.ack_delay(now).as_micros() as u64;
        // TODO: This should come from `TransportConfig` if that gets configurable.
        let ack_delay_exp = TransportParameters::default().ack_delay_exponent;
        let delay = delay_micros >> ack_delay_exp.into_inner();

        if send_path_acks {
            if !ranges.is_empty() {
                trace!("PATH_ACK {path_id:?} {ranges:?}, Delay = {delay_micros}us");
                frame::PathAck::encode(path_id, delay as _, ranges, ecn, buf);
                qlog.frame_path_ack(path_id, delay as _, ranges, ecn);
                stats.frame_tx.path_acks += 1;
            }
        } else {
            trace!("ACK {ranges:?}, Delay = {delay_micros}us");
            frame::Ack::encode(delay as _, ranges, ecn, buf);
            stats.frame_tx.acks += 1;
            qlog.frame_ack(delay, ranges, ecn);
        }
    }

    fn close_common(&mut self) {
        trace!("connection closed");
        self.timers.reset();
    }

    fn set_close_timer(&mut self, now: Instant) {
        // QUIC-MULTIPATH § 2.6 Connection Closure: draining for 3*PTO with PTO the max of
        // the PTO for all paths.
        self.timers.set(
            Timer::Conn(ConnTimer::Close),
            now + 3 * self.pto_max_path(self.highest_space),
        );
    }

    /// Handle transport parameters received from the peer
    ///
    /// *rem_cid* and *loc_cid* are the source and destination CIDs respectively of the
    /// *packet into which the transport parameters arrived.
    fn handle_peer_params(
        &mut self,
        params: TransportParameters,
        loc_cid: ConnectionId,
        rem_cid: ConnectionId,
    ) -> Result<(), TransportError> {
        if Some(self.orig_rem_cid) != params.initial_src_cid
            || (self.side.is_client()
                && (Some(self.initial_dst_cid) != params.original_dst_cid
                    || self.retry_src_cid != params.retry_src_cid))
        {
            return Err(TransportError::TRANSPORT_PARAMETER_ERROR(
                "CID authentication failure",
            ));
        }
        if params.initial_max_path_id.is_some() && (loc_cid.is_empty() || rem_cid.is_empty()) {
            return Err(TransportError::PROTOCOL_VIOLATION(
                "multipath must not use zero-length CIDs",
            ));
        }

        self.set_peer_params(params);

        Ok(())
    }

    fn set_peer_params(&mut self, params: TransportParameters) {
        self.streams.set_params(&params);
        self.idle_timeout =
            negotiate_max_idle_timeout(self.config.max_idle_timeout, Some(params.max_idle_timeout));
        trace!("negotiated max idle timeout {:?}", self.idle_timeout);

        if let Some(ref info) = params.preferred_address {
            // During the handshake PathId::ZERO exists.
            self.rem_cids.get_mut(&PathId::ZERO).expect("not yet abandoned").insert(frame::NewConnectionId {
                path_id: None,
                sequence: 1,
                id: info.connection_id,
                reset_token: info.stateless_reset_token,
                retire_prior_to: 0,
            })
            .expect(
                "preferred address CID is the first received, and hence is guaranteed to be legal",
            );
            let remote = self.path_data(PathId::ZERO).remote;
            self.set_reset_token(PathId::ZERO, remote, info.stateless_reset_token);
        }
        self.ack_frequency.peer_max_ack_delay = get_max_ack_delay(&params);

        let mut multipath_enabled = None;
        if let (Some(local_max_path_id), Some(remote_max_path_id)) = (
            self.config.get_initial_max_path_id(),
            params.initial_max_path_id,
        ) {
            // multipath is enabled, register the local and remote maximums
            self.local_max_path_id = local_max_path_id;
            self.remote_max_path_id = remote_max_path_id;
            let initial_max_path_id = local_max_path_id.min(remote_max_path_id);
            debug!(%initial_max_path_id, "multipath negotiated");
            multipath_enabled = Some(initial_max_path_id);
        }

        if let Some((max_locally_allowed_remote_addresses, max_remotely_allowed_remote_addresses)) =
            self.config
                .max_remote_nat_traversal_addresses
                .zip(params.max_remote_nat_traversal_addresses)
        {
            if let Some(max_initial_paths) =
                multipath_enabled.map(|path_id| path_id.saturating_add(1u8))
            {
                let max_local_addresses = max_remotely_allowed_remote_addresses.get();
                let max_remote_addresses = max_locally_allowed_remote_addresses.get();
                self.iroh_hp = Some(iroh_hp::State::new(
                    max_remote_addresses,
                    max_local_addresses,
                    self.side(),
                ));
                debug!(
                    %max_remote_addresses, %max_local_addresses,
                    "iroh hole punching negotiated"
                );

                match self.side() {
                    Side::Client => {
                        if max_initial_paths.as_u32() < max_remote_addresses as u32 + 1 {
                            // in this case the client might try to open `max_remote_addresses` new
                            // paths, but the current multipath configuration will not allow it
                            warn!(%max_initial_paths, %max_remote_addresses, "local client configuration might cause nat traversal issues")
                        } else if max_local_addresses as u64
                            > params.active_connection_id_limit.into_inner()
                        {
                            // the server allows us to send at most `params.active_connection_id_limit`
                            // but they might need at least `max_local_addresses` to effectively send
                            // `PATH_CHALLENGE` frames to each advertised local address
                            warn!(%max_local_addresses, remote_cid_limit=%params.active_connection_id_limit.into_inner(), "remote server configuration might cause nat traversal issues")
                        }
                    }
                    Side::Server => {
                        if (max_initial_paths.as_u32() as u64) < crate::LOC_CID_COUNT {
                            warn!(%max_initial_paths, local_cid_limit=%crate::LOC_CID_COUNT, "local server configuration might cause nat traversal issues")
                        }
                    }
                }
            } else {
                debug!("iroh nat traversal enabled for both endpoints, but multipath is missing")
            }
        }

        self.peer_params = params;
        let peer_max_udp_payload_size =
            u16::try_from(self.peer_params.max_udp_payload_size.into_inner()).unwrap_or(u16::MAX);
        self.path_data_mut(PathId::ZERO)
            .mtud
            .on_peer_max_udp_payload_size_received(peer_max_udp_payload_size);
    }

    /// Decrypts a packet, returning the packet number on success
    fn decrypt_packet(
        &mut self,
        now: Instant,
        path_id: PathId,
        packet: &mut Packet,
    ) -> Result<Option<u64>, Option<TransportError>> {
        let result = packet_crypto::decrypt_packet_body(
            packet,
            path_id,
            &self.spaces,
            self.zero_rtt_crypto.as_ref(),
            self.key_phase,
            self.prev_crypto.as_ref(),
            self.next_crypto.as_ref(),
        )?;

        let result = match result {
            Some(r) => r,
            None => return Ok(None),
        };

        if result.outgoing_key_update_acked {
            if let Some(prev) = self.prev_crypto.as_mut() {
                prev.end_packet = Some((result.number, now));
                self.set_key_discard_timer(now, packet.header.space());
            }
        }

        if result.incoming_key_update {
            trace!("key update authenticated");
            self.update_keys(Some((result.number, now)), true);
            self.set_key_discard_timer(now, packet.header.space());
        }

        Ok(Some(result.number))
    }

    fn update_keys(&mut self, end_packet: Option<(u64, Instant)>, remote: bool) {
        trace!("executing key update");
        // Generate keys for the key phase after the one we're switching to, store them in
        // `next_crypto`, make the contents of `next_crypto` current, and move the current keys into
        // `prev_crypto`.
        let new = self
            .crypto
            .next_1rtt_keys()
            .expect("only called for `Data` packets");
        self.key_phase_size = new
            .local
            .confidentiality_limit()
            .saturating_sub(KEY_UPDATE_MARGIN);
        let old = mem::replace(
            &mut self.spaces[SpaceId::Data]
                .crypto
                .as_mut()
                .unwrap() // safe because update_keys() can only be triggered by short packets
                .packet,
            mem::replace(self.next_crypto.as_mut().unwrap(), new),
        );
        self.spaces[SpaceId::Data]
            .iter_paths_mut()
            .for_each(|s| s.sent_with_keys = 0);
        self.prev_crypto = Some(PrevCrypto {
            crypto: old,
            end_packet,
            update_unacked: remote,
        });
        self.key_phase = !self.key_phase;
    }

    fn peer_supports_ack_frequency(&self) -> bool {
        self.peer_params.min_ack_delay.is_some()
    }

    /// Send an IMMEDIATE_ACK frame to the remote endpoint
    ///
    /// According to the spec, this will result in an error if the remote endpoint does not support
    /// the Acknowledgement Frequency extension
    pub(crate) fn immediate_ack(&mut self, path_id: PathId) {
        self.spaces[self.highest_space]
            .for_path(path_id)
            .immediate_ack_pending = true;
    }

    /// Decodes a packet, returning its decrypted payload, so it can be inspected in tests
    #[cfg(test)]
    pub(crate) fn decode_packet(&self, event: &ConnectionEvent) -> Option<Vec<u8>> {
        let (path_id, first_decode, remaining) = match &event.0 {
            ConnectionEventInner::Datagram(DatagramConnectionEvent {
                path_id,
                first_decode,
                remaining,
                ..
            }) => (path_id, first_decode, remaining),
            _ => return None,
        };

        if remaining.is_some() {
            panic!("Packets should never be coalesced in tests");
        }

        let decrypted_header = packet_crypto::unprotect_header(
            first_decode.clone(),
            &self.spaces,
            self.zero_rtt_crypto.as_ref(),
            self.peer_params.stateless_reset_token,
        )?;

        let mut packet = decrypted_header.packet?;
        packet_crypto::decrypt_packet_body(
            &mut packet,
            *path_id,
            &self.spaces,
            self.zero_rtt_crypto.as_ref(),
            self.key_phase,
            self.prev_crypto.as_ref(),
            self.next_crypto.as_ref(),
        )
        .ok()?;

        Some(packet.payload.to_vec())
    }

    /// The number of bytes of packets containing retransmittable frames that have not been
    /// acknowledged or declared lost.
    #[cfg(test)]
    pub(crate) fn bytes_in_flight(&self) -> u64 {
        // TODO(@divma): consider including for multipath?
        self.path_data(PathId::ZERO).in_flight.bytes
    }

    /// Number of bytes worth of non-ack-only packets that may be sent
    #[cfg(test)]
    pub(crate) fn congestion_window(&self) -> u64 {
        let path = self.path_data(PathId::ZERO);
        path.congestion
            .window()
            .saturating_sub(path.in_flight.bytes)
    }

    /// Whether no timers but keepalive, idle, rtt, pushnewcid, and key discard are running
    #[cfg(test)]
    pub(crate) fn is_idle(&self) -> bool {
        let current_timers = self.timers.values();
        current_timers
            .into_iter()
            .filter(|(timer, _)| {
                !matches!(
                    timer,
                    Timer::Conn(ConnTimer::KeepAlive)
                        | Timer::PerPath(_, PathTimer::PathKeepAlive)
                        | Timer::Conn(ConnTimer::PushNewCid)
                        | Timer::Conn(ConnTimer::KeyDiscard)
                )
            })
            .min_by_key(|(_, time)| *time)
            .is_none_or(|(timer, _)| timer == Timer::Conn(ConnTimer::Idle))
    }

    /// Whether explicit congestion notification is in use on outgoing packets.
    #[cfg(test)]
    pub(crate) fn using_ecn(&self) -> bool {
        self.path_data(PathId::ZERO).sending_ecn
    }

    /// The number of received bytes in the current path
    #[cfg(test)]
    pub(crate) fn total_recvd(&self) -> u64 {
        self.path_data(PathId::ZERO).total_recvd
    }

    #[cfg(test)]
    pub(crate) fn active_local_cid_seq(&self) -> (u64, u64) {
        self.local_cid_state
            .get(&PathId::ZERO)
            .unwrap()
            .active_seq()
    }

    #[cfg(test)]
    #[track_caller]
    pub(crate) fn active_local_path_cid_seq(&self, path_id: u32) -> (u64, u64) {
        self.local_cid_state
            .get(&PathId(path_id))
            .unwrap()
            .active_seq()
    }

    /// Instruct the peer to replace previously issued CIDs by sending a NEW_CONNECTION_ID frame
    /// with updated `retire_prior_to` field set to `v`
    #[cfg(test)]
    pub(crate) fn rotate_local_cid(&mut self, v: u64, now: Instant) {
        let n = self
            .local_cid_state
            .get_mut(&PathId::ZERO)
            .unwrap()
            .assign_retire_seq(v);
        self.endpoint_events
            .push_back(EndpointEventInner::NeedIdentifiers(PathId::ZERO, now, n));
    }

    /// Check the current active remote CID sequence for `PathId::ZERO`
    #[cfg(test)]
    pub(crate) fn active_rem_cid_seq(&self) -> u64 {
        self.rem_cids.get(&PathId::ZERO).unwrap().active_seq()
    }

    /// Returns the detected maximum udp payload size for the current path
    #[cfg(test)]
    pub(crate) fn path_mtu(&self) -> u16 {
        self.path_data(PathId::ZERO).current_mtu()
    }

    /// Triggers path validation on all paths
    #[cfg(test)]
    pub(crate) fn trigger_path_validation(&mut self) {
        for path in self.paths.values_mut() {
            path.data.send_new_challenge = true;
        }
    }

    /// Whether we have 1-RTT data to send
    ///
    /// This checks for frames that can only be sent in the data space (1-RTT):
    /// - Pending PATH_CHALLENGE frames on the active and previous path if just migrated.
    /// - Pending PATH_RESPONSE frames.
    /// - Pending data to send in STREAM frames.
    /// - Pending DATAGRAM frames to send.
    ///
    /// See also [`PacketSpace::can_send`] which keeps track of all other frame types that
    /// may need to be sent.
    fn can_send_1rtt(&self, path_id: PathId, max_size: usize) -> SendableFrames {
        let path_exclusive = self.paths.get(&path_id).is_some_and(|path| {
            path.data.send_new_challenge
                || path
                    .prev
                    .as_ref()
                    .is_some_and(|(_, path)| path.send_new_challenge)
                || !path.data.path_responses.is_empty()
        });
        let other = self.streams.can_send_stream_data()
            || self
                .datagrams
                .outgoing
                .front()
                .is_some_and(|x| x.size(true) <= max_size);
        SendableFrames {
            acks: false,
            other,
            close: false,
            path_exclusive,
        }
    }

    /// Terminate the connection instantly, without sending a close packet
    fn kill(&mut self, reason: ConnectionError) {
        self.close_common();
        self.state.move_to_drained(Some(reason));
        self.endpoint_events.push_back(EndpointEventInner::Drained);
    }

    /// Storage size required for the largest packet that can be transmitted on all currently
    /// available paths
    ///
    /// Buffers passed to [`Connection::poll_transmit`] should be at least this large.
    ///
    /// When multipath is enabled, this value is the minimum MTU across all available paths.
    pub fn current_mtu(&self) -> u16 {
        self.paths
            .iter()
            .filter(|&(path_id, _path_state)| !self.abandoned_paths.contains(path_id))
            .map(|(_path_id, path_state)| path_state.data.current_mtu())
            .min()
            .expect("There is always at least one available path")
    }

    /// Size of non-frame data for a 1-RTT packet
    ///
    /// Quantifies space consumed by the QUIC header and AEAD tag. All other bytes in a packet are
    /// frames. Changes if the length of the remote connection ID changes, which is expected to be
    /// rare. If `pn` is specified, may additionally change unpredictably due to variations in
    /// latency and packet loss.
    fn predict_1rtt_overhead(&mut self, pn: u64, path: PathId) -> usize {
        let pn_len = PacketNumber::new(
            pn,
            self.spaces[SpaceId::Data]
                .for_path(path)
                .largest_acked_packet
                .unwrap_or(0),
        )
        .len();

        // 1 byte for flags
        1 + self
            .rem_cids
            .get(&path)
            .map(|cids| cids.active().len())
            .unwrap_or(20)      // Max CID len in QUIC v1
            + pn_len
            + self.tag_len_1rtt()
    }

    fn predict_1rtt_overhead_no_pn(&self) -> usize {
        let pn_len = 4;

        let cid_len = self
            .rem_cids
            .values()
            .map(|cids| cids.active().len())
            .max()
            .unwrap_or(20); // Max CID len in QUIC v1

        // 1 byte for flags
        1 + cid_len + pn_len + self.tag_len_1rtt()
    }

    fn tag_len_1rtt(&self) -> usize {
        let key = match self.spaces[SpaceId::Data].crypto.as_ref() {
            Some(crypto) => Some(&*crypto.packet.local),
            None => self.zero_rtt_crypto.as_ref().map(|x| &*x.packet),
        };
        // If neither Data nor 0-RTT keys are available, make a reasonable tag length guess. As of
        // this writing, all QUIC cipher suites use 16-byte tags. We could return `None` instead,
        // but that would needlessly prevent sending datagrams during 0-RTT.
        key.map_or(16, |x| x.tag_len())
    }

    /// Mark the path as validated, and enqueue NEW_TOKEN frames to be sent as appropriate
    fn on_path_validated(&mut self, path_id: PathId) {
        self.path_data_mut(path_id).validated = true;
        let ConnectionSide::Server { server_config } = &self.side else {
            return;
        };
        let remote_addr = self.path_data(path_id).remote;
        let new_tokens = &mut self.spaces[SpaceId::Data as usize].pending.new_tokens;
        new_tokens.clear();
        for _ in 0..server_config.validation_token.sent {
            new_tokens.push(remote_addr);
        }
    }

    /// Handle new path status information: PATH_AVAILABLE, PATH_BACKUP
    fn on_path_status(&mut self, path_id: PathId, status: PathStatus, status_seq_no: VarInt) {
        if let Some(path) = self.paths.get_mut(&path_id) {
            path.data.status.remote_update(status, status_seq_no);
        } else {
            debug!("PATH_AVAILABLE received unknown path {:?}", path_id);
        }
        self.events.push_back(
            PathEvent::RemoteStatus {
                id: path_id,
                status,
            }
            .into(),
        );
    }

    /// Returns the maximum [`PathId`] to be used for sending in this connection.
    ///
    /// This is calculated as minimum between the local and remote's maximums when multipath is
    /// enabled, or `None` when disabled.
    ///
    /// For data that's received, we should use [`Self::local_max_path_id`] instead.
    /// The reasoning is that the remote might already have updated to its own newer
    /// [`Self::max_path_id`] after sending out a `MAX_PATH_ID` frame, but it got re-ordered.
    fn max_path_id(&self) -> Option<PathId> {
        if self.is_multipath_negotiated() {
            Some(self.remote_max_path_id.min(self.local_max_path_id))
        } else {
            None
        }
    }

    /// Add addresses the local endpoint considers are reachable for nat traversal
    ///
    /// If adding any address fails, an error is returned. Previous addresses might have been
    /// added.
    // TODO(@divma): this combined api has the issue that an error does not mean nothing was done
    pub fn add_nat_traversal_address(&mut self, address: SocketAddr) -> Result<(), iroh_hp::Error> {
        let hp_state = self
            .iroh_hp
            .as_mut()
            .ok_or(iroh_hp::Error::ExtensionNotNegotiated)?;

        if let Some(added) = hp_state.add_local_address(address)? {
            self.spaces[SpaceId::Data].pending.add_address.insert(added);
        };
        Ok(())
    }

    /// Removes an address the endpoing no longer considers reachable for nat traversal
    ///
    /// Addresses not present in the set will be silently ignored.
    pub fn remove_nat_traversal_address(
        &mut self,
        address: SocketAddr,
    ) -> Result<(), iroh_hp::Error> {
        let is_server = self.side().is_server();
        let hp_state = self
            .iroh_hp
            .as_mut()
            .ok_or(iroh_hp::Error::ExtensionNotNegotiated)?;
        if let Some(removed) = hp_state.remove_local_address(address) {
            if is_server {
                self.spaces[SpaceId::Data]
                    .pending
                    .remove_address
                    .insert(removed);
            }
        }
        Ok(())
    }

    /// Get the current local nat traversal addresses
    pub fn get_local_nat_traversal_addresses(&self) -> Result<Vec<SocketAddr>, iroh_hp::Error> {
        let hp_state = self
            .iroh_hp
            .as_ref()
            .ok_or(iroh_hp::Error::ExtensionNotNegotiated)?;
        Ok(hp_state.get_local_nat_traversal_addresses())
    }

    /// Get the currently advertised nat traversal addresses by the server
    pub fn get_remote_nat_traversal_addresses(&self) -> Result<Vec<SocketAddr>, iroh_hp::Error> {
        let hp_state = self
            .iroh_hp
            .as_ref()
            .ok_or(iroh_hp::Error::ExtensionNotNegotiated)?;
        hp_state.get_remote_nat_traversal_addresses()
    }

    /// Initiates a new nat traversal round
    ///
    /// A nat traversal round involves advertising the client's local addresses in `REACH_OUT`
    /// frames, and initiating probing of the known remote addresses. When a new round is
    /// initiated, the previous one is cancelled, and paths that have not been opened are closed.
    ///
    /// Returns the server addresses that are now being probed.
    pub fn initiate_nat_traversal_round(
        &mut self,
        now: Instant,
    ) -> Result<Vec<SocketAddr>, iroh_hp::Error> {
        let hp_state = self
            .iroh_hp
            .as_mut()
            .ok_or(iroh_hp::Error::ExtensionNotNegotiated)?;
        let iroh_hp::NatTraversalRound {
            new_round,
            reach_out_at,
            addresses_to_probe,
            prev_round_path_ids,
        } = hp_state.initiate_nat_traversal_round()?;

        self.spaces[SpaceId::Data].pending.reach_out = Some((new_round, reach_out_at));

        for path_id in prev_round_path_ids {
            // TODO(@divma): this sounds reasonable but we need if this actually works for the
            // purposes of the protocol
            let validated = self
                .path(path_id)
                .map(|path| path.validated)
                .unwrap_or(false);

            if !validated {
                let _ =
                    self.close_path(now, path_id, TransportErrorCode::APPLICATION_ABANDON.into());
            }
        }

        let mut err = None;

        let mut path_ids = Vec::with_capacity(addresses_to_probe.len());
        let mut probed_addresses = Vec::with_capacity(addresses_to_probe.len());
        let ipv6 = self.paths.values().any(|p| p.data.remote.is_ipv6());

        for (ip, port) in addresses_to_probe {
            // If this endpoint is an IPv6 endpoint we use IPv6 addresses for all remotes.
            let remote = match ip {
                IpAddr::V4(addr) if ipv6 => SocketAddr::new(addr.to_ipv6_mapped().into(), port),
                IpAddr::V4(addr) => SocketAddr::new(addr.into(), port),
                IpAddr::V6(_) if ipv6 => SocketAddr::new(ip, port),
                IpAddr::V6(_) => {
                    trace!("not using IPv6 nat candidate for IPv4 socket");
                    continue;
                }
            };
            match self.open_path_ensure(remote, PathStatus::Backup, now) {
                Ok((path_id, path_was_known)) if !path_was_known => {
                    path_ids.push(path_id);
                    probed_addresses.push(remote);
                }
                Ok((path_id, _)) => {
                    trace!(%path_id, %remote,"nat traversal: path existed for remote")
                }
                Err(e) => {
                    debug!(%remote, %e,"nat traversal: failed to probe remote");
                    err.get_or_insert(e);
                }
            }
        }

        let hp_state = self.iroh_hp.as_mut().expect("previously validated");
        hp_state
            .set_round_path_ids(path_ids)
            .expect("connection side validated");

        Ok(probed_addresses)
    }
}

impl fmt::Debug for Connection {
    fn fmt(&self, f: &mut fmt::Formatter) -> fmt::Result {
        f.debug_struct("Connection")
            .field("handshake_cid", &self.handshake_cid)
            .finish()
    }
}

#[derive(Debug, Copy, Clone, PartialEq, Eq)]
enum PathBlocked {
    No,
    AntiAmplification,
    Congestion,
    Pacing,
}

/// Fields of `Connection` specific to it being client-side or server-side
enum ConnectionSide {
    Client {
        /// Sent in every outgoing Initial packet. Always empty after Initial keys are discarded
        token: Bytes,
        token_store: Arc<dyn TokenStore>,
        server_name: String,
    },
    Server {
        server_config: Arc<ServerConfig>,
    },
}

impl ConnectionSide {
    fn remote_may_migrate(&self, state: &State) -> bool {
        match self {
            Self::Server { server_config } => server_config.migration,
            Self::Client { .. } => {
                if let Some(hs) = state.as_handshake() {
                    hs.allow_server_migration
                } else {
                    false
                }
            }
        }
    }

    fn is_client(&self) -> bool {
        self.side().is_client()
    }

    fn is_server(&self) -> bool {
        self.side().is_server()
    }

    fn side(&self) -> Side {
        match *self {
            Self::Client { .. } => Side::Client,
            Self::Server { .. } => Side::Server,
        }
    }
}

impl From<SideArgs> for ConnectionSide {
    fn from(side: SideArgs) -> Self {
        match side {
            SideArgs::Client {
                token_store,
                server_name,
            } => Self::Client {
                token: token_store.take(&server_name).unwrap_or_default(),
                token_store,
                server_name,
            },
            SideArgs::Server {
                server_config,
                pref_addr_cid: _,
                path_validated: _,
            } => Self::Server { server_config },
        }
    }
}

/// Parameters to `Connection::new` specific to it being client-side or server-side
pub(crate) enum SideArgs {
    Client {
        token_store: Arc<dyn TokenStore>,
        server_name: String,
    },
    Server {
        server_config: Arc<ServerConfig>,
        pref_addr_cid: Option<ConnectionId>,
        path_validated: bool,
    },
}

impl SideArgs {
    pub(crate) fn pref_addr_cid(&self) -> Option<ConnectionId> {
        match *self {
            Self::Client { .. } => None,
            Self::Server { pref_addr_cid, .. } => pref_addr_cid,
        }
    }

    pub(crate) fn path_validated(&self) -> bool {
        match *self {
            Self::Client { .. } => true,
            Self::Server { path_validated, .. } => path_validated,
        }
    }

    pub(crate) fn side(&self) -> Side {
        match *self {
            Self::Client { .. } => Side::Client,
            Self::Server { .. } => Side::Server,
        }
    }
}

/// Reasons why a connection might be lost
#[derive(Debug, Error, Clone, PartialEq, Eq)]
pub enum ConnectionError {
    /// The peer doesn't implement any supported version
    #[error("peer doesn't implement any supported version")]
    VersionMismatch,
    /// The peer violated the QUIC specification as understood by this implementation
    #[error(transparent)]
    TransportError(#[from] TransportError),
    /// The peer's QUIC stack aborted the connection automatically
    #[error("aborted by peer: {0}")]
    ConnectionClosed(frame::ConnectionClose),
    /// The peer closed the connection
    #[error("closed by peer: {0}")]
    ApplicationClosed(frame::ApplicationClose),
    /// The peer is unable to continue processing this connection, usually due to having restarted
    #[error("reset by peer")]
    Reset,
    /// Communication with the peer has lapsed for longer than the negotiated idle timeout
    ///
    /// If neither side is sending keep-alives, a connection will time out after a long enough idle
    /// period even if the peer is still reachable. See also [`TransportConfig::max_idle_timeout()`]
    /// and [`TransportConfig::keep_alive_interval()`].
    #[error("timed out")]
    TimedOut,
    /// The local application closed the connection
    #[error("closed")]
    LocallyClosed,
    /// The connection could not be created because not enough of the CID space is available
    ///
    /// Try using longer connection IDs.
    #[error("CIDs exhausted")]
    CidsExhausted,
}

impl From<Close> for ConnectionError {
    fn from(x: Close) -> Self {
        match x {
            Close::Connection(reason) => Self::ConnectionClosed(reason),
            Close::Application(reason) => Self::ApplicationClosed(reason),
        }
    }
}

// For compatibility with API consumers
impl From<ConnectionError> for io::Error {
    fn from(x: ConnectionError) -> Self {
        use ConnectionError::*;
        let kind = match x {
            TimedOut => io::ErrorKind::TimedOut,
            Reset => io::ErrorKind::ConnectionReset,
            ApplicationClosed(_) | ConnectionClosed(_) => io::ErrorKind::ConnectionAborted,
            TransportError(_) | VersionMismatch | LocallyClosed | CidsExhausted => {
                io::ErrorKind::Other
            }
        };
        Self::new(kind, x)
    }
}

/// Errors that might trigger a path being closed
// TODO(@divma): maybe needs to be reworked based on what we want to do with the public API
#[derive(Debug, Error, PartialEq, Eq, Clone, Copy)]
pub enum PathError {
    /// The extension was not negotiated with the peer
    #[error("multipath extension not negotiated")]
    MultipathNotNegotiated,
    /// Paths can only be opened client-side
    #[error("the server side may not open a path")]
    ServerSideNotAllowed,
    /// Current limits do not allow us to open more paths
    #[error("maximum number of concurrent paths reached")]
    MaxPathIdReached,
    /// No remote CIDs available to open a new path
    #[error("remoted CIDs exhausted")]
    RemoteCidsExhausted,
    /// Path could not be validated and will be abandoned
    #[error("path validation failed")]
    ValidationFailed,
    /// The remote address for the path is not supported by the endpoint
    #[error("invalid remote address")]
    InvalidRemoteAddress(SocketAddr),
}

/// Errors triggered when abandoning a path
#[derive(Debug, Error, Clone, Eq, PartialEq)]
pub enum ClosePathError {
    /// The path is already closed or was never opened
    #[error("closed path")]
    ClosedPath,
    /// This is the last path, which can not be abandoned
    #[error("last open path")]
    LastOpenPath,
}

#[derive(Debug, Error, Clone, Copy)]
#[error("Multipath extension not negotiated")]
pub struct MultipathNotNegotiated {
    _private: (),
}

/// Events of interest to the application
#[derive(Debug)]
pub enum Event {
    /// The connection's handshake data is ready
    HandshakeDataReady,
    /// The connection was successfully established
    Connected,
    /// The TLS handshake was confirmed
    HandshakeConfirmed,
    /// The connection was lost
    ///
    /// Emitted if the peer closes the connection or an error is encountered.
    ConnectionLost {
        /// Reason that the connection was closed
        reason: ConnectionError,
    },
    /// Stream events
    Stream(StreamEvent),
    /// One or more application datagrams have been received
    DatagramReceived,
    /// One or more application datagrams have been sent after blocking
    DatagramsUnblocked,
    /// (Multi)Path events
    Path(PathEvent),
    /// Iroh's nat traversal events
    NatTraversal(iroh_hp::Event),
}

impl From<PathEvent> for Event {
    fn from(source: PathEvent) -> Self {
        Self::Path(source)
    }
}

fn get_max_ack_delay(params: &TransportParameters) -> Duration {
    Duration::from_micros(params.max_ack_delay.0 * 1000)
}

// Prevents overflow and improves behavior in extreme circumstances
const MAX_BACKOFF_EXPONENT: u32 = 16;

/// Minimal remaining size to allow packet coalescing, excluding cryptographic tag
///
/// This must be at least as large as the header for a well-formed empty packet to be coalesced,
/// plus some space for frames. We only care about handshake headers because short header packets
/// necessarily have smaller headers, and initial packets are only ever the first packet in a
/// datagram (because we coalesce in ascending packet space order and the only reason to split a
/// packet is when packet space changes).
const MIN_PACKET_SPACE: usize = MAX_HANDSHAKE_OR_0RTT_HEADER_SIZE + 32;

/// Largest amount of space that could be occupied by a Handshake or 0-RTT packet's header
///
/// Excludes packet-type-specific fields such as packet number or Initial token
// https://www.rfc-editor.org/rfc/rfc9000.html#name-0-rtt: flags + version + dcid len + dcid +
// scid len + scid + length + pn
const MAX_HANDSHAKE_OR_0RTT_HEADER_SIZE: usize =
    1 + 4 + 1 + MAX_CID_SIZE + 1 + MAX_CID_SIZE + VarInt::from_u32(u16::MAX as u32).size() + 4;

/// Perform key updates this many packets before the AEAD confidentiality limit.
///
/// Chosen arbitrarily, intended to be large enough to prevent spurious connection loss.
const KEY_UPDATE_MARGIN: u64 = 10_000;

#[derive(Default)]
struct SentFrames {
    retransmits: ThinRetransmits,
    /// The packet number of the largest acknowledged packet for each path
    largest_acked: FxHashMap<PathId, u64>,
    stream_frames: StreamMetaVec,
    /// Whether the packet contains non-retransmittable frames (like datagrams)
    non_retransmits: bool,
    /// If the datagram containing these frames should be padded to the min MTU
    requires_padding: bool,
}

impl SentFrames {
    /// Returns whether the packet contains only ACKs
    fn is_ack_only(&self, streams: &StreamsState) -> bool {
        !self.largest_acked.is_empty()
            && !self.non_retransmits
            && self.stream_frames.is_empty()
            && self.retransmits.is_empty(streams)
    }
}

/// Compute the negotiated idle timeout based on local and remote max_idle_timeout transport parameters.
///
/// According to the definition of max_idle_timeout, a value of `0` means the timeout is disabled; see <https://www.rfc-editor.org/rfc/rfc9000#section-18.2-4.4.1.>
///
/// According to the negotiation procedure, either the minimum of the timeouts or one specified is used as the negotiated value; see <https://www.rfc-editor.org/rfc/rfc9000#section-10.1-2.>
///
/// Returns the negotiated idle timeout as a `Duration`, or `None` when both endpoints have opted out of idle timeout.
fn negotiate_max_idle_timeout(x: Option<VarInt>, y: Option<VarInt>) -> Option<Duration> {
    match (x, y) {
        (Some(VarInt(0)) | None, Some(VarInt(0)) | None) => None,
        (Some(VarInt(0)) | None, Some(y)) => Some(Duration::from_millis(y.0)),
        (Some(x), Some(VarInt(0)) | None) => Some(Duration::from_millis(x.0)),
        (Some(x), Some(y)) => Some(Duration::from_millis(cmp::min(x, y).0)),
    }
}

#[cfg(test)]
mod tests {
    use super::*;

    #[test]
    fn negotiate_max_idle_timeout_commutative() {
        let test_params = [
            (None, None, None),
            (None, Some(VarInt(0)), None),
            (None, Some(VarInt(2)), Some(Duration::from_millis(2))),
            (Some(VarInt(0)), Some(VarInt(0)), None),
            (
                Some(VarInt(2)),
                Some(VarInt(0)),
                Some(Duration::from_millis(2)),
            ),
            (
                Some(VarInt(1)),
                Some(VarInt(4)),
                Some(Duration::from_millis(1)),
            ),
        ];

        for (left, right, result) in test_params {
            assert_eq!(negotiate_max_idle_timeout(left, right), result);
            assert_eq!(negotiate_max_idle_timeout(right, left), result);
        }
    }
}<|MERGE_RESOLUTION|>--- conflicted
+++ resolved
@@ -2750,11 +2750,7 @@
             .for_path(path_id)
             .sent_packets
             .iter()
-<<<<<<< HEAD
             .filter(|(pn, _info)| Some(*pn) != in_flight_mtu_probe)
-=======
-            .filter(|(pn, _info)| Some(**pn) != in_flight_mtu_probe)
->>>>>>> c0cf8540
             .map(|(pn, info)| {
                 size_of_lost_packets += info.size as u64;
                 pn
