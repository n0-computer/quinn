use std::{
    cmp,
    collections::VecDeque,
    convert::TryFrom,
    fmt, io, mem,
    net::{IpAddr, SocketAddr},
    sync::Arc,
};

use bytes::{Bytes, BytesMut};
use frame::StreamMetaVec;

use rand::{Rng, SeedableRng, rngs::StdRng};
use thiserror::Error;
use tracing::{debug, error, trace, trace_span, warn};

use crate::{
    Dir, Duration, EndpointConfig, Frame, INITIAL_MTU, Instant, MAX_CID_SIZE, MAX_STREAM_COUNT,
    MIN_INITIAL_SIZE, Side, StreamId, TIMER_GRANULARITY, TokenStore, Transmit, TransportError,
    TransportErrorCode, VarInt,
    cid_generator::ConnectionIdGenerator,
    cid_queue::CidQueue,
    coding::BufMutExt,
    config::{ServerConfig, TransportConfig},
    crypto::{self, KeyPair, Keys, PacketKey},
<<<<<<< HEAD
    frame::{self, Close, Datagram, FrameStruct, NewToken, ObservedAddr},
=======
    frame::{self, Close, Datagram, FrameStruct, NewConnectionId, NewToken},
>>>>>>> b2b930a0
    packet::{
        FixedLengthConnectionIdParser, Header, InitialHeader, InitialPacket, LongType, Packet,
        PacketNumber, PartialDecode, SpaceId,
    },
    range_set::ArrayRangeSet,
    shared::{
        ConnectionEvent, ConnectionEventInner, ConnectionId, DatagramConnectionEvent, EcnCodepoint,
        EndpointEvent, EndpointEventInner,
    },
    token::{ResetToken, Token, TokenPayload},
    transport_parameters::TransportParameters,
};

mod ack_frequency;
use ack_frequency::AckFrequencyState;

mod assembler;
pub use assembler::Chunk;

mod cid_state;
use cid_state::CidState;

mod datagrams;
use datagrams::DatagramState;
pub use datagrams::{Datagrams, SendDatagramError};

mod mtud;
mod pacing;

mod packet_builder;
use packet_builder::PacketBuilder;

mod packet_crypto;
use packet_crypto::{PrevCrypto, ZeroRttCrypto};

mod paths;
pub use paths::RttEstimator;
use paths::{PathData, PathResponses};

pub(crate) mod qlog;

mod send_buffer;

mod spaces;
#[cfg(fuzzing)]
pub use spaces::Retransmits;
#[cfg(not(fuzzing))]
use spaces::Retransmits;
use spaces::{PacketNumberFilter, PacketSpace, SendableFrames, SentPacket, ThinRetransmits};

mod stats;
pub use stats::{ConnectionStats, FrameStats, PathStats, UdpStats};

mod streams;
#[cfg(fuzzing)]
pub use streams::StreamsState;
#[cfg(not(fuzzing))]
use streams::StreamsState;
pub use streams::{
    Chunks, ClosedStream, FinishError, ReadError, ReadableError, RecvStream, SendStream,
    ShouldTransmit, StreamEvent, Streams, WriteError, Written,
};

mod timer;
use crate::congestion::Controller;
use timer::{Timer, TimerTable};

/// Protocol state and logic for a single QUIC connection
///
/// Objects of this type receive [`ConnectionEvent`]s and emit [`EndpointEvent`]s and application
/// [`Event`]s to make progress. To handle timeouts, a `Connection` returns timer updates and
/// expects timeouts through various methods. A number of simple getter methods are exposed
/// to allow callers to inspect some of the connection state.
///
/// `Connection` has roughly 4 types of methods:
///
/// - A. Simple getters, taking `&self`
/// - B. Handlers for incoming events from the network or system, named `handle_*`.
/// - C. State machine mutators, for incoming commands from the application. For convenience we
///   refer to this as "performing I/O" below, however as per the design of this library none of the
///   functions actually perform system-level I/O. For example, [`read`](RecvStream::read) and
///   [`write`](SendStream::write), but also things like [`reset`](SendStream::reset).
/// - D. Polling functions for outgoing events or actions for the caller to
///   take, named `poll_*`.
///
/// The simplest way to use this API correctly is to call (B) and (C) whenever
/// appropriate, then after each of those calls, as soon as feasible call all
/// polling methods (D) and deal with their outputs appropriately, e.g. by
/// passing it to the application or by making a system-level I/O call. You
/// should call the polling functions in this order:
///
/// 1. [`poll_transmit`](Self::poll_transmit)
/// 2. [`poll_timeout`](Self::poll_timeout)
/// 3. [`poll_endpoint_events`](Self::poll_endpoint_events)
/// 4. [`poll`](Self::poll)
///
/// Currently the only actual dependency is from (2) to (1), however additional
/// dependencies may be added in future, so the above order is recommended.
///
/// (A) may be called whenever desired.
///
/// Care should be made to ensure that the input events represent monotonically
/// increasing time. Specifically, calling [`handle_timeout`](Self::handle_timeout)
/// with events of the same [`Instant`] may be interleaved in any order with a
/// call to [`handle_event`](Self::handle_event) at that same instant; however
/// events or timeouts with different instants must not be interleaved.
pub struct Connection {
    endpoint_config: Arc<EndpointConfig>,
    config: Arc<TransportConfig>,
    rng: StdRng,
    crypto: Box<dyn crypto::Session>,
    /// The CID we initially chose, for use during the handshake
    handshake_cid: ConnectionId,
    /// The CID the peer initially chose, for use during the handshake
    rem_handshake_cid: ConnectionId,
    /// The "real" local IP address which was was used to receive the initial packet.
    /// This is only populated for the server case, and if known
    local_ip: Option<IpAddr>,
    path: PathData,
    /// Incremented every time we see a new path
    ///
    /// Stored separately from `path.generation` to account for aborted migrations
    path_counter: u64,
    /// Whether MTU detection is supported in this environment
    allow_mtud: bool,
    prev_path: Option<(ConnectionId, PathData)>,
    state: State,
    side: ConnectionSide,
    /// Whether or not 0-RTT was enabled during the handshake. Does not imply acceptance.
    zero_rtt_enabled: bool,
    /// Set if 0-RTT is supported, then cleared when no longer needed.
    zero_rtt_crypto: Option<ZeroRttCrypto>,
    key_phase: bool,
    /// How many packets are in the current key phase. Used only for `Data` space.
    key_phase_size: u64,
    /// Transport parameters set by the peer
    peer_params: TransportParameters,
    /// Source ConnectionId of the first packet received from the peer
    orig_rem_cid: ConnectionId,
    /// Destination ConnectionId sent by the client on the first Initial
    initial_dst_cid: ConnectionId,
    /// The value that the server included in the Source Connection ID field of a Retry packet, if
    /// one was received
    retry_src_cid: Option<ConnectionId>,
    events: VecDeque<Event>,
    endpoint_events: VecDeque<EndpointEventInner>,
    /// Whether the spin bit is in use for this connection
    spin_enabled: bool,
    /// Outgoing spin bit state
    spin: bool,
    /// Packet number spaces: initial, handshake, 1-RTT
    spaces: [PacketSpace; 3],
    /// Highest usable packet number space
    highest_space: SpaceId,
    /// 1-RTT keys used prior to a key update
    prev_crypto: Option<PrevCrypto>,
    /// 1-RTT keys to be used for the next key update
    ///
    /// These are generated in advance to prevent timing attacks and/or DoS by third-party attackers
    /// spoofing key updates.
    next_crypto: Option<KeyPair<Box<dyn PacketKey>>>,
    accepted_0rtt: bool,
    /// Whether the idle timer should be reset the next time an ack-eliciting packet is transmitted.
    permit_idle_reset: bool,
    /// Negotiated idle timeout
    idle_timeout: Option<Duration>,
    timers: TimerTable,
    /// Number of packets received which could not be authenticated
    authentication_failures: u64,
    /// Why the connection was lost, if it has been
    error: Option<ConnectionError>,
    /// Identifies Data-space packet numbers to skip. Not used in earlier spaces.
    packet_number_filter: PacketNumberFilter,

    //
    // Queued non-retransmittable 1-RTT data
    //
    /// Responses to PATH_CHALLENGE frames
    path_responses: PathResponses,
    close: bool,

    //
    // ACK frequency
    //
    ack_frequency: AckFrequencyState,

    //
    // Loss Detection
    //
    /// The number of times a PTO has been sent without receiving an ack.
    pto_count: u32,

    //
    // Congestion Control
    //
    /// Whether the most recently received packet had an ECN codepoint set
    receiving_ecn: bool,
    /// Number of packets authenticated
    total_authed_packets: u64,
    /// Whether the last `poll_transmit` call yielded no data because there was
    /// no outgoing application data.
    app_limited: bool,

    //
    // ObservedAddr
    //
    /// Sequence number for the next observed address frame sent to the peer.
    next_observed_addr_seq_no: VarInt,

    streams: StreamsState,
    /// Surplus remote CIDs for future use on new paths
    rem_cids: CidQueue,
    // Attributes of CIDs generated by local peer
    local_cid_state: CidState,
    /// State of the unreliable datagram extension
    datagrams: DatagramState,
    /// Connection level statistics
    stats: ConnectionStats,
    /// QUIC version used for the connection.
    version: u32,
}

impl Connection {
    pub(crate) fn new(
        endpoint_config: Arc<EndpointConfig>,
        config: Arc<TransportConfig>,
        init_cid: ConnectionId,
        loc_cid: ConnectionId,
        rem_cid: ConnectionId,
        remote: SocketAddr,
        local_ip: Option<IpAddr>,
        crypto: Box<dyn crypto::Session>,
        cid_gen: &dyn ConnectionIdGenerator,
        now: Instant,
        version: u32,
        allow_mtud: bool,
        rng_seed: [u8; 32],
        side_args: SideArgs,
    ) -> Self {
        let pref_addr_cid = side_args.pref_addr_cid();
        let path_validated = side_args.path_validated();
        let connection_side = ConnectionSide::from(side_args);
        let side = connection_side.side();
        let initial_space = PacketSpace {
            crypto: Some(crypto.initial_keys(&init_cid, side)),
            ..PacketSpace::new(now)
        };
        let state = State::Handshake(state::Handshake {
            rem_cid_set: side.is_server(),
            expected_token: Bytes::new(),
            client_hello: None,
        });
        let mut rng = StdRng::from_seed(rng_seed);
        let mut this = Self {
            endpoint_config,
            crypto,
            handshake_cid: loc_cid,
            rem_handshake_cid: rem_cid,
            local_cid_state: CidState::new(
                cid_gen.cid_len(),
                cid_gen.cid_lifetime(),
                now,
                if pref_addr_cid.is_some() { 2 } else { 1 },
            ),
            path: PathData::new(remote, allow_mtud, None, 0, now, &config),
            path_counter: 0,
            allow_mtud,
            local_ip,
            prev_path: None,
            state,
            side: connection_side,
            zero_rtt_enabled: false,
            zero_rtt_crypto: None,
            key_phase: false,
            // A small initial key phase size ensures peers that don't handle key updates correctly
            // fail sooner rather than later. It's okay for both peers to do this, as the first one
            // to perform an update will reset the other's key phase size in `update_keys`, and a
            // simultaneous key update by both is just like a regular key update with a really fast
            // response. Inspired by quic-go's similar behavior of performing the first key update
            // at the 100th short-header packet.
            key_phase_size: rng.random_range(10..1000),
            peer_params: TransportParameters::default(),
            orig_rem_cid: rem_cid,
            initial_dst_cid: init_cid,
            retry_src_cid: None,
            events: VecDeque::new(),
            endpoint_events: VecDeque::new(),
            spin_enabled: config.allow_spin && rng.random_ratio(7, 8),
            spin: false,
            spaces: [initial_space, PacketSpace::new(now), PacketSpace::new(now)],
            highest_space: SpaceId::Initial,
            prev_crypto: None,
            next_crypto: None,
            accepted_0rtt: false,
            permit_idle_reset: true,
            idle_timeout: match config.max_idle_timeout {
                None | Some(VarInt(0)) => None,
                Some(dur) => Some(Duration::from_millis(dur.0)),
            },
            timers: TimerTable::default(),
            authentication_failures: 0,
            error: None,
            #[cfg(test)]
            packet_number_filter: match config.deterministic_packet_numbers {
                false => PacketNumberFilter::new(&mut rng),
                true => PacketNumberFilter::disabled(),
            },
            #[cfg(not(test))]
            packet_number_filter: PacketNumberFilter::new(&mut rng),

            path_responses: PathResponses::default(),
            close: false,

            ack_frequency: AckFrequencyState::new(get_max_ack_delay(
                &TransportParameters::default(),
            )),

            pto_count: 0,

            app_limited: false,
            receiving_ecn: false,
            total_authed_packets: 0,

            next_observed_addr_seq_no: 0u32.into(),

            streams: StreamsState::new(
                side,
                config.max_concurrent_uni_streams,
                config.max_concurrent_bidi_streams,
                config.send_window,
                config.receive_window,
                config.stream_receive_window,
            ),
            datagrams: DatagramState::default(),
            config,
            rem_cids: CidQueue::new(rem_cid),
            rng,
            stats: ConnectionStats::default(),
            version,
        };
        if path_validated {
            this.on_path_validated();
        }
        if side.is_client() {
            // Kick off the connection
            this.write_crypto();
            this.init_0rtt();
        }
        this
    }

    /// Returns the next time at which `handle_timeout` should be called
    ///
    /// The value returned may change after:
    /// - the application performed some I/O on the connection
    /// - a call was made to `handle_event`
    /// - a call to `poll_transmit` returned `Some`
    /// - a call was made to `handle_timeout`
    #[must_use]
    pub fn poll_timeout(&mut self) -> Option<Instant> {
        self.timers.next_timeout()
    }

    /// Returns application-facing events
    ///
    /// Connections should be polled for events after:
    /// - a call was made to `handle_event`
    /// - a call was made to `handle_timeout`
    #[must_use]
    pub fn poll(&mut self) -> Option<Event> {
        if let Some(x) = self.events.pop_front() {
            return Some(x);
        }

        if let Some(event) = self.streams.poll() {
            return Some(Event::Stream(event));
        }

        if let Some(err) = self.error.take() {
            return Some(Event::ConnectionLost { reason: err });
        }

        None
    }

    /// Return endpoint-facing events
    #[must_use]
    pub fn poll_endpoint_events(&mut self) -> Option<EndpointEvent> {
        self.endpoint_events.pop_front().map(EndpointEvent)
    }

    /// Provide control over streams
    #[must_use]
    pub fn streams(&mut self) -> Streams<'_> {
        Streams {
            state: &mut self.streams,
            conn_state: &self.state,
        }
    }

    /// Provide control over streams
    #[must_use]
    pub fn recv_stream(&mut self, id: StreamId) -> RecvStream<'_> {
        assert!(id.dir() == Dir::Bi || id.initiator() != self.side.side());
        RecvStream {
            id,
            state: &mut self.streams,
            pending: &mut self.spaces[SpaceId::Data].pending,
        }
    }

    /// Provide control over streams
    #[must_use]
    pub fn send_stream(&mut self, id: StreamId) -> SendStream<'_> {
        assert!(id.dir() == Dir::Bi || id.initiator() == self.side.side());
        SendStream {
            id,
            state: &mut self.streams,
            pending: &mut self.spaces[SpaceId::Data].pending,
            conn_state: &self.state,
        }
    }

    /// Returns packets to transmit
    ///
    /// Connections should be polled for transmit after:
    /// - the application performed some I/O on the connection
    /// - a call was made to `handle_event`
    /// - a call was made to `handle_timeout`
    ///
    /// `max_datagrams` specifies how many datagrams can be returned inside a
    /// single Transmit using GSO. This must be at least 1.
    #[must_use]
    pub fn poll_transmit(
        &mut self,
        now: Instant,
        max_datagrams: usize,
        buf: &mut Vec<u8>,
    ) -> Option<Transmit> {
        assert!(max_datagrams != 0);
        let max_datagrams = match self.config.enable_segmentation_offload {
            false => 1,
            true => max_datagrams,
        };

        let mut num_datagrams = 0;
        // Position in `buf` of the first byte of the current UDP datagram. When coalescing QUIC
        // packets, this can be earlier than the start of the current QUIC packet.
        let mut datagram_start = 0;
        let mut segment_size = usize::from(self.path.current_mtu());

        if let Some(challenge) = self.send_path_challenge(now, buf) {
            return Some(challenge);
        }

        // If we need to send a probe, make sure we have something to send.
        for space in SpaceId::iter() {
            let request_immediate_ack =
                space == SpaceId::Data && self.peer_supports_ack_frequency();
            self.spaces[space].maybe_queue_probe(request_immediate_ack, &self.streams);
        }

        // Check whether we need to send a close message
        let close = match self.state {
            State::Drained => {
                self.app_limited = true;
                return None;
            }
            State::Draining | State::Closed(_) => {
                // self.close is only reset once the associated packet had been
                // encoded successfully
                if !self.close {
                    self.app_limited = true;
                    return None;
                }
                true
            }
            _ => false,
        };

        // Check whether we need to send an ACK_FREQUENCY frame
        if let Some(config) = &self.config.ack_frequency_config {
            self.spaces[SpaceId::Data].pending.ack_frequency = self
                .ack_frequency
                .should_send_ack_frequency(self.path.rtt.get(), config, &self.peer_params)
                && self.highest_space == SpaceId::Data
                && self.peer_supports_ack_frequency();
        }

        // Reserving capacity can provide more capacity than we asked for. However, we are not
        // allowed to write more than `segment_size`. Therefore the maximum capacity is tracked
        // separately.
        let mut buf_capacity = 0;

        let mut coalesce = true;
        let mut builder_storage: Option<PacketBuilder> = None;
        let mut sent_frames = None;
        let mut pad_datagram = false;
        let mut pad_datagram_to_mtu = false;
        let mut congestion_blocked = false;

        // Iterate over all spaces and find data to send
        let mut space_idx = 0;
        let spaces = [SpaceId::Initial, SpaceId::Handshake, SpaceId::Data];
        // This loop will potentially spend multiple iterations in the same `SpaceId`,
        // so we cannot trivially rewrite it to take advantage of `SpaceId::iter()`.
        while space_idx < spaces.len() {
            let space_id = spaces[space_idx];
            // Number of bytes available for frames if this is a 1-RTT packet. We're guaranteed to
            // be able to send an individual frame at least this large in the next 1-RTT
            // packet. This could be generalized to support every space, but it's only needed to
            // handle large fixed-size frames, which only exist in 1-RTT (application datagrams). We
            // don't account for coalesced packets potentially occupying space because frames can
            // always spill into the next datagram.
            let pn = self.packet_number_filter.peek(&self.spaces[SpaceId::Data]);
            let frame_space_1rtt =
                segment_size.saturating_sub(self.predict_1rtt_overhead(Some(pn)));

            // Is there data or a close message to send in this space?
            let can_send = self.space_can_send(space_id, frame_space_1rtt);
            if can_send.is_empty() && (!close || self.spaces[space_id].crypto.is_none()) {
                space_idx += 1;
                continue;
            }

            let mut ack_eliciting = !self.spaces[space_id].pending.is_empty(&self.streams)
                || self.spaces[space_id].ping_pending
                || self.spaces[space_id].immediate_ack_pending;
            if space_id == SpaceId::Data {
                ack_eliciting |= self.can_send_1rtt(frame_space_1rtt);
            }

            pad_datagram_to_mtu |= space_id == SpaceId::Data && self.config.pad_to_mtu;

            // Can we append more data into the current buffer?
            // It is not safe to assume that `buf.len()` is the end of the data,
            // since the last packet might not have been finished.
            let buf_end = if let Some(builder) = &builder_storage {
                buf.len().max(builder.min_size) + builder.tag_len
            } else {
                buf.len()
            };

            let tag_len = if let Some(ref crypto) = self.spaces[space_id].crypto {
                crypto.packet.local.tag_len()
            } else if space_id == SpaceId::Data {
                self.zero_rtt_crypto.as_ref().expect(
                    "sending packets in the application data space requires known 0-RTT or 1-RTT keys",
                ).packet.tag_len()
            } else {
                unreachable!("tried to send {:?} packet without keys", space_id)
            };
            if !coalesce || buf_capacity - buf_end < MIN_PACKET_SPACE + tag_len {
                // We need to send 1 more datagram and extend the buffer for that.

                // Is 1 more datagram allowed?
                if num_datagrams >= max_datagrams {
                    // No more datagrams allowed
                    break;
                }

                // Anti-amplification is only based on `total_sent`, which gets
                // updated at the end of this method. Therefore we pass the amount
                // of bytes for datagrams that are already created, as well as 1 byte
                // for starting another datagram. If there is any anti-amplification
                // budget left, we always allow a full MTU to be sent
                // (see https://github.com/quinn-rs/quinn/issues/1082)
                if self
                    .path
                    .anti_amplification_blocked(segment_size as u64 * (num_datagrams as u64) + 1)
                {
                    trace!("blocked by anti-amplification");
                    break;
                }

                // Congestion control and pacing checks
                // Tail loss probes must not be blocked by congestion, or a deadlock could arise
                if ack_eliciting && self.spaces[space_id].loss_probes == 0 {
                    // Assume the current packet will get padded to fill the segment
                    let untracked_bytes = if let Some(builder) = &builder_storage {
                        buf_capacity - builder.partial_encode.start
                    } else {
                        0
                    } as u64;
                    debug_assert!(untracked_bytes <= segment_size as u64);

                    let bytes_to_send = segment_size as u64 + untracked_bytes;
                    if self.path.in_flight.bytes + bytes_to_send >= self.path.congestion.window() {
                        space_idx += 1;
                        congestion_blocked = true;
                        // We continue instead of breaking here in order to avoid
                        // blocking loss probes queued for higher spaces.
                        trace!("blocked by congestion control");
                        continue;
                    }

                    // Check whether the next datagram is blocked by pacing
                    let smoothed_rtt = self.path.rtt.get();
                    if let Some(delay) = self.path.pacing.delay(
                        smoothed_rtt,
                        bytes_to_send,
                        self.path.current_mtu(),
                        self.path.congestion.window(),
                        now,
                    ) {
                        self.timers.set(Timer::Pacing, delay);
                        congestion_blocked = true;
                        // Loss probes should be subject to pacing, even though
                        // they are not congestion controlled.
                        trace!("blocked by pacing");
                        break;
                    }
                }

                // Finish current packet
                if let Some(mut builder) = builder_storage.take() {
                    if pad_datagram {
                        builder.pad_to(MIN_INITIAL_SIZE);
                    }

                    if num_datagrams > 1 || pad_datagram_to_mtu {
                        // If too many padding bytes would be required to continue the GSO batch
                        // after this packet, end the GSO batch here. Ensures that fixed-size frames
                        // with heterogeneous sizes (e.g. application datagrams) won't inadvertently
                        // waste large amounts of bandwidth. The exact threshold is a bit arbitrary
                        // and might benefit from further tuning, though there's no universally
                        // optimal value.
                        //
                        // Additionally, if this datagram is a loss probe and `segment_size` is
                        // larger than `INITIAL_MTU`, then padding it to `segment_size` to continue
                        // the GSO batch would risk failure to recover from a reduction in path
                        // MTU. Loss probes are the only packets for which we might grow
                        // `buf_capacity` by less than `segment_size`.
                        const MAX_PADDING: usize = 16;
                        let packet_len_unpadded = cmp::max(builder.min_size, buf.len())
                            - datagram_start
                            + builder.tag_len;
                        if (packet_len_unpadded + MAX_PADDING < segment_size
                            && !pad_datagram_to_mtu)
                            || datagram_start + segment_size > buf_capacity
                        {
                            trace!(
                                "GSO truncated by demand for {} padding bytes or loss probe",
                                segment_size - packet_len_unpadded
                            );
                            builder_storage = Some(builder);
                            break;
                        }

                        // Pad the current datagram to GSO segment size so it can be included in the
                        // GSO batch.
                        builder.pad_to(segment_size as u16);
                    }

                    builder.finish_and_track(now, self, sent_frames.take(), buf);

                    if num_datagrams == 1 {
                        // Set the segment size for this GSO batch to the size of the first UDP
                        // datagram in the batch. Larger data that cannot be fragmented
                        // (e.g. application datagrams) will be included in a future batch. When
                        // sending large enough volumes of data for GSO to be useful, we expect
                        // packet sizes to usually be consistent, e.g. populated by max-size STREAM
                        // frames or uniformly sized datagrams.
                        segment_size = buf.len();
                        // Clip the unused capacity out of the buffer so future packets don't
                        // overrun
                        buf_capacity = buf.len();

                        // Check whether the data we planned to send will fit in the reduced segment
                        // size. If not, bail out and leave it for the next GSO batch so we don't
                        // end up trying to send an empty packet. We can't easily compute the right
                        // segment size before the original call to `space_can_send`, because at
                        // that time we haven't determined whether we're going to coalesce with the
                        // first datagram or potentially pad it to `MIN_INITIAL_SIZE`.
                        if space_id == SpaceId::Data {
                            let frame_space_1rtt =
                                segment_size.saturating_sub(self.predict_1rtt_overhead(Some(pn)));
                            if self.space_can_send(space_id, frame_space_1rtt).is_empty() {
                                break;
                            }
                        }
                    }
                }

                // Allocate space for another datagram
                let next_datagram_size_limit = match self.spaces[space_id].loss_probes {
                    0 => segment_size,
                    _ => {
                        self.spaces[space_id].loss_probes -= 1;
                        // Clamp the datagram to at most the minimum MTU to ensure that loss probes
                        // can get through and enable recovery even if the path MTU has shrank
                        // unexpectedly.
                        std::cmp::min(segment_size, usize::from(INITIAL_MTU))
                    }
                };
                buf_capacity += next_datagram_size_limit;
                if buf.capacity() < buf_capacity {
                    // We reserve the maximum space for sending `max_datagrams` upfront
                    // to avoid any reallocations if more datagrams have to be appended later on.
                    // Benchmarks have shown shown a 5-10% throughput improvement
                    // compared to continuously resizing the datagram buffer.
                    // While this will lead to over-allocation for small transmits
                    // (e.g. purely containing ACKs), modern memory allocators
                    // (e.g. mimalloc and jemalloc) will pool certain allocation sizes
                    // and therefore this is still rather efficient.
                    buf.reserve(max_datagrams * segment_size);
                }
                num_datagrams += 1;
                coalesce = true;
                pad_datagram = false;
                datagram_start = buf.len();

                debug_assert_eq!(
                    datagram_start % segment_size,
                    0,
                    "datagrams in a GSO batch must be aligned to the segment size"
                );
            } else {
                // We can append/coalesce the next packet into the current
                // datagram.
                // Finish current packet without adding extra padding
                if let Some(builder) = builder_storage.take() {
                    builder.finish_and_track(now, self, sent_frames.take(), buf);
                }
            }

            debug_assert!(buf_capacity - buf.len() >= MIN_PACKET_SPACE);

            //
            // From here on, we've determined that a packet will definitely be sent.
            //

            if self.spaces[SpaceId::Initial].crypto.is_some()
                && space_id == SpaceId::Handshake
                && self.side.is_client()
            {
                // A client stops both sending and processing Initial packets when it
                // sends its first Handshake packet.
                self.discard_space(now, SpaceId::Initial);
            }
            if let Some(ref mut prev) = self.prev_crypto {
                prev.update_unacked = false;
            }

            debug_assert!(
                builder_storage.is_none() && sent_frames.is_none(),
                "Previous packet must have been finished"
            );

            let builder = builder_storage.insert(PacketBuilder::new(
                now,
                space_id,
                self.rem_cids.active(),
                buf,
                buf_capacity,
                datagram_start,
                ack_eliciting,
                self,
            )?);
            coalesce = coalesce && !builder.short_header;

            // https://tools.ietf.org/html/draft-ietf-quic-transport-34#section-14.1
            pad_datagram |=
                space_id == SpaceId::Initial && (self.side.is_client() || ack_eliciting);

            if close {
                trace!("sending CONNECTION_CLOSE");
                // Encode ACKs before the ConnectionClose message, to give the receiver
                // a better approximate on what data has been processed. This is
                // especially important with ack delay, since the peer might not
                // have gotten any other ACK for the data earlier on.
                if !self.spaces[space_id].pending_acks.ranges().is_empty() {
                    Self::populate_acks(
                        now,
                        self.receiving_ecn,
                        &mut SentFrames::default(),
                        &mut self.spaces[space_id],
                        buf,
                        &mut self.stats,
                    );
                }

                // Since there only 64 ACK frames there will always be enough space
                // to encode the ConnectionClose frame too. However we still have the
                // check here to prevent crashes if something changes.
                debug_assert!(
                    buf.len() + frame::ConnectionClose::SIZE_BOUND < builder.max_size,
                    "ACKs should leave space for ConnectionClose"
                );
                if buf.len() + frame::ConnectionClose::SIZE_BOUND < builder.max_size {
                    let max_frame_size = builder.max_size - buf.len();
                    match self.state {
                        State::Closed(state::Closed { ref reason }) => {
                            if space_id == SpaceId::Data || reason.is_transport_layer() {
                                reason.encode(buf, max_frame_size)
                            } else {
                                frame::ConnectionClose {
                                    error_code: TransportErrorCode::APPLICATION_ERROR,
                                    frame_type: None,
                                    reason: Bytes::new(),
                                }
                                .encode(buf, max_frame_size)
                            }
                        }
                        State::Draining => frame::ConnectionClose {
                            error_code: TransportErrorCode::NO_ERROR,
                            frame_type: None,
                            reason: Bytes::new(),
                        }
                        .encode(buf, max_frame_size),
                        _ => unreachable!(
                            "tried to make a close packet when the connection wasn't closed"
                        ),
                    }
                }
                if space_id == self.highest_space {
                    // Don't send another close packet
                    self.close = false;
                    // `CONNECTION_CLOSE` is the final packet
                    break;
                } else {
                    // Send a close frame in every possible space for robustness, per RFC9000
                    // "Immediate Close during the Handshake". Don't bother trying to send anything
                    // else.
                    space_idx += 1;
                    continue;
                }
            }

            // Send an off-path PATH_RESPONSE. Prioritized over on-path data to ensure that path
            // validation can occur while the link is saturated.
            if space_id == SpaceId::Data && num_datagrams == 1 {
                if let Some((token, remote)) = self.path_responses.pop_off_path(self.path.remote) {
                    // `unwrap` guaranteed to succeed because `builder_storage` was populated just
                    // above.
                    let mut builder = builder_storage.take().unwrap();
                    trace!("PATH_RESPONSE {:08x} (off-path)", token);
                    buf.write(frame::FrameType::PATH_RESPONSE);
                    buf.write(token);
                    self.stats.frame_tx.path_response += 1;
                    builder.pad_to(MIN_INITIAL_SIZE);
                    builder.finish_and_track(
                        now,
                        self,
                        Some(SentFrames {
                            non_retransmits: true,
                            ..SentFrames::default()
                        }),
                        buf,
                    );
                    self.stats.udp_tx.on_sent(1, buf.len());
                    return Some(Transmit {
                        destination: remote,
                        size: buf.len(),
                        ecn: None,
                        segment_size: None,
                        src_ip: self.local_ip,
                    });
                }
            }

            let sent =
                self.populate_packet(now, space_id, buf, builder.max_size, builder.exact_number);

            // ACK-only packets should only be sent when explicitly allowed. If we write them due to
            // any other reason, there is a bug which leads to one component announcing write
            // readiness while not writing any data. This degrades performance. The condition is
            // only checked if the full MTU is available and when potentially large fixed-size
            // frames aren't queued, so that lack of space in the datagram isn't the reason for just
            // writing ACKs.
            debug_assert!(
                !(sent.is_ack_only(&self.streams)
                    && !can_send.acks
                    && can_send.other
                    && (buf_capacity - builder.datagram_start) == self.path.current_mtu() as usize
                    && self.datagrams.outgoing.is_empty()),
                "SendableFrames was {can_send:?}, but only ACKs have been written"
            );
            pad_datagram |= sent.requires_padding;

            if sent.largest_acked.is_some() {
                self.spaces[space_id].pending_acks.acks_sent();
                self.timers.stop(Timer::MaxAckDelay);
            }

            // Keep information about the packet around until it gets finalized
            sent_frames = Some(sent);

            // Don't increment space_idx.
            // We stay in the current space and check if there is more data to send.
        }

        // Finish the last packet
        if let Some(mut builder) = builder_storage {
            if pad_datagram {
                builder.pad_to(MIN_INITIAL_SIZE);
            }

            // If this datagram is a loss probe and `segment_size` is larger than `INITIAL_MTU`,
            // then padding it to `segment_size` would risk failure to recover from a reduction in
            // path MTU.
            // Loss probes are the only packets for which we might grow `buf_capacity`
            // by less than `segment_size`.
            if pad_datagram_to_mtu && buf_capacity >= datagram_start + segment_size {
                builder.pad_to(segment_size as u16);
            }

            let last_packet_number = builder.exact_number;
            builder.finish_and_track(now, self, sent_frames, buf);
            self.path
                .congestion
                .on_sent(now, buf.len() as u64, last_packet_number);

            self.config.qlog_sink.emit_recovery_metrics(
                self.pto_count,
                &mut self.path,
                now,
                self.orig_rem_cid,
            );
        }

        self.app_limited = buf.is_empty() && !congestion_blocked;

        // Send MTU probe if necessary
        if buf.is_empty() && self.state.is_established() {
            let space_id = SpaceId::Data;
            let probe_size = self
                .path
                .mtud
                .poll_transmit(now, self.packet_number_filter.peek(&self.spaces[space_id]))?;

            let buf_capacity = probe_size as usize;
            buf.reserve(buf_capacity);

            let mut builder = PacketBuilder::new(
                now,
                space_id,
                self.rem_cids.active(),
                buf,
                buf_capacity,
                0,
                true,
                self,
            )?;

            // We implement MTU probes as ping packets padded up to the probe size
            buf.write(frame::FrameType::PING);
            self.stats.frame_tx.ping += 1;

            // If supported by the peer, we want no delays to the probe's ACK
            if self.peer_supports_ack_frequency() {
                buf.write(frame::FrameType::IMMEDIATE_ACK);
                self.stats.frame_tx.immediate_ack += 1;
            }

            builder.pad_to(probe_size);
            let sent_frames = SentFrames {
                non_retransmits: true,
                ..Default::default()
            };
            builder.finish_and_track(now, self, Some(sent_frames), buf);

            self.stats.path.sent_plpmtud_probes += 1;
            num_datagrams = 1;

            trace!(?probe_size, "writing MTUD probe");
        }

        if buf.is_empty() {
            return None;
        }

        trace!("sending {} bytes in {} datagrams", buf.len(), num_datagrams);
        self.path.total_sent = self.path.total_sent.saturating_add(buf.len() as u64);

        self.stats.udp_tx.on_sent(num_datagrams as u64, buf.len());

        Some(Transmit {
            destination: self.path.remote,
            size: buf.len(),
            ecn: if self.path.sending_ecn {
                Some(EcnCodepoint::Ect0)
            } else {
                None
            },
            segment_size: match num_datagrams {
                1 => None,
                _ => Some(segment_size),
            },
            src_ip: self.local_ip,
        })
    }

    /// Send PATH_CHALLENGE for a previous path if necessary
    fn send_path_challenge(&mut self, now: Instant, buf: &mut Vec<u8>) -> Option<Transmit> {
        let (prev_cid, prev_path) = self.prev_path.as_mut()?;
        if !prev_path.challenge_pending {
            return None;
        }
        prev_path.challenge_pending = false;
        let token = prev_path
            .challenge
            .expect("previous path challenge pending without token");
        let destination = prev_path.remote;
        debug_assert_eq!(
            self.highest_space,
            SpaceId::Data,
            "PATH_CHALLENGE queued without 1-RTT keys"
        );
        buf.reserve(MIN_INITIAL_SIZE as usize);

        let buf_capacity = buf.capacity();

        // Use the previous CID to avoid linking the new path with the previous path. We
        // don't bother accounting for possible retirement of that prev_cid because this is
        // sent once, immediately after migration, when the CID is known to be valid. Even
        // if a post-migration packet caused the CID to be retired, it's fair to pretend
        // this is sent first.
        let mut builder = PacketBuilder::new(
            now,
            SpaceId::Data,
            *prev_cid,
            buf,
            buf_capacity,
            0,
            false,
            self,
        )?;
        trace!("validating previous path with PATH_CHALLENGE {:08x}", token);
        buf.write(frame::FrameType::PATH_CHALLENGE);
        buf.write(token);
        self.stats.frame_tx.path_challenge += 1;

        // An endpoint MUST expand datagrams that contain a PATH_CHALLENGE frame
        // to at least the smallest allowed maximum datagram size of 1200 bytes,
        // unless the anti-amplification limit for the path does not permit
        // sending a datagram of this size
        builder.pad_to(MIN_INITIAL_SIZE);

        builder.finish(self, now, buf);
        self.stats.udp_tx.on_sent(1, buf.len());

        Some(Transmit {
            destination,
            size: buf.len(),
            ecn: None,
            segment_size: None,
            src_ip: self.local_ip,
        })
    }

    /// Indicate what types of frames are ready to send for the given space
    fn space_can_send(&self, space_id: SpaceId, frame_space_1rtt: usize) -> SendableFrames {
        if self.spaces[space_id].crypto.is_none()
            && (space_id != SpaceId::Data
                || self.zero_rtt_crypto.is_none()
                || self.side.is_server())
        {
            // No keys available for this space
            return SendableFrames::empty();
        }
        let mut can_send = self.spaces[space_id].can_send(&self.streams);
        if space_id == SpaceId::Data {
            can_send.other |= self.can_send_1rtt(frame_space_1rtt);
        }
        can_send
    }

    /// Process `ConnectionEvent`s generated by the associated `Endpoint`
    ///
    /// Will execute protocol logic upon receipt of a connection event, in turn preparing signals
    /// (including application `Event`s, `EndpointEvent`s and outgoing datagrams) that should be
    /// extracted through the relevant methods.
    pub fn handle_event(&mut self, event: ConnectionEvent) {
        use ConnectionEventInner::*;
        match event.0 {
            Datagram(DatagramConnectionEvent {
                now,
                remote,
                ecn,
                first_decode,
                remaining,
            }) => {
                // If this packet could initiate a migration and we're a client or a server that
                // forbids migration, drop the datagram. This could be relaxed to heuristically
                // permit NAT-rebinding-like migration.
                if remote != self.path.remote && !self.side.remote_may_migrate() {
                    trace!("discarding packet from unrecognized peer {}", remote);
                    return;
                }

                let was_anti_amplification_blocked = self.path.anti_amplification_blocked(1);

                self.stats.udp_rx.datagrams += 1;
                self.stats.udp_rx.bytes += first_decode.len() as u64;
                let data_len = first_decode.len();

                self.handle_decode(now, remote, ecn, first_decode);
                // The current `path` might have changed inside `handle_decode`,
                // since the packet could have triggered a migration. Make sure
                // the data received is accounted for the most recent path by accessing
                // `path` after `handle_decode`.
                self.path.total_recvd = self.path.total_recvd.saturating_add(data_len as u64);

                if let Some(data) = remaining {
                    self.stats.udp_rx.bytes += data.len() as u64;
                    self.handle_coalesced(now, remote, ecn, data);
                }

                self.config.qlog_sink.emit_recovery_metrics(
                    self.pto_count,
                    &mut self.path,
                    now,
                    self.orig_rem_cid,
                );

                if was_anti_amplification_blocked {
                    // A prior attempt to set the loss detection timer may have failed due to
                    // anti-amplification, so ensure it's set now. Prevents a handshake deadlock if
                    // the server's first flight is lost.
                    self.set_loss_detection_timer(now);
                }
            }
            NewIdentifiers(ids, now) => {
                self.local_cid_state.new_cids(&ids, now);
                ids.into_iter().rev().for_each(|frame| {
                    self.spaces[SpaceId::Data].pending.new_cids.push(frame);
                });
                // Update Timer::PushNewCid
                if self
                    .timers
                    .get(Timer::PushNewCid)
                    .map_or(true, |x| x <= now)
                {
                    self.reset_cid_retirement();
                }
            }
        }
    }

    /// Process timer expirations
    ///
    /// Executes protocol logic, potentially preparing signals (including application `Event`s,
    /// `EndpointEvent`s and outgoing datagrams) that should be extracted through the relevant
    /// methods.
    ///
    /// It is most efficient to call this immediately after the system clock reaches the latest
    /// `Instant` that was output by `poll_timeout`; however spurious extra calls will simply
    /// no-op and therefore are safe.
    pub fn handle_timeout(&mut self, now: Instant) {
        for &timer in &Timer::VALUES {
            if !self.timers.is_expired(timer, now) {
                continue;
            }
            self.timers.stop(timer);
            trace!(timer = ?timer, "timeout");
            match timer {
                Timer::Close => {
                    self.state = State::Drained;
                    self.endpoint_events.push_back(EndpointEventInner::Drained);
                }
                Timer::Idle => {
                    self.kill(ConnectionError::TimedOut);
                }
                Timer::KeepAlive => {
                    trace!("sending keep-alive");
                    self.ping();
                }
                Timer::LossDetection => {
                    self.on_loss_detection_timeout(now);

                    self.config.qlog_sink.emit_recovery_metrics(
                        self.pto_count,
                        &mut self.path,
                        now,
                        self.orig_rem_cid,
                    );
                }
                Timer::KeyDiscard => {
                    self.zero_rtt_crypto = None;
                    self.prev_crypto = None;
                }
                Timer::PathValidation => {
                    debug!("path validation failed");
                    if let Some((_, prev)) = self.prev_path.take() {
                        self.path = prev;
                    }
                    self.path.challenge = None;
                    self.path.challenge_pending = false;
                }
                Timer::Pacing => trace!("pacing timer expired"),
                Timer::PushNewCid => {
                    // Update `retire_prior_to` field in NEW_CONNECTION_ID frame
                    let num_new_cid = self.local_cid_state.on_cid_timeout().into();
                    if !self.state.is_closed() {
                        trace!(
                            "push a new cid to peer RETIRE_PRIOR_TO field {}",
                            self.local_cid_state.retire_prior_to()
                        );
                        self.endpoint_events
                            .push_back(EndpointEventInner::NeedIdentifiers(now, num_new_cid));
                    }
                }
                Timer::MaxAckDelay => {
                    trace!("max ack delay reached");
                    // This timer is only armed in the Data space
                    self.spaces[SpaceId::Data]
                        .pending_acks
                        .on_max_ack_delay_timeout()
                }
            }
        }
    }

    /// Close a connection immediately
    ///
    /// This does not ensure delivery of outstanding data. It is the application's responsibility to
    /// call this only when all important communications have been completed, e.g. by calling
    /// [`SendStream::finish`] on outstanding streams and waiting for the corresponding
    /// [`StreamEvent::Finished`] event.
    ///
    /// If [`Streams::send_streams`] returns 0, all outstanding stream data has been
    /// delivered. There may still be data from the peer that has not been received.
    ///
    /// [`StreamEvent::Finished`]: crate::StreamEvent::Finished
    pub fn close(&mut self, now: Instant, error_code: VarInt, reason: Bytes) {
        self.close_inner(
            now,
            Close::Application(frame::ApplicationClose { error_code, reason }),
        )
    }

    fn close_inner(&mut self, now: Instant, reason: Close) {
        let was_closed = self.state.is_closed();
        if !was_closed {
            self.close_common();
            self.set_close_timer(now);
            self.close = true;
            self.state = State::Closed(state::Closed { reason });
        }
    }

    /// Control datagrams
    pub fn datagrams(&mut self) -> Datagrams<'_> {
        Datagrams { conn: self }
    }

    /// Returns connection statistics
    pub fn stats(&self) -> ConnectionStats {
        let mut stats = self.stats;
        stats.path.rtt = self.path.rtt.get();
        stats.path.cwnd = self.path.congestion.window();
        stats.path.current_mtu = self.path.mtud.current_mtu();

        stats
    }

    /// Ping the remote endpoint
    ///
    /// Causes an ACK-eliciting packet to be transmitted.
    pub fn ping(&mut self) {
        self.spaces[self.highest_space].ping_pending = true;
    }

    /// Update traffic keys spontaneously
    ///
    /// This can be useful for testing key updates, as they otherwise only happen infrequently.
    pub fn force_key_update(&mut self) {
        if !self.state.is_established() {
            debug!("ignoring forced key update in illegal state");
            return;
        }
        if self.prev_crypto.is_some() {
            // We already just updated, or are currently updating, the keys. Concurrent key updates
            // are illegal.
            debug!("ignoring redundant forced key update");
            return;
        }
        self.update_keys(None, false);
    }

    // Compatibility wrapper for quinn < 0.11.7. Remove for 0.12.
    #[doc(hidden)]
    #[deprecated]
    pub fn initiate_key_update(&mut self) {
        self.force_key_update();
    }

    /// Get a session reference
    pub fn crypto_session(&self) -> &dyn crypto::Session {
        &*self.crypto
    }

    /// Whether the connection is in the process of being established
    ///
    /// If this returns `false`, the connection may be either established or closed, signaled by the
    /// emission of a `Connected` or `ConnectionLost` message respectively.
    pub fn is_handshaking(&self) -> bool {
        self.state.is_handshake()
    }

    /// Whether the connection is closed
    ///
    /// Closed connections cannot transport any further data. A connection becomes closed when
    /// either peer application intentionally closes it, or when either transport layer detects an
    /// error such as a time-out or certificate validation failure.
    ///
    /// A `ConnectionLost` event is emitted with details when the connection becomes closed.
    pub fn is_closed(&self) -> bool {
        self.state.is_closed()
    }

    /// Whether there is no longer any need to keep the connection around
    ///
    /// Closed connections become drained after a brief timeout to absorb any remaining in-flight
    /// packets from the peer. All drained connections have been closed.
    pub fn is_drained(&self) -> bool {
        self.state.is_drained()
    }

    /// For clients, if the peer accepted the 0-RTT data packets
    ///
    /// The value is meaningless until after the handshake completes.
    pub fn accepted_0rtt(&self) -> bool {
        self.accepted_0rtt
    }

    /// Whether 0-RTT is/was possible during the handshake
    pub fn has_0rtt(&self) -> bool {
        self.zero_rtt_enabled
    }

    /// Whether there are any pending retransmits
    pub fn has_pending_retransmits(&self) -> bool {
        !self.spaces[SpaceId::Data].pending.is_empty(&self.streams)
    }

    /// Look up whether we're the client or server of this Connection
    pub fn side(&self) -> Side {
        self.side.side()
    }

    /// The latest socket address for this connection's peer
    pub fn remote_address(&self) -> SocketAddr {
        self.path.remote
    }

    /// The local IP address which was used when the peer established
    /// the connection
    ///
    /// This can be different from the address the endpoint is bound to, in case
    /// the endpoint is bound to a wildcard address like `0.0.0.0` or `::`.
    ///
    /// This will return `None` for clients, or when no `local_ip` was passed to
    /// [`Endpoint::handle()`](crate::Endpoint::handle) for the datagrams establishing this
    /// connection.
    pub fn local_ip(&self) -> Option<IpAddr> {
        self.local_ip
    }

    /// Current best estimate of this connection's latency (round-trip-time)
    pub fn rtt(&self) -> Duration {
        self.path.rtt.get()
    }

    /// Current state of this connection's congestion controller, for debugging purposes
    pub fn congestion_state(&self) -> &dyn Controller {
        self.path.congestion.as_ref()
    }

    /// Resets path-specific settings.
    ///
    /// This will force-reset several subsystems related to a specific network path.
    /// Currently this is the congestion controller, round-trip estimator, and the MTU
    /// discovery.
    ///
    /// This is useful when it is known the underlying network path has changed and the old
    /// state of these subsystems is no longer valid or optimal. In this case it might be
    /// faster or reduce loss to settle on optimal values by restarting from the initial
    /// configuration in the [`TransportConfig`].
    pub fn path_changed(&mut self, now: Instant) {
        self.path.reset(now, &self.config);
    }

    /// Modify the number of remotely initiated streams that may be concurrently open
    ///
    /// No streams may be opened by the peer unless fewer than `count` are already open. Large
    /// `count`s increase both minimum and worst-case memory consumption.
    pub fn set_max_concurrent_streams(&mut self, dir: Dir, count: VarInt) {
        self.streams.set_max_concurrent(dir, count);
        // If the limit was reduced, then a flow control update previously deemed insignificant may
        // now be significant.
        let pending = &mut self.spaces[SpaceId::Data].pending;
        self.streams.queue_max_stream_id(pending);
    }

    /// Current number of remotely initiated streams that may be concurrently open
    ///
    /// If the target for this limit is reduced using [`set_max_concurrent_streams`](Self::set_max_concurrent_streams),
    /// it will not change immediately, even if fewer streams are open. Instead, it will
    /// decrement by one for each time a remotely initiated stream of matching directionality is closed.
    pub fn max_concurrent_streams(&self, dir: Dir) -> u64 {
        self.streams.max_concurrent(dir)
    }

    /// See [`TransportConfig::send_window()`]
    pub fn set_send_window(&mut self, send_window: u64) {
        self.streams.set_send_window(send_window);
    }

    /// See [`TransportConfig::receive_window()`]
    pub fn set_receive_window(&mut self, receive_window: VarInt) {
        if self.streams.set_receive_window(receive_window) {
            self.spaces[SpaceId::Data].pending.max_data = true;
        }
    }

    fn on_ack_received(
        &mut self,
        now: Instant,
        space: SpaceId,
        ack: frame::Ack,
    ) -> Result<(), TransportError> {
        if ack.largest >= self.spaces[space].next_packet_number {
            return Err(TransportError::PROTOCOL_VIOLATION("unsent packet acked"));
        }
        let new_largest = {
            let space = &mut self.spaces[space];
            if space
                .largest_acked_packet
                .map_or(true, |pn| ack.largest > pn)
            {
                space.largest_acked_packet = Some(ack.largest);
                if let Some(info) = space.sent_packets.get(&ack.largest) {
                    // This should always succeed, but a misbehaving peer might ACK a packet we
                    // haven't sent. At worst, that will result in us spuriously reducing the
                    // congestion window.
                    space.largest_acked_packet_sent = info.time_sent;
                }
                true
            } else {
                false
            }
        };

        // Avoid DoS from unreasonably huge ack ranges by filtering out just the new acks.
        let mut newly_acked = ArrayRangeSet::new();
        for range in ack.iter() {
            self.packet_number_filter.check_ack(space, range.clone())?;
            for (&pn, _) in self.spaces[space].sent_packets.range(range) {
                newly_acked.insert_one(pn);
            }
        }

        if newly_acked.is_empty() {
            return Ok(());
        }

        let mut ack_eliciting_acked = false;
        for packet in newly_acked.elts() {
            if let Some(info) = self.spaces[space].take(packet) {
                if let Some(acked) = info.largest_acked {
                    // Assume ACKs for all packets below the largest acknowledged in `packet` have
                    // been received. This can cause the peer to spuriously retransmit if some of
                    // our earlier ACKs were lost, but allows for simpler state tracking. See
                    // discussion at
                    // https://www.rfc-editor.org/rfc/rfc9000.html#name-limiting-ranges-by-tracking
                    self.spaces[space].pending_acks.subtract_below(acked);
                }
                ack_eliciting_acked |= info.ack_eliciting;

                // Notify MTU discovery that a packet was acked, because it might be an MTU probe
                let mtu_updated = self.path.mtud.on_acked(space, packet, info.size);
                if mtu_updated {
                    self.path
                        .congestion
                        .on_mtu_update(self.path.mtud.current_mtu());
                }

                // Notify ack frequency that a packet was acked, because it might contain an ACK_FREQUENCY frame
                self.ack_frequency.on_acked(packet);

                self.on_packet_acked(now, info);
            }
        }

        self.path.congestion.on_end_acks(
            now,
            self.path.in_flight.bytes,
            self.app_limited,
            self.spaces[space].largest_acked_packet,
        );

        if new_largest && ack_eliciting_acked {
            let ack_delay = if space != SpaceId::Data {
                Duration::from_micros(0)
            } else {
                cmp::min(
                    self.ack_frequency.peer_max_ack_delay,
                    Duration::from_micros(ack.delay << self.peer_params.ack_delay_exponent.0),
                )
            };
            let rtt = instant_saturating_sub(now, self.spaces[space].largest_acked_packet_sent);
            self.path.rtt.update(ack_delay, rtt);
            if self.path.first_packet_after_rtt_sample.is_none() {
                self.path.first_packet_after_rtt_sample =
                    Some((space, self.spaces[space].next_packet_number));
            }
        }

        // Must be called before crypto/pto_count are clobbered
        self.detect_lost_packets(now, space, true);

        if self.peer_completed_address_validation() {
            self.pto_count = 0;
        }

        // Explicit congestion notification
        if self.path.sending_ecn {
            if let Some(ecn) = ack.ecn {
                // We only examine ECN counters from ACKs that we are certain we received in transmit
                // order, allowing us to compute an increase in ECN counts to compare against the number
                // of newly acked packets that remains well-defined in the presence of arbitrary packet
                // reordering.
                if new_largest {
                    let sent = self.spaces[space].largest_acked_packet_sent;
                    self.process_ecn(now, space, newly_acked.len() as u64, ecn, sent);
                }
            } else {
                // We always start out sending ECN, so any ack that doesn't acknowledge it disables it.
                debug!("ECN not acknowledged by peer");
                self.path.sending_ecn = false;
            }
        }

        self.set_loss_detection_timer(now);
        Ok(())
    }

    /// Process a new ECN block from an in-order ACK
    fn process_ecn(
        &mut self,
        now: Instant,
        space: SpaceId,
        newly_acked: u64,
        ecn: frame::EcnCounts,
        largest_sent_time: Instant,
    ) {
        match self.spaces[space].detect_ecn(newly_acked, ecn) {
            Err(e) => {
                debug!("halting ECN due to verification failure: {}", e);
                self.path.sending_ecn = false;
                // Wipe out the existing value because it might be garbage and could interfere with
                // future attempts to use ECN on new paths.
                self.spaces[space].ecn_feedback = frame::EcnCounts::ZERO;
            }
            Ok(false) => {}
            Ok(true) => {
                self.stats.path.congestion_events += 1;
                self.path
                    .congestion
                    .on_congestion_event(now, largest_sent_time, false, 0);
            }
        }
    }

    // Not timing-aware, so it's safe to call this for inferred acks, such as arise from
    // high-latency handshakes
    fn on_packet_acked(&mut self, now: Instant, info: SentPacket) {
        self.remove_in_flight(&info);
        if info.ack_eliciting && self.path.challenge.is_none() {
            // Only pass ACKs to the congestion controller if we are not validating the current
            // path, so as to ignore any ACKs from older paths still coming in.
            self.path.congestion.on_ack(
                now,
                info.time_sent,
                info.size.into(),
                self.app_limited,
                &self.path.rtt,
            );
        }

        // Update state for confirmed delivery of frames
        if let Some(retransmits) = info.retransmits.get() {
            for (id, _) in retransmits.reset_stream.iter() {
                self.streams.reset_acked(*id);
            }
        }

        for frame in info.stream_frames {
            self.streams.received_ack_of(frame);
        }
    }

    fn set_key_discard_timer(&mut self, now: Instant, space: SpaceId) {
        let start = if self.zero_rtt_crypto.is_some() {
            now
        } else {
            self.prev_crypto
                .as_ref()
                .expect("no previous keys")
                .end_packet
                .as_ref()
                .expect("update not acknowledged yet")
                .1
        };
        self.timers
            .set(Timer::KeyDiscard, start + self.pto(space) * 3);
    }

    fn on_loss_detection_timeout(&mut self, now: Instant) {
        if let Some((_, pn_space)) = self.loss_time_and_space() {
            // Time threshold loss Detection
            self.detect_lost_packets(now, pn_space, false);
            self.set_loss_detection_timer(now);
            return;
        }

        let (_, space) = match self.pto_time_and_space(now) {
            Some(x) => x,
            None => {
                error!("PTO expired while unset");
                return;
            }
        };
        trace!(
            in_flight = self.path.in_flight.bytes,
            count = self.pto_count,
            ?space,
            "PTO fired"
        );

        let count = match self.path.in_flight.ack_eliciting {
            // A PTO when we're not expecting any ACKs must be due to handshake anti-amplification
            // deadlock preventions
            0 => {
                debug_assert!(!self.peer_completed_address_validation());
                1
            }
            // Conventional loss probe
            _ => 2,
        };
        self.spaces[space].loss_probes = self.spaces[space].loss_probes.saturating_add(count);
        self.pto_count = self.pto_count.saturating_add(1);
        self.set_loss_detection_timer(now);
    }

    fn detect_lost_packets(&mut self, now: Instant, pn_space: SpaceId, due_to_ack: bool) {
        let mut lost_packets = Vec::<u64>::new();
        let mut lost_mtu_probe = None;
        let in_flight_mtu_probe = self.path.mtud.in_flight_mtu_probe();
        let rtt = self.path.rtt.conservative();
        let loss_delay = cmp::max(rtt.mul_f32(self.config.time_threshold), TIMER_GRANULARITY);

        // Packets sent before this time are deemed lost.
        let lost_send_time = now.checked_sub(loss_delay).unwrap();
        let largest_acked_packet = self.spaces[pn_space].largest_acked_packet.unwrap();
        let packet_threshold = self.config.packet_threshold as u64;
        let mut size_of_lost_packets = 0u64;

        // InPersistentCongestion: Determine if all packets in the time period before the newest
        // lost packet, including the edges, are marked lost. PTO computation must always
        // include max ACK delay, i.e. operate as if in Data space (see RFC9001 §7.6.1).
        let congestion_period =
            self.pto(SpaceId::Data) * self.config.persistent_congestion_threshold;
        let mut persistent_congestion_start: Option<Instant> = None;
        let mut prev_packet = None;
        let mut in_persistent_congestion = false;

        let space = &mut self.spaces[pn_space];
        space.loss_time = None;

        for (&packet, info) in space.sent_packets.range(0..largest_acked_packet) {
            if prev_packet != Some(packet.wrapping_sub(1)) {
                // An intervening packet was acknowledged
                persistent_congestion_start = None;
            }

            if info.time_sent <= lost_send_time || largest_acked_packet >= packet + packet_threshold
            {
                if Some(packet) == in_flight_mtu_probe {
                    // Lost MTU probes are not included in `lost_packets`, because they should not
                    // trigger a congestion control response
                    lost_mtu_probe = in_flight_mtu_probe;
                } else {
                    lost_packets.push(packet);
                    size_of_lost_packets += info.size as u64;
                    if info.ack_eliciting && due_to_ack {
                        match persistent_congestion_start {
                            // Two ACK-eliciting packets lost more than congestion_period apart, with no
                            // ACKed packets in between
                            Some(start) if info.time_sent - start > congestion_period => {
                                in_persistent_congestion = true;
                            }
                            // Persistent congestion must start after the first RTT sample
                            None if self
                                .path
                                .first_packet_after_rtt_sample
                                .is_some_and(|x| x < (pn_space, packet)) =>
                            {
                                persistent_congestion_start = Some(info.time_sent);
                            }
                            _ => {}
                        }
                    }
                }
            } else {
                let next_loss_time = info.time_sent + loss_delay;
                space.loss_time = Some(
                    space
                        .loss_time
                        .map_or(next_loss_time, |x| cmp::min(x, next_loss_time)),
                );
                persistent_congestion_start = None;
            }

            prev_packet = Some(packet);
        }

        // OnPacketsLost
        if let Some(largest_lost) = lost_packets.last().cloned() {
            let old_bytes_in_flight = self.path.in_flight.bytes;
            let largest_lost_sent = self.spaces[pn_space].sent_packets[&largest_lost].time_sent;
            self.stats.path.lost_packets += lost_packets.len() as u64;
            self.stats.path.lost_bytes += size_of_lost_packets;
            trace!(
                "packets lost: {:?}, bytes lost: {}",
                lost_packets, size_of_lost_packets
            );

            for &packet in &lost_packets {
                let info = self.spaces[pn_space].take(packet).unwrap(); // safe: lost_packets is populated just above
                self.config.qlog_sink.emit_packet_lost(
                    packet,
                    &info,
                    lost_send_time,
                    pn_space,
                    now,
                    self.orig_rem_cid,
                );
                self.remove_in_flight(&info);
                for frame in info.stream_frames {
                    self.streams.retransmit(frame);
                }
                self.spaces[pn_space].pending |= info.retransmits;
                self.path.mtud.on_non_probe_lost(packet, info.size);
            }

            if self.path.mtud.black_hole_detected(now) {
                self.stats.path.black_holes_detected += 1;
                self.path
                    .congestion
                    .on_mtu_update(self.path.mtud.current_mtu());
                if let Some(max_datagram_size) = self.datagrams().max_size() {
                    self.datagrams.drop_oversized(max_datagram_size);
                }
            }

            // Don't apply congestion penalty for lost ack-only packets
            let lost_ack_eliciting = old_bytes_in_flight != self.path.in_flight.bytes;

            if lost_ack_eliciting {
                self.stats.path.congestion_events += 1;
                self.path.congestion.on_congestion_event(
                    now,
                    largest_lost_sent,
                    in_persistent_congestion,
                    size_of_lost_packets,
                );
            }
        }

        // Handle a lost MTU probe
        if let Some(packet) = lost_mtu_probe {
            let info = self.spaces[SpaceId::Data].take(packet).unwrap(); // safe: lost_mtu_probe is omitted from lost_packets, and therefore must not have been removed yet
            self.remove_in_flight(&info);
            self.path.mtud.on_probe_lost();
            self.stats.path.lost_plpmtud_probes += 1;
        }
    }

    fn loss_time_and_space(&self) -> Option<(Instant, SpaceId)> {
        SpaceId::iter()
            .filter_map(|id| Some((self.spaces[id].loss_time?, id)))
            .min_by_key(|&(time, _)| time)
    }

    fn pto_time_and_space(&self, now: Instant) -> Option<(Instant, SpaceId)> {
        let backoff = 2u32.pow(self.pto_count.min(MAX_BACKOFF_EXPONENT));
        let mut duration = self.path.rtt.pto_base() * backoff;

        if self.path.in_flight.ack_eliciting == 0 {
            debug_assert!(!self.peer_completed_address_validation());
            let space = match self.highest_space {
                SpaceId::Handshake => SpaceId::Handshake,
                _ => SpaceId::Initial,
            };
            return Some((now + duration, space));
        }

        let mut result = None;
        for space in SpaceId::iter() {
            if !self.spaces[space].has_in_flight() {
                continue;
            }
            if space == SpaceId::Data {
                // Skip ApplicationData until handshake completes.
                if self.is_handshaking() {
                    return result;
                }
                // Include max_ack_delay and backoff for ApplicationData.
                duration += self.ack_frequency.max_ack_delay_for_pto() * backoff;
            }
            let last_ack_eliciting = match self.spaces[space].time_of_last_ack_eliciting_packet {
                Some(time) => time,
                None => continue,
            };
            let pto = last_ack_eliciting + duration;
            if result.map_or(true, |(earliest_pto, _)| pto < earliest_pto) {
                result = Some((pto, space));
            }
        }
        result
    }

    fn peer_completed_address_validation(&self) -> bool {
        if self.side.is_server() || self.state.is_closed() {
            return true;
        }
        // The server is guaranteed to have validated our address if any of our handshake or 1-RTT
        // packets are acknowledged or we've seen HANDSHAKE_DONE and discarded handshake keys.
        self.spaces[SpaceId::Handshake]
            .largest_acked_packet
            .is_some()
            || self.spaces[SpaceId::Data].largest_acked_packet.is_some()
            || (self.spaces[SpaceId::Data].crypto.is_some()
                && self.spaces[SpaceId::Handshake].crypto.is_none())
    }

    fn set_loss_detection_timer(&mut self, now: Instant) {
        if self.state.is_closed() {
            // No loss detection takes place on closed connections, and `close_common` already
            // stopped time timer. Ensure we don't restart it inadvertently, e.g. in response to a
            // reordered packet being handled by state-insensitive code.
            return;
        }

        if let Some((loss_time, _)) = self.loss_time_and_space() {
            // Time threshold loss detection.
            self.timers.set(Timer::LossDetection, loss_time);
            return;
        }

        if self.path.anti_amplification_blocked(1) {
            // We wouldn't be able to send anything, so don't bother.
            self.timers.stop(Timer::LossDetection);
            return;
        }

        if self.path.in_flight.ack_eliciting == 0 && self.peer_completed_address_validation() {
            // There is nothing to detect lost, so no timer is set. However, the client needs to arm
            // the timer if the server might be blocked by the anti-amplification limit.
            self.timers.stop(Timer::LossDetection);
            return;
        }

        // Determine which PN space to arm PTO for.
        // Calculate PTO duration
        if let Some((timeout, _)) = self.pto_time_and_space(now) {
            self.timers.set(Timer::LossDetection, timeout);
        } else {
            self.timers.stop(Timer::LossDetection);
        }
    }

    /// Probe Timeout
    fn pto(&self, space: SpaceId) -> Duration {
        let max_ack_delay = match space {
            SpaceId::Initial | SpaceId::Handshake => Duration::ZERO,
            SpaceId::Data => self.ack_frequency.max_ack_delay_for_pto(),
        };
        self.path.rtt.pto_base() + max_ack_delay
    }

    fn on_packet_authenticated(
        &mut self,
        now: Instant,
        space_id: SpaceId,
        ecn: Option<EcnCodepoint>,
        packet: Option<u64>,
        spin: bool,
        is_1rtt: bool,
    ) {
        self.total_authed_packets += 1;
        self.reset_keep_alive(now);
        self.reset_idle_timeout(now, space_id);
        self.permit_idle_reset = true;
        self.receiving_ecn |= ecn.is_some();
        if let Some(x) = ecn {
            let space = &mut self.spaces[space_id];
            space.ecn_counters += x;

            if x.is_ce() {
                space.pending_acks.set_immediate_ack_required();
            }
        }

        let packet = match packet {
            Some(x) => x,
            None => return,
        };
        if self.side.is_server() {
            if self.spaces[SpaceId::Initial].crypto.is_some() && space_id == SpaceId::Handshake {
                // A server stops sending and processing Initial packets when it receives its first Handshake packet.
                self.discard_space(now, SpaceId::Initial);
            }
            if self.zero_rtt_crypto.is_some() && is_1rtt {
                // Discard 0-RTT keys soon after receiving a 1-RTT packet
                self.set_key_discard_timer(now, space_id)
            }
        }
        let space = &mut self.spaces[space_id];
        space.pending_acks.insert_one(packet, now);
        if packet >= space.rx_packet {
            space.rx_packet = packet;
            // Update outgoing spin bit, inverting iff we're the client
            self.spin = self.side.is_client() ^ spin;
        }

        self.config.qlog_sink.emit_packet_received(
            packet,
            space_id,
            !is_1rtt,
            now,
            self.orig_rem_cid,
        );
    }

    fn reset_idle_timeout(&mut self, now: Instant, space: SpaceId) {
        let timeout = match self.idle_timeout {
            None => return,
            Some(dur) => dur,
        };
        if self.state.is_closed() {
            self.timers.stop(Timer::Idle);
            return;
        }
        let dt = cmp::max(timeout, 3 * self.pto(space));
        self.timers.set(Timer::Idle, now + dt);
    }

    fn reset_keep_alive(&mut self, now: Instant) {
        let interval = match self.config.keep_alive_interval {
            Some(x) if self.state.is_established() => x,
            _ => return,
        };
        self.timers.set(Timer::KeepAlive, now + interval);
    }

    fn reset_cid_retirement(&mut self) {
        if let Some(t) = self.local_cid_state.next_timeout() {
            self.timers.set(Timer::PushNewCid, t);
        }
    }

    /// Handle the already-decrypted first packet from the client
    ///
    /// Decrypting the first packet in the `Endpoint` allows stateless packet handling to be more
    /// efficient.
    pub(crate) fn handle_first_packet(
        &mut self,
        now: Instant,
        remote: SocketAddr,
        ecn: Option<EcnCodepoint>,
        packet_number: u64,
        packet: InitialPacket,
        remaining: Option<BytesMut>,
    ) -> Result<(), ConnectionError> {
        let span = trace_span!("first recv");
        let _guard = span.enter();
        debug_assert!(self.side.is_server());
        let len = packet.header_data.len() + packet.payload.len();
        self.path.total_recvd = len as u64;

        match self.state {
            State::Handshake(ref mut state) => {
                state.expected_token = packet.header.token.clone();
            }
            _ => unreachable!("first packet must be delivered in Handshake state"),
        }

        self.on_packet_authenticated(
            now,
            SpaceId::Initial,
            ecn,
            Some(packet_number),
            false,
            false,
        );

        self.process_decrypted_packet(now, remote, Some(packet_number), packet.into())?;
        if let Some(data) = remaining {
            self.handle_coalesced(now, remote, ecn, data);
        }

        self.config.qlog_sink.emit_recovery_metrics(
            self.pto_count,
            &mut self.path,
            now,
            self.orig_rem_cid,
        );

        Ok(())
    }

    fn init_0rtt(&mut self) {
        let (header, packet) = match self.crypto.early_crypto() {
            Some(x) => x,
            None => return,
        };
        if self.side.is_client() {
            match self.crypto.transport_parameters() {
                Ok(params) => {
                    let params = params
                        .expect("crypto layer didn't supply transport parameters with ticket");
                    // Certain values must not be cached
                    let params = TransportParameters {
                        initial_src_cid: None,
                        original_dst_cid: None,
                        preferred_address: None,
                        retry_src_cid: None,
                        stateless_reset_token: None,
                        min_ack_delay: None,
                        ack_delay_exponent: TransportParameters::default().ack_delay_exponent,
                        max_ack_delay: TransportParameters::default().max_ack_delay,
                        ..params
                    };
                    self.set_peer_params(params);
                }
                Err(e) => {
                    error!("session ticket has malformed transport parameters: {}", e);
                    return;
                }
            }
        }
        trace!("0-RTT enabled");
        self.zero_rtt_enabled = true;
        self.zero_rtt_crypto = Some(ZeroRttCrypto { header, packet });
    }

    fn read_crypto(
        &mut self,
        space: SpaceId,
        crypto: &frame::Crypto,
        payload_len: usize,
    ) -> Result<(), TransportError> {
        let expected = if !self.state.is_handshake() {
            SpaceId::Data
        } else if self.highest_space == SpaceId::Initial {
            SpaceId::Initial
        } else {
            // On the server, self.highest_space can be Data after receiving the client's first
            // flight, but we expect Handshake CRYPTO until the handshake is complete.
            SpaceId::Handshake
        };
        // We can't decrypt Handshake packets when highest_space is Initial, CRYPTO frames in 0-RTT
        // packets are illegal, and we don't process 1-RTT packets until the handshake is
        // complete. Therefore, we will never see CRYPTO data from a later-than-expected space.
        debug_assert!(space <= expected, "received out-of-order CRYPTO data");

        let end = crypto.offset + crypto.data.len() as u64;
        if space < expected && end > self.spaces[space].crypto_stream.bytes_read() {
            warn!(
                "received new {:?} CRYPTO data when expecting {:?}",
                space, expected
            );
            return Err(TransportError::PROTOCOL_VIOLATION(
                "new data at unexpected encryption level",
            ));
        }

        let space = &mut self.spaces[space];
        let max = end.saturating_sub(space.crypto_stream.bytes_read());
        if max > self.config.crypto_buffer_size as u64 {
            return Err(TransportError::CRYPTO_BUFFER_EXCEEDED(""));
        }

        space
            .crypto_stream
            .insert(crypto.offset, crypto.data.clone(), payload_len);
        while let Some(chunk) = space.crypto_stream.read(usize::MAX, true) {
            trace!("consumed {} CRYPTO bytes", chunk.bytes.len());
            if self.crypto.read_handshake(&chunk.bytes)? {
                self.events.push_back(Event::HandshakeDataReady);
            }
        }

        Ok(())
    }

    fn write_crypto(&mut self) {
        loop {
            let space = self.highest_space;
            let mut outgoing = Vec::new();
            if let Some(crypto) = self.crypto.write_handshake(&mut outgoing) {
                match space {
                    SpaceId::Initial => {
                        self.upgrade_crypto(SpaceId::Handshake, crypto);
                    }
                    SpaceId::Handshake => {
                        self.upgrade_crypto(SpaceId::Data, crypto);
                    }
                    _ => unreachable!("got updated secrets during 1-RTT"),
                }
            }
            if outgoing.is_empty() {
                if space == self.highest_space {
                    break;
                } else {
                    // Keys updated, check for more data to send
                    continue;
                }
            }
            let offset = self.spaces[space].crypto_offset;
            let outgoing = Bytes::from(outgoing);
            if let State::Handshake(ref mut state) = self.state {
                if space == SpaceId::Initial && offset == 0 && self.side.is_client() {
                    state.client_hello = Some(outgoing.clone());
                }
            }
            self.spaces[space].crypto_offset += outgoing.len() as u64;
            trace!("wrote {} {:?} CRYPTO bytes", outgoing.len(), space);
            self.spaces[space].pending.crypto.push_back(frame::Crypto {
                offset,
                data: outgoing,
            });
        }
    }

    /// Switch to stronger cryptography during handshake
    fn upgrade_crypto(&mut self, space: SpaceId, crypto: Keys) {
        debug_assert!(
            self.spaces[space].crypto.is_none(),
            "already reached packet space {space:?}"
        );
        trace!("{:?} keys ready", space);
        if space == SpaceId::Data {
            // Precompute the first key update
            self.next_crypto = Some(
                self.crypto
                    .next_1rtt_keys()
                    .expect("handshake should be complete"),
            );
        }

        self.spaces[space].crypto = Some(crypto);
        debug_assert!(space as usize > self.highest_space as usize);
        self.highest_space = space;
        if space == SpaceId::Data && self.side.is_client() {
            // Discard 0-RTT keys because 1-RTT keys are available.
            self.zero_rtt_crypto = None;
        }
    }

    fn discard_space(&mut self, now: Instant, space_id: SpaceId) {
        debug_assert!(space_id != SpaceId::Data);
        trace!("discarding {:?} keys", space_id);
        if space_id == SpaceId::Initial {
            // No longer needed
            if let ConnectionSide::Client { token, .. } = &mut self.side {
                *token = Bytes::new();
            }
        }
        let space = &mut self.spaces[space_id];
        space.crypto = None;
        space.time_of_last_ack_eliciting_packet = None;
        space.loss_time = None;
        let sent_packets = mem::take(&mut space.sent_packets);
        for packet in sent_packets.into_values() {
            self.remove_in_flight(&packet);
        }
        self.set_loss_detection_timer(now)
    }

    fn handle_coalesced(
        &mut self,
        now: Instant,
        remote: SocketAddr,
        ecn: Option<EcnCodepoint>,
        data: BytesMut,
    ) {
        self.path.total_recvd = self.path.total_recvd.saturating_add(data.len() as u64);
        let mut remaining = Some(data);
        while let Some(data) = remaining {
            match PartialDecode::new(
                data,
                &FixedLengthConnectionIdParser::new(self.local_cid_state.cid_len()),
                &[self.version],
                self.endpoint_config.grease_quic_bit,
            ) {
                Ok((partial_decode, rest)) => {
                    remaining = rest;
                    self.handle_decode(now, remote, ecn, partial_decode);
                }
                Err(e) => {
                    trace!("malformed header: {}", e);
                    return;
                }
            }
        }
    }

    fn handle_decode(
        &mut self,
        now: Instant,
        remote: SocketAddr,
        ecn: Option<EcnCodepoint>,
        partial_decode: PartialDecode,
    ) {
        if let Some(decoded) = packet_crypto::unprotect_header(
            partial_decode,
            &self.spaces,
            self.zero_rtt_crypto.as_ref(),
            self.peer_params.stateless_reset_token,
        ) {
            self.handle_packet(now, remote, ecn, decoded.packet, decoded.stateless_reset);
        }
    }

    fn handle_packet(
        &mut self,
        now: Instant,
        remote: SocketAddr,
        ecn: Option<EcnCodepoint>,
        packet: Option<Packet>,
        stateless_reset: bool,
    ) {
        self.stats.udp_rx.ios += 1;
        if let Some(ref packet) = packet {
            trace!(
                "got {:?} packet ({} bytes) from {} using id {}",
                packet.header.space(),
                packet.payload.len() + packet.header_data.len(),
                remote,
                packet.header.dst_cid(),
            );
        }

        if self.is_handshaking() && remote != self.path.remote {
            debug!("discarding packet with unexpected remote during handshake");
            return;
        }

        let was_closed = self.state.is_closed();
        let was_drained = self.state.is_drained();

        let decrypted = match packet {
            None => Err(None),
            Some(mut packet) => self
                .decrypt_packet(now, &mut packet)
                .map(move |number| (packet, number)),
        };
        let result = match decrypted {
            _ if stateless_reset => {
                debug!("got stateless reset");
                Err(ConnectionError::Reset)
            }
            Err(Some(e)) => {
                warn!("illegal packet: {}", e);
                Err(e.into())
            }
            Err(None) => {
                debug!("failed to authenticate packet");
                self.authentication_failures += 1;
                let integrity_limit = self.spaces[self.highest_space]
                    .crypto
                    .as_ref()
                    .unwrap()
                    .packet
                    .local
                    .integrity_limit();
                if self.authentication_failures > integrity_limit {
                    Err(TransportError::AEAD_LIMIT_REACHED("integrity limit violated").into())
                } else {
                    return;
                }
            }
            Ok((packet, number)) => {
                let span = match number {
                    Some(pn) => trace_span!("recv", space = ?packet.header.space(), pn),
                    None => trace_span!("recv", space = ?packet.header.space()),
                };
                let _guard = span.enter();

                let is_duplicate = |n| self.spaces[packet.header.space()].dedup.insert(n);
                if number.is_some_and(is_duplicate) {
                    debug!("discarding possible duplicate packet");
                    return;
                } else if self.state.is_handshake() && packet.header.is_short() {
                    // TODO: SHOULD buffer these to improve reordering tolerance.
                    trace!("dropping short packet during handshake");
                    return;
                } else {
                    if let Header::Initial(InitialHeader { ref token, .. }) = packet.header {
                        if let State::Handshake(ref hs) = self.state {
                            if self.side.is_server() && token != &hs.expected_token {
                                // Clients must send the same retry token in every Initial. Initial
                                // packets can be spoofed, so we discard rather than killing the
                                // connection.
                                warn!("discarding Initial with invalid retry token");
                                return;
                            }
                        }
                    }

                    if !self.state.is_closed() {
                        let spin = match packet.header {
                            Header::Short { spin, .. } => spin,
                            _ => false,
                        };
                        self.on_packet_authenticated(
                            now,
                            packet.header.space(),
                            ecn,
                            number,
                            spin,
                            packet.header.is_1rtt(),
                        );
                    }

                    self.process_decrypted_packet(now, remote, number, packet)
                }
            }
        };

        // State transitions for error cases
        if let Err(conn_err) = result {
            self.error = Some(conn_err.clone());
            self.state = match conn_err {
                ConnectionError::ApplicationClosed(reason) => State::closed(reason),
                ConnectionError::ConnectionClosed(reason) => State::closed(reason),
                ConnectionError::Reset
                | ConnectionError::TransportError(TransportError {
                    code: TransportErrorCode::AEAD_LIMIT_REACHED,
                    ..
                }) => State::Drained,
                ConnectionError::TimedOut => {
                    unreachable!("timeouts aren't generated by packet processing");
                }
                ConnectionError::TransportError(err) => {
                    debug!("closing connection due to transport error: {}", err);
                    State::closed(err)
                }
                ConnectionError::VersionMismatch => State::Draining,
                ConnectionError::LocallyClosed => {
                    unreachable!("LocallyClosed isn't generated by packet processing");
                }
                ConnectionError::CidsExhausted => {
                    unreachable!("CidsExhausted isn't generated by packet processing");
                }
            };
        }

        if !was_closed && self.state.is_closed() {
            self.close_common();
            if !self.state.is_drained() {
                self.set_close_timer(now);
            }
        }
        if !was_drained && self.state.is_drained() {
            self.endpoint_events.push_back(EndpointEventInner::Drained);
            // Close timer may have been started previously, e.g. if we sent a close and got a
            // stateless reset in response
            self.timers.stop(Timer::Close);
        }

        // Transmit CONNECTION_CLOSE if necessary
        if let State::Closed(_) = self.state {
            self.close = remote == self.path.remote;
        }
    }

    fn process_decrypted_packet(
        &mut self,
        now: Instant,
        remote: SocketAddr,
        number: Option<u64>,
        packet: Packet,
    ) -> Result<(), ConnectionError> {
        let state = match self.state {
            State::Established => {
                match packet.header.space() {
                    SpaceId::Data => self.process_payload(now, remote, number.unwrap(), packet)?,
                    _ if packet.header.has_frames() => self.process_early_payload(now, packet)?,
                    _ => {
                        trace!("discarding unexpected pre-handshake packet");
                    }
                }
                return Ok(());
            }
            State::Closed(_) => {
                for result in frame::Iter::new(packet.payload.freeze())? {
                    let frame = match result {
                        Ok(frame) => frame,
                        Err(err) => {
                            debug!("frame decoding error: {err:?}");
                            continue;
                        }
                    };

                    if let Frame::Padding = frame {
                        continue;
                    };

                    self.stats.frame_rx.record(&frame);

                    if let Frame::Close(_) = frame {
                        trace!("draining");
                        self.state = State::Draining;
                        break;
                    }
                }
                return Ok(());
            }
            State::Draining | State::Drained => return Ok(()),
            State::Handshake(ref mut state) => state,
        };

        match packet.header {
            Header::Retry {
                src_cid: rem_cid, ..
            } => {
                if self.side.is_server() {
                    return Err(TransportError::PROTOCOL_VIOLATION("client sent Retry").into());
                }

                if self.total_authed_packets > 1
                            || packet.payload.len() <= 16 // token + 16 byte tag
                            || !self.crypto.is_valid_retry(
                                &self.rem_cids.active(),
                                &packet.header_data,
                                &packet.payload,
                            )
                {
                    trace!("discarding invalid Retry");
                    // - After the client has received and processed an Initial or Retry
                    //   packet from the server, it MUST discard any subsequent Retry
                    //   packets that it receives.
                    // - A client MUST discard a Retry packet with a zero-length Retry Token
                    //   field.
                    // - Clients MUST discard Retry packets that have a Retry Integrity Tag
                    //   that cannot be validated
                    return Ok(());
                }

                trace!("retrying with CID {}", rem_cid);
                let client_hello = state.client_hello.take().unwrap();
                self.retry_src_cid = Some(rem_cid);
                self.rem_cids.update_initial_cid(rem_cid);
                self.rem_handshake_cid = rem_cid;

                let space = &mut self.spaces[SpaceId::Initial];
                if let Some(info) = space.take(0) {
                    self.on_packet_acked(now, info);
                };

                self.discard_space(now, SpaceId::Initial); // Make sure we clean up after any retransmitted Initials
                self.spaces[SpaceId::Initial] = PacketSpace {
                    crypto: Some(self.crypto.initial_keys(&rem_cid, self.side.side())),
                    next_packet_number: self.spaces[SpaceId::Initial].next_packet_number,
                    crypto_offset: client_hello.len() as u64,
                    ..PacketSpace::new(now)
                };
                self.spaces[SpaceId::Initial]
                    .pending
                    .crypto
                    .push_back(frame::Crypto {
                        offset: 0,
                        data: client_hello,
                    });

                // Retransmit all 0-RTT data
                let zero_rtt = mem::take(&mut self.spaces[SpaceId::Data].sent_packets);
                for info in zero_rtt.into_values() {
                    self.remove_in_flight(&info);
                    self.spaces[SpaceId::Data].pending |= info.retransmits;
                }
                self.streams.retransmit_all_for_0rtt();

                let token_len = packet.payload.len() - 16;
                let ConnectionSide::Client { ref mut token, .. } = self.side else {
                    unreachable!("we already short-circuited if we're server");
                };
                *token = packet.payload.freeze().split_to(token_len);
                self.state = State::Handshake(state::Handshake {
                    expected_token: Bytes::new(),
                    rem_cid_set: false,
                    client_hello: None,
                });
                Ok(())
            }
            Header::Long {
                ty: LongType::Handshake,
                src_cid: rem_cid,
                ..
            } => {
                if rem_cid != self.rem_handshake_cid {
                    debug!(
                        "discarding packet with mismatched remote CID: {} != {}",
                        self.rem_handshake_cid, rem_cid
                    );
                    return Ok(());
                }
                self.on_path_validated();

                self.process_early_payload(now, packet)?;
                if self.state.is_closed() {
                    return Ok(());
                }

                if self.crypto.is_handshaking() {
                    trace!("handshake ongoing");
                    return Ok(());
                }

                if self.side.is_client() {
                    // Client-only because server params were set from the client's Initial
                    let params =
                        self.crypto
                            .transport_parameters()?
                            .ok_or_else(|| TransportError {
                                code: TransportErrorCode::crypto(0x6d),
                                frame: None,
                                reason: "transport parameters missing".into(),
                            })?;

                    if self.has_0rtt() {
                        if !self.crypto.early_data_accepted().unwrap() {
                            debug_assert!(self.side.is_client());
                            debug!("0-RTT rejected");
                            self.accepted_0rtt = false;
                            self.streams.zero_rtt_rejected();

                            // Discard already-queued frames
                            self.spaces[SpaceId::Data].pending = Retransmits::default();

                            // Discard 0-RTT packets
                            let sent_packets =
                                mem::take(&mut self.spaces[SpaceId::Data].sent_packets);
                            for packet in sent_packets.into_values() {
                                self.remove_in_flight(&packet);
                            }
                        } else {
                            self.accepted_0rtt = true;
                            params.validate_resumption_from(&self.peer_params)?;
                        }
                    }
                    if let Some(token) = params.stateless_reset_token {
                        self.endpoint_events
                            .push_back(EndpointEventInner::ResetToken(self.path.remote, token));
                    }
                    self.handle_peer_params(params)?;
                    self.issue_first_cids(now);
                } else {
                    // Server-only
                    self.spaces[SpaceId::Data].pending.handshake_done = true;
                    self.discard_space(now, SpaceId::Handshake);
                }

                self.events.push_back(Event::Connected);
                self.state = State::Established;
                trace!("established");
                Ok(())
            }
            Header::Initial(InitialHeader {
                src_cid: rem_cid, ..
            }) => {
                if !state.rem_cid_set {
                    trace!("switching remote CID to {}", rem_cid);
                    let mut state = state.clone();
                    self.rem_cids.update_initial_cid(rem_cid);
                    self.rem_handshake_cid = rem_cid;
                    self.orig_rem_cid = rem_cid;
                    state.rem_cid_set = true;
                    self.state = State::Handshake(state);
                } else if rem_cid != self.rem_handshake_cid {
                    debug!(
                        "discarding packet with mismatched remote CID: {} != {}",
                        self.rem_handshake_cid, rem_cid
                    );
                    return Ok(());
                }

                let starting_space = self.highest_space;
                self.process_early_payload(now, packet)?;

                if self.side.is_server()
                    && starting_space == SpaceId::Initial
                    && self.highest_space != SpaceId::Initial
                {
                    let params =
                        self.crypto
                            .transport_parameters()?
                            .ok_or_else(|| TransportError {
                                code: TransportErrorCode::crypto(0x6d),
                                frame: None,
                                reason: "transport parameters missing".into(),
                            })?;
                    self.handle_peer_params(params)?;
                    self.issue_first_cids(now);
                    self.init_0rtt();
                }
                Ok(())
            }
            Header::Long {
                ty: LongType::ZeroRtt,
                ..
            } => {
                self.process_payload(now, remote, number.unwrap(), packet)?;
                Ok(())
            }
            Header::VersionNegotiate { .. } => {
                if self.total_authed_packets > 1 {
                    return Ok(());
                }
                let supported = packet
                    .payload
                    .chunks(4)
                    .any(|x| match <[u8; 4]>::try_from(x) {
                        Ok(version) => self.version == u32::from_be_bytes(version),
                        Err(_) => false,
                    });
                if supported {
                    return Ok(());
                }
                debug!("remote doesn't support our version");
                Err(ConnectionError::VersionMismatch)
            }
            Header::Short { .. } => unreachable!(
                "short packets received during handshake are discarded in handle_packet"
            ),
        }
    }

    /// Process an Initial or Handshake packet payload
    fn process_early_payload(
        &mut self,
        now: Instant,
        packet: Packet,
    ) -> Result<(), TransportError> {
        debug_assert_ne!(packet.header.space(), SpaceId::Data);
        let payload_len = packet.payload.len();
        let mut ack_eliciting = false;
        for result in frame::Iter::new(packet.payload.freeze())? {
            let frame = result?;
            let span = match frame {
                Frame::Padding => continue,
                _ => Some(trace_span!("frame", ty = %frame.ty())),
            };

            self.stats.frame_rx.record(&frame);

            let _guard = span.as_ref().map(|x| x.enter());
            ack_eliciting |= frame.is_ack_eliciting();

            // Process frames
            match frame {
                Frame::Padding | Frame::Ping => {}
                Frame::Crypto(frame) => {
                    self.read_crypto(packet.header.space(), &frame, payload_len)?;
                }
                Frame::Ack(ack) => {
                    self.on_ack_received(now, packet.header.space(), ack)?;
                }
                Frame::Close(reason) => {
                    self.error = Some(reason.into());
                    self.state = State::Draining;
                    return Ok(());
                }
                _ => {
                    let mut err =
                        TransportError::PROTOCOL_VIOLATION("illegal frame type in handshake");
                    err.frame = Some(frame.ty());
                    return Err(err);
                }
            }
        }

        if ack_eliciting {
            // In the initial and handshake spaces, ACKs must be sent immediately
            self.spaces[packet.header.space()]
                .pending_acks
                .set_immediate_ack_required();
        }

        self.write_crypto();
        Ok(())
    }

    fn process_payload(
        &mut self,
        now: Instant,
        remote: SocketAddr,
        number: u64,
        packet: Packet,
    ) -> Result<(), TransportError> {
        let payload = packet.payload.freeze();
        let mut is_probing_packet = true;
        let mut close = None;
        let payload_len = payload.len();
        let mut ack_eliciting = false;
        // if this packet triggers a path migration and includes a observed address frame, it's
        // stored here
        let mut migration_observed_addr = None;
        for result in frame::Iter::new(payload)? {
            let frame = result?;
            let span = match frame {
                Frame::Padding => continue,
                _ => Some(trace_span!("frame", ty = %frame.ty())),
            };

            self.stats.frame_rx.record(&frame);
            // Crypto, Stream and Datagram frames are special cased in order no pollute
            // the log with payload data
            match &frame {
                Frame::Crypto(f) => {
                    trace!(offset = f.offset, len = f.data.len(), "got crypto frame");
                }
                Frame::Stream(f) => {
                    trace!(id = %f.id, offset = f.offset, len = f.data.len(), fin = f.fin, "got stream frame");
                }
                Frame::Datagram(f) => {
                    trace!(len = f.data.len(), "got datagram frame");
                }
                f => {
                    trace!("got frame {:?}", f);
                }
            }

            let _guard = span.as_ref().map(|x| x.enter());
            if packet.header.is_0rtt() {
                match frame {
                    Frame::Crypto(_) | Frame::Close(Close::Application(_)) => {
                        return Err(TransportError::PROTOCOL_VIOLATION(
                            "illegal frame type in 0-RTT",
                        ));
                    }
                    _ => {}
                }
            }
            ack_eliciting |= frame.is_ack_eliciting();

            // Check whether this could be a probing packet
            match frame {
                Frame::Padding
                | Frame::PathChallenge(_)
                | Frame::PathResponse(_)
                | Frame::NewConnectionId(_)
                | Frame::ObservedAddr(_) => {}
                _ => {
                    is_probing_packet = false;
                }
            }
            match frame {
                Frame::Crypto(frame) => {
                    self.read_crypto(SpaceId::Data, &frame, payload_len)?;
                }
                Frame::Stream(frame) => {
                    if self.streams.received(frame, payload_len)?.should_transmit() {
                        self.spaces[SpaceId::Data].pending.max_data = true;
                    }
                }
                Frame::Ack(ack) => {
                    self.on_ack_received(now, SpaceId::Data, ack)?;
                }
                Frame::Padding | Frame::Ping => {}
                Frame::Close(reason) => {
                    close = Some(reason);
                }
                Frame::PathChallenge(token) => {
                    self.path_responses.push(number, token, remote);
                    if remote == self.path.remote {
                        // PATH_CHALLENGE on active path, possible off-path packet forwarding
                        // attack. Send a non-probing packet to recover the active path.
                        match self.peer_supports_ack_frequency() {
                            true => self.immediate_ack(),
                            false => self.ping(),
                        }
                    }
                }
                Frame::PathResponse(token) => {
                    if self.path.challenge == Some(token) && remote == self.path.remote {
                        trace!("new path validated");
                        self.timers.stop(Timer::PathValidation);
                        self.path.challenge = None;
                        self.path.validated = true;
                        if let Some((_, ref mut prev_path)) = self.prev_path {
                            prev_path.challenge = None;
                            prev_path.challenge_pending = false;
                        }
                    } else {
                        debug!(token, "ignoring invalid PATH_RESPONSE");
                    }
                }
                Frame::MaxData(bytes) => {
                    self.streams.received_max_data(bytes);
                }
                Frame::MaxStreamData { id, offset } => {
                    self.streams.received_max_stream_data(id, offset)?;
                }
                Frame::MaxStreams { dir, count } => {
                    self.streams.received_max_streams(dir, count)?;
                }
                Frame::ResetStream(frame) => {
                    if self.streams.received_reset(frame)?.should_transmit() {
                        self.spaces[SpaceId::Data].pending.max_data = true;
                    }
                }
                Frame::DataBlocked { offset } => {
                    debug!(offset, "peer claims to be blocked at connection level");
                }
                Frame::StreamDataBlocked { id, offset } => {
                    if id.initiator() == self.side.side() && id.dir() == Dir::Uni {
                        debug!("got STREAM_DATA_BLOCKED on send-only {}", id);
                        return Err(TransportError::STREAM_STATE_ERROR(
                            "STREAM_DATA_BLOCKED on send-only stream",
                        ));
                    }
                    debug!(
                        stream = %id,
                        offset, "peer claims to be blocked at stream level"
                    );
                }
                Frame::StreamsBlocked { dir, limit } => {
                    if limit > MAX_STREAM_COUNT {
                        return Err(TransportError::FRAME_ENCODING_ERROR(
                            "unrepresentable stream limit",
                        ));
                    }
                    debug!(
                        "peer claims to be blocked opening more than {} {} streams",
                        limit, dir
                    );
                }
                Frame::StopSending(frame::StopSending { id, error_code }) => {
                    if id.initiator() != self.side.side() {
                        if id.dir() == Dir::Uni {
                            debug!("got STOP_SENDING on recv-only {}", id);
                            return Err(TransportError::STREAM_STATE_ERROR(
                                "STOP_SENDING on recv-only stream",
                            ));
                        }
                    } else if self.streams.is_local_unopened(id) {
                        return Err(TransportError::STREAM_STATE_ERROR(
                            "STOP_SENDING on unopened stream",
                        ));
                    }
                    self.streams.received_stop_sending(id, error_code);
                }
                Frame::RetireConnectionId { sequence } => {
                    let allow_more_cids = self
                        .local_cid_state
                        .on_cid_retirement(sequence, self.peer_params.issue_cids_limit())?;
                    self.endpoint_events
                        .push_back(EndpointEventInner::RetireConnectionId(
                            now,
                            sequence,
                            allow_more_cids,
                        ));
                }
                Frame::NewConnectionId(frame) => {
                    trace!(
                        sequence = frame.sequence,
                        id = %frame.id,
                        retire_prior_to = frame.retire_prior_to,
                    );
                    if self.rem_cids.active().is_empty() {
                        return Err(TransportError::PROTOCOL_VIOLATION(
                            "NEW_CONNECTION_ID when CIDs aren't in use",
                        ));
                    }
                    if frame.retire_prior_to > frame.sequence {
                        return Err(TransportError::PROTOCOL_VIOLATION(
                            "NEW_CONNECTION_ID retiring unissued CIDs",
                        ));
                    }

                    use crate::cid_queue::InsertError;
                    match self.rem_cids.insert(frame) {
                        Ok(None) => {}
                        Ok(Some((retired, reset_token))) => {
                            let pending_retired =
                                &mut self.spaces[SpaceId::Data].pending.retire_cids;
                            /// Ensure `pending_retired` cannot grow without bound. Limit is
                            /// somewhat arbitrary but very permissive.
                            const MAX_PENDING_RETIRED_CIDS: u64 = CidQueue::LEN as u64 * 10;
                            // We don't bother counting in-flight frames because those are bounded
                            // by congestion control.
                            if (pending_retired.len() as u64)
                                .saturating_add(retired.end.saturating_sub(retired.start))
                                > MAX_PENDING_RETIRED_CIDS
                            {
                                return Err(TransportError::CONNECTION_ID_LIMIT_ERROR(
                                    "queued too many retired CIDs",
                                ));
                            }
                            pending_retired.extend(retired);
                            self.set_reset_token(reset_token);
                        }
                        Err(InsertError::ExceedsLimit) => {
                            return Err(TransportError::CONNECTION_ID_LIMIT_ERROR(""));
                        }
                        Err(InsertError::Retired) => {
                            trace!("discarding already-retired");
                            // RETIRE_CONNECTION_ID might not have been previously sent if e.g. a
                            // range of connection IDs larger than the active connection ID limit
                            // was retired all at once via retire_prior_to.
                            self.spaces[SpaceId::Data]
                                .pending
                                .retire_cids
                                .push(frame.sequence);
                            continue;
                        }
                    };

                    if self.side.is_server() && self.rem_cids.active_seq() == 0 {
                        // We're a server still using the initial remote CID for the client, so
                        // let's switch immediately to enable clientside stateless resets.
                        self.update_rem_cid();
                    }
                }
                Frame::NewToken(NewToken { token }) => {
                    let ConnectionSide::Client {
                        token_store,
                        server_name,
                        ..
                    } = &self.side
                    else {
                        return Err(TransportError::PROTOCOL_VIOLATION("client sent NEW_TOKEN"));
                    };
                    if token.is_empty() {
                        return Err(TransportError::FRAME_ENCODING_ERROR("empty token"));
                    }
                    trace!("got new token");
                    token_store.insert(server_name, token);
                }
                Frame::Datagram(datagram) => {
                    if self
                        .datagrams
                        .received(datagram, &self.config.datagram_receive_buffer_size)?
                    {
                        self.events.push_back(Event::DatagramReceived);
                    }
                }
                Frame::AckFrequency(ack_frequency) => {
                    // This frame can only be sent in the Data space
                    let space = &mut self.spaces[SpaceId::Data];

                    if !self
                        .ack_frequency
                        .ack_frequency_received(&ack_frequency, &mut space.pending_acks)?
                    {
                        // The AckFrequency frame is stale (we have already received a more recent one)
                        continue;
                    }

                    // Our `max_ack_delay` has been updated, so we may need to adjust its associated
                    // timeout
                    if let Some(timeout) = space
                        .pending_acks
                        .max_ack_delay_timeout(self.ack_frequency.max_ack_delay)
                    {
                        self.timers.set(Timer::MaxAckDelay, timeout);
                    }
                }
                Frame::ImmediateAck => {
                    // This frame can only be sent in the Data space
                    self.spaces[SpaceId::Data]
                        .pending_acks
                        .set_immediate_ack_required();
                }
                Frame::HandshakeDone => {
                    if self.side.is_server() {
                        return Err(TransportError::PROTOCOL_VIOLATION(
                            "client sent HANDSHAKE_DONE",
                        ));
                    }
                    if self.spaces[SpaceId::Handshake].crypto.is_some() {
                        self.discard_space(now, SpaceId::Handshake);
                    }
                }
                Frame::ObservedAddr(observed) => {
                    // check if params allows the peer to send report and this node to receive it
                    if !self
                        .peer_params
                        .address_discovery_role
                        .should_report(&self.config.address_discovery_role)
                    {
                        return Err(TransportError::PROTOCOL_VIOLATION(
                            "received OBSERVED_ADDRESS frame when not negotiated",
                        ));
                    }
                    // must only be sent in data space
                    if packet.header.space() != SpaceId::Data {
                        return Err(TransportError::PROTOCOL_VIOLATION(
                            "OBSERVED_ADDRESS frame outside data space",
                        ));
                    }

                    if remote == self.path.remote {
                        if let Some(updated) = self.path.update_observed_addr_report(observed) {
                            self.events.push_back(Event::ObservedAddr(updated));
                        }
                    } else {
                        // include in migration
                        migration_observed_addr = Some(observed)
                    }
                }
            }
        }

        let space = &mut self.spaces[SpaceId::Data];
        if space
            .pending_acks
            .packet_received(now, number, ack_eliciting, &space.dedup)
        {
            self.timers
                .set(Timer::MaxAckDelay, now + self.ack_frequency.max_ack_delay);
        }

        // Issue stream ID credit due to ACKs of outgoing finish/resets and incoming finish/resets
        // on stopped streams. Incoming finishes/resets on open streams are not handled here as they
        // are only freed, and hence only issue credit, once the application has been notified
        // during a read on the stream.
        let pending = &mut self.spaces[SpaceId::Data].pending;
        self.streams.queue_max_stream_id(pending);

        if let Some(reason) = close {
            self.error = Some(reason.into());
            self.state = State::Draining;
            self.close = true;
        }

        if remote != self.path.remote
            && !is_probing_packet
            && number == self.spaces[SpaceId::Data].rx_packet
        {
            let ConnectionSide::Server { ref server_config } = self.side else {
                panic!("packets from unknown remote should be dropped by clients");
            };
            debug_assert!(
                server_config.migration,
                "migration-initiating packets should have been dropped immediately"
            );
            self.migrate(now, remote, migration_observed_addr);
            // Break linkability, if possible
            self.update_rem_cid();
            self.spin = false;
        }

        Ok(())
    }

    fn migrate(&mut self, now: Instant, remote: SocketAddr, observed_addr: Option<ObservedAddr>) {
        trace!(%remote, "migration initiated");
        self.path_counter = self.path_counter.wrapping_add(1);
        // Reset rtt/congestion state for new path unless it looks like a NAT rebinding.
        // Note that the congestion window will not grow until validation terminates. Helps mitigate
        // amplification attacks performed by spoofing source addresses.
        let mut new_path = if remote.is_ipv4() && remote.ip() == self.path.remote.ip() {
            PathData::from_previous(remote, &self.path, self.path_counter, now)
        } else {
            let peer_max_udp_payload_size =
                u16::try_from(self.peer_params.max_udp_payload_size.into_inner())
                    .unwrap_or(u16::MAX);
            PathData::new(
                remote,
                self.allow_mtud,
                Some(peer_max_udp_payload_size),
                self.path_counter,
                now,
                &self.config,
            )
        };
<<<<<<< HEAD
        new_path.last_observed_addr_report = self.path.last_observed_addr_report.clone();
        if let Some(report) = observed_addr {
            if let Some(updated) = new_path.update_observed_addr_report(report) {
                self.events.push_back(Event::ObservedAddr(updated));
            }
        }
        new_path.challenge = Some(self.rng.gen());
=======
        new_path.challenge = Some(self.rng.random());
>>>>>>> b2b930a0
        new_path.challenge_pending = true;
        let prev_pto = self.pto(SpaceId::Data);

        let mut prev = mem::replace(&mut self.path, new_path);
        // Don't clobber the original path if the previous one hasn't been validated yet
        if prev.challenge.is_none() {
            prev.challenge = Some(self.rng.random());
            prev.challenge_pending = true;
            // We haven't updated the remote CID yet, this captures the remote CID we were using on
            // the previous path.
            self.prev_path = Some((self.rem_cids.active(), prev));
        }

        self.timers.set(
            Timer::PathValidation,
            now + 3 * cmp::max(self.pto(SpaceId::Data), prev_pto),
        );
    }

    /// Handle a change in the local address, i.e. an active migration
    pub fn local_address_changed(&mut self) {
        self.update_rem_cid();
        self.ping();
    }

    /// Switch to a previously unused remote connection ID, if possible
    fn update_rem_cid(&mut self) {
        let (reset_token, retired) = match self.rem_cids.next() {
            Some(x) => x,
            None => return,
        };

        // Retire the current remote CID and any CIDs we had to skip.
        self.spaces[SpaceId::Data]
            .pending
            .retire_cids
            .extend(retired);
        self.set_reset_token(reset_token);
    }

    fn set_reset_token(&mut self, reset_token: ResetToken) {
        self.endpoint_events
            .push_back(EndpointEventInner::ResetToken(
                self.path.remote,
                reset_token,
            ));
        self.peer_params.stateless_reset_token = Some(reset_token);
    }

    /// Issue an initial set of connection IDs to the peer upon connection
    fn issue_first_cids(&mut self, now: Instant) {
        if self.local_cid_state.cid_len() == 0 {
            return;
        }

        // Subtract 1 to account for the CID we supplied while handshaking
        let mut n = self.peer_params.issue_cids_limit() - 1;
        if let ConnectionSide::Server { server_config } = &self.side {
            if server_config.has_preferred_address() {
                // We also sent a CID in the transport parameters
                n -= 1;
            }
        }
        self.endpoint_events
            .push_back(EndpointEventInner::NeedIdentifiers(now, n));
    }

    fn populate_packet(
        &mut self,
        now: Instant,
        space_id: SpaceId,
        buf: &mut Vec<u8>,
        max_size: usize,
        pn: u64,
    ) -> SentFrames {
        let mut sent = SentFrames::default();
        let space = &mut self.spaces[space_id];
        let is_0rtt = space_id == SpaceId::Data && space.crypto.is_none();
        space.pending_acks.maybe_ack_non_eliciting();

        // HANDSHAKE_DONE
        if !is_0rtt && mem::replace(&mut space.pending.handshake_done, false) {
            buf.write(frame::FrameType::HANDSHAKE_DONE);
            sent.retransmits.get_or_create().handshake_done = true;
            // This is just a u8 counter and the frame is typically just sent once
            self.stats.frame_tx.handshake_done =
                self.stats.frame_tx.handshake_done.saturating_add(1);
        }

        // OBSERVED_ADDR
        let mut send_observed_address =
            |space_id: SpaceId,
             buf: &mut Vec<u8>,
             max_size: usize,
             space: &mut PacketSpace,
             sent: &mut SentFrames,
             stats: &mut ConnectionStats,
             skip_sent_check: bool| {
                // should only be sent within Data space and only if allowed by extension
                // negotiation
                // send is also skipped if the path has already sent an observed address
                let send_allowed = self
                    .config
                    .address_discovery_role
                    .should_report(&self.peer_params.address_discovery_role);
                let send_required =
                    space.pending.observed_addr || !self.path.observed_addr_sent || skip_sent_check;
                if space_id != SpaceId::Data || !send_allowed || !send_required {
                    return;
                }

                let observed =
                    frame::ObservedAddr::new(self.path.remote, self.next_observed_addr_seq_no);

                if buf.len() + observed.size() < max_size {
                    observed.write(buf);

                    self.next_observed_addr_seq_no =
                        self.next_observed_addr_seq_no.saturating_add(1u8);
                    self.path.observed_addr_sent = true;

                    stats.frame_tx.observed_addr += 1;
                    sent.retransmits.get_or_create().observed_addr = true;
                    space.pending.observed_addr = false;
                }
            };
        send_observed_address(
            space_id,
            buf,
            max_size,
            space,
            &mut sent,
            &mut self.stats,
            false,
        );

        // PING
        if mem::replace(&mut space.ping_pending, false) {
            trace!("PING");
            buf.write(frame::FrameType::PING);
            sent.non_retransmits = true;
            self.stats.frame_tx.ping += 1;
        }

        // IMMEDIATE_ACK
        if mem::replace(&mut space.immediate_ack_pending, false) {
            trace!("IMMEDIATE_ACK");
            buf.write(frame::FrameType::IMMEDIATE_ACK);
            sent.non_retransmits = true;
            self.stats.frame_tx.immediate_ack += 1;
        }

        // ACK
        if space.pending_acks.can_send() {
            Self::populate_acks(
                now,
                self.receiving_ecn,
                &mut sent,
                space,
                buf,
                &mut self.stats,
            );
        }

        // ACK_FREQUENCY
        if mem::replace(&mut space.pending.ack_frequency, false) {
            let sequence_number = self.ack_frequency.next_sequence_number();

            // Safe to unwrap because this is always provided when ACK frequency is enabled
            let config = self.config.ack_frequency_config.as_ref().unwrap();

            // Ensure the delay is within bounds to avoid a PROTOCOL_VIOLATION error
            let max_ack_delay = self.ack_frequency.candidate_max_ack_delay(
                self.path.rtt.get(),
                config,
                &self.peer_params,
            );

            trace!(?max_ack_delay, "ACK_FREQUENCY");

            frame::AckFrequency {
                sequence: sequence_number,
                ack_eliciting_threshold: config.ack_eliciting_threshold,
                request_max_ack_delay: max_ack_delay.as_micros().try_into().unwrap_or(VarInt::MAX),
                reordering_threshold: config.reordering_threshold,
            }
            .encode(buf);

            sent.retransmits.get_or_create().ack_frequency = true;

            self.ack_frequency.ack_frequency_sent(pn, max_ack_delay);
            self.stats.frame_tx.ack_frequency += 1;
        }

        // PATH_CHALLENGE
        if buf.len() + 9 < max_size && space_id == SpaceId::Data {
            // Transmit challenges with every outgoing frame on an unvalidated path
            if let Some(token) = self.path.challenge {
                // But only send a packet solely for that purpose at most once
                self.path.challenge_pending = false;
                sent.non_retransmits = true;
                sent.requires_padding = true;
                trace!("PATH_CHALLENGE {:08x}", token);
                buf.write(frame::FrameType::PATH_CHALLENGE);
                buf.write(token);

                send_observed_address(
                    space_id,
                    buf,
                    max_size,
                    space,
                    &mut sent,
                    &mut self.stats,
                    true,
                );
            }
        }

        // PATH_RESPONSE
        if buf.len() + 9 < max_size && space_id == SpaceId::Data {
            if let Some(token) = self.path_responses.pop_on_path(self.path.remote) {
                sent.non_retransmits = true;
                sent.requires_padding = true;
                trace!("PATH_RESPONSE {:08x}", token);
                buf.write(frame::FrameType::PATH_RESPONSE);
                buf.write(token);
                self.stats.frame_tx.path_response += 1;

                // NOTE: this is technically not required but might be useful to ride the
                // request/response nature of path challenges to refresh an observation
                // Since PATH_RESPONSE is a probing frame, this is allowed by the spec.
                send_observed_address(
                    space_id,
                    buf,
                    max_size,
                    space,
                    &mut sent,
                    &mut self.stats,
                    true,
                );
            }
        }

        // CRYPTO
        while buf.len() + frame::Crypto::SIZE_BOUND < max_size && !is_0rtt {
            let mut frame = match space.pending.crypto.pop_front() {
                Some(x) => x,
                None => break,
            };

            // Calculate the maximum amount of crypto data we can store in the buffer.
            // Since the offset is known, we can reserve the exact size required to encode it.
            // For length we reserve 2bytes which allows to encode up to 2^14,
            // which is more than what fits into normally sized QUIC frames.
            let max_crypto_data_size = max_size
                - buf.len()
                - 1 // Frame Type
                - VarInt::size(unsafe { VarInt::from_u64_unchecked(frame.offset) })
                - 2; // Maximum encoded length for frame size, given we send less than 2^14 bytes

            let len = frame
                .data
                .len()
                .min(2usize.pow(14) - 1)
                .min(max_crypto_data_size);

            let data = frame.data.split_to(len);
            let truncated = frame::Crypto {
                offset: frame.offset,
                data,
            };
            trace!(
                "CRYPTO: off {} len {}",
                truncated.offset,
                truncated.data.len()
            );
            truncated.encode(buf);
            self.stats.frame_tx.crypto += 1;
            sent.retransmits.get_or_create().crypto.push_back(truncated);
            if !frame.data.is_empty() {
                frame.offset += len as u64;
                space.pending.crypto.push_front(frame);
            }
        }

        if space_id == SpaceId::Data {
            self.streams.write_control_frames(
                buf,
                &mut space.pending,
                &mut sent.retransmits,
                &mut self.stats.frame_tx,
                max_size,
            );
        }

        // NEW_CONNECTION_ID
        while buf.len() + NewConnectionId::SIZE_BOUND < max_size {
            let issued = match space.pending.new_cids.pop() {
                Some(x) => x,
                None => break,
            };
            trace!(
                sequence = issued.sequence,
                id = %issued.id,
                "NEW_CONNECTION_ID"
            );
            frame::NewConnectionId {
                sequence: issued.sequence,
                retire_prior_to: self.local_cid_state.retire_prior_to(),
                id: issued.id,
                reset_token: issued.reset_token,
            }
            .encode(buf);
            sent.retransmits.get_or_create().new_cids.push(issued);
            self.stats.frame_tx.new_connection_id += 1;
        }

        // RETIRE_CONNECTION_ID
        while buf.len() + frame::RETIRE_CONNECTION_ID_SIZE_BOUND < max_size {
            let seq = match space.pending.retire_cids.pop() {
                Some(x) => x,
                None => break,
            };
            trace!(sequence = seq, "RETIRE_CONNECTION_ID");
            buf.write(frame::FrameType::RETIRE_CONNECTION_ID);
            buf.write_var(seq);
            sent.retransmits.get_or_create().retire_cids.push(seq);
            self.stats.frame_tx.retire_connection_id += 1;
        }

        // DATAGRAM
        let mut sent_datagrams = false;
        while buf.len() + Datagram::SIZE_BOUND < max_size && space_id == SpaceId::Data {
            match self.datagrams.write(buf, max_size) {
                true => {
                    sent_datagrams = true;
                    sent.non_retransmits = true;
                    self.stats.frame_tx.datagram += 1;
                }
                false => break,
            }
        }
        if self.datagrams.send_blocked && sent_datagrams {
            self.events.push_back(Event::DatagramsUnblocked);
            self.datagrams.send_blocked = false;
        }

        // NEW_TOKEN
        while let Some(remote_addr) = space.pending.new_tokens.pop() {
            debug_assert_eq!(space_id, SpaceId::Data);
            let ConnectionSide::Server { server_config } = &self.side else {
                panic!("NEW_TOKEN frames should not be enqueued by clients");
            };

            if remote_addr != self.path.remote {
                // NEW_TOKEN frames contain tokens bound to a client's IP address, and are only
                // useful if used from the same IP address.  Thus, we abandon enqueued NEW_TOKEN
                // frames upon an path change. Instead, when the new path becomes validated,
                // NEW_TOKEN frames may be enqueued for the new path instead.
                continue;
            }

            let token = Token::new(
                TokenPayload::Validation {
                    ip: remote_addr.ip(),
                    issued: server_config.time_source.now(),
                },
                &mut self.rng,
            );
            let new_token = NewToken {
                token: token.encode(&*server_config.token_key).into(),
            };

            if buf.len() + new_token.size() >= max_size {
                space.pending.new_tokens.push(remote_addr);
                break;
            }

            new_token.encode(buf);
            sent.retransmits
                .get_or_create()
                .new_tokens
                .push(remote_addr);
            self.stats.frame_tx.new_token += 1;
        }

        // STREAM
        if space_id == SpaceId::Data {
            sent.stream_frames =
                self.streams
                    .write_stream_frames(buf, max_size, self.config.send_fairness);
            self.stats.frame_tx.stream += sent.stream_frames.len() as u64;
        }

        sent
    }

    /// Write pending ACKs into a buffer
    ///
    /// This method assumes ACKs are pending, and should only be called if
    /// `!PendingAcks::ranges().is_empty()` returns `true`.
    fn populate_acks(
        now: Instant,
        receiving_ecn: bool,
        sent: &mut SentFrames,
        space: &mut PacketSpace,
        buf: &mut Vec<u8>,
        stats: &mut ConnectionStats,
    ) {
        debug_assert!(!space.pending_acks.ranges().is_empty());

        // 0-RTT packets must never carry acks (which would have to be of handshake packets)
        debug_assert!(space.crypto.is_some(), "tried to send ACK in 0-RTT");
        let ecn = if receiving_ecn {
            Some(&space.ecn_counters)
        } else {
            None
        };
        sent.largest_acked = space.pending_acks.ranges().max();

        let delay_micros = space.pending_acks.ack_delay(now).as_micros() as u64;

        // TODO: This should come from `TransportConfig` if that gets configurable.
        let ack_delay_exp = TransportParameters::default().ack_delay_exponent;
        let delay = delay_micros >> ack_delay_exp.into_inner();

        trace!(
            "ACK {:?}, Delay = {}us",
            space.pending_acks.ranges(),
            delay_micros
        );

        frame::Ack::encode(delay as _, space.pending_acks.ranges(), ecn, buf);
        stats.frame_tx.acks += 1;
    }

    fn close_common(&mut self) {
        trace!("connection closed");
        for &timer in &Timer::VALUES {
            self.timers.stop(timer);
        }
    }

    fn set_close_timer(&mut self, now: Instant) {
        self.timers
            .set(Timer::Close, now + 3 * self.pto(self.highest_space));
    }

    /// Handle transport parameters received from the peer
    fn handle_peer_params(&mut self, params: TransportParameters) -> Result<(), TransportError> {
        if Some(self.orig_rem_cid) != params.initial_src_cid
            || (self.side.is_client()
                && (Some(self.initial_dst_cid) != params.original_dst_cid
                    || self.retry_src_cid != params.retry_src_cid))
        {
            return Err(TransportError::TRANSPORT_PARAMETER_ERROR(
                "CID authentication failure",
            ));
        }

        self.set_peer_params(params);

        Ok(())
    }

    fn set_peer_params(&mut self, params: TransportParameters) {
        self.streams.set_params(&params);
        self.idle_timeout =
            negotiate_max_idle_timeout(self.config.max_idle_timeout, Some(params.max_idle_timeout));
        trace!("negotiated max idle timeout {:?}", self.idle_timeout);
        if let Some(ref info) = params.preferred_address {
            self.rem_cids.insert(frame::NewConnectionId {
                sequence: 1,
                id: info.connection_id,
                reset_token: info.stateless_reset_token,
                retire_prior_to: 0,
            }).expect("preferred address CID is the first received, and hence is guaranteed to be legal");
        }
        self.ack_frequency.peer_max_ack_delay = get_max_ack_delay(&params);
        self.peer_params = params;
        self.path.mtud.on_peer_max_udp_payload_size_received(
            u16::try_from(self.peer_params.max_udp_payload_size.into_inner()).unwrap_or(u16::MAX),
        );
    }

    fn decrypt_packet(
        &mut self,
        now: Instant,
        packet: &mut Packet,
    ) -> Result<Option<u64>, Option<TransportError>> {
        let result = packet_crypto::decrypt_packet_body(
            packet,
            &self.spaces,
            self.zero_rtt_crypto.as_ref(),
            self.key_phase,
            self.prev_crypto.as_ref(),
            self.next_crypto.as_ref(),
        )?;

        let result = match result {
            Some(r) => r,
            None => return Ok(None),
        };

        if result.outgoing_key_update_acked {
            if let Some(prev) = self.prev_crypto.as_mut() {
                prev.end_packet = Some((result.number, now));
                self.set_key_discard_timer(now, packet.header.space());
            }
        }

        if result.incoming_key_update {
            trace!("key update authenticated");
            self.update_keys(Some((result.number, now)), true);
            self.set_key_discard_timer(now, packet.header.space());
        }

        Ok(Some(result.number))
    }

    fn update_keys(&mut self, end_packet: Option<(u64, Instant)>, remote: bool) {
        trace!("executing key update");
        // Generate keys for the key phase after the one we're switching to, store them in
        // `next_crypto`, make the contents of `next_crypto` current, and move the current keys into
        // `prev_crypto`.
        let new = self
            .crypto
            .next_1rtt_keys()
            .expect("only called for `Data` packets");
        self.key_phase_size = new
            .local
            .confidentiality_limit()
            .saturating_sub(KEY_UPDATE_MARGIN);
        let old = mem::replace(
            &mut self.spaces[SpaceId::Data]
                .crypto
                .as_mut()
                .unwrap() // safe because update_keys() can only be triggered by short packets
                .packet,
            mem::replace(self.next_crypto.as_mut().unwrap(), new),
        );
        self.spaces[SpaceId::Data].sent_with_keys = 0;
        self.prev_crypto = Some(PrevCrypto {
            crypto: old,
            end_packet,
            update_unacked: remote,
        });
        self.key_phase = !self.key_phase;
    }

    fn peer_supports_ack_frequency(&self) -> bool {
        self.peer_params.min_ack_delay.is_some()
    }

    /// Send an IMMEDIATE_ACK frame to the remote endpoint
    ///
    /// According to the spec, this will result in an error if the remote endpoint does not support
    /// the Acknowledgement Frequency extension
    pub(crate) fn immediate_ack(&mut self) {
        self.spaces[self.highest_space].immediate_ack_pending = true;
    }

    /// Decodes a packet, returning its decrypted payload, so it can be inspected in tests
    #[cfg(test)]
    pub(crate) fn decode_packet(&self, event: &ConnectionEvent) -> Option<Vec<u8>> {
        let (first_decode, remaining) = match &event.0 {
            ConnectionEventInner::Datagram(DatagramConnectionEvent {
                first_decode,
                remaining,
                ..
            }) => (first_decode, remaining),
            _ => return None,
        };

        if remaining.is_some() {
            panic!("Packets should never be coalesced in tests");
        }

        let decrypted_header = packet_crypto::unprotect_header(
            first_decode.clone(),
            &self.spaces,
            self.zero_rtt_crypto.as_ref(),
            self.peer_params.stateless_reset_token,
        )?;

        let mut packet = decrypted_header.packet?;
        packet_crypto::decrypt_packet_body(
            &mut packet,
            &self.spaces,
            self.zero_rtt_crypto.as_ref(),
            self.key_phase,
            self.prev_crypto.as_ref(),
            self.next_crypto.as_ref(),
        )
        .ok()?;

        Some(packet.payload.to_vec())
    }

    /// The number of bytes of packets containing retransmittable frames that have not been
    /// acknowledged or declared lost.
    #[cfg(test)]
    pub(crate) fn bytes_in_flight(&self) -> u64 {
        self.path.in_flight.bytes
    }

    /// Number of bytes worth of non-ack-only packets that may be sent
    #[cfg(test)]
    pub(crate) fn congestion_window(&self) -> u64 {
        self.path
            .congestion
            .window()
            .saturating_sub(self.path.in_flight.bytes)
    }

    /// Whether no timers but keepalive, idle, rtt, pushnewcid, and key discard are running
    #[cfg(test)]
    pub(crate) fn is_idle(&self) -> bool {
        Timer::VALUES
            .iter()
            .filter(|&&t| !matches!(t, Timer::KeepAlive | Timer::PushNewCid | Timer::KeyDiscard))
            .filter_map(|&t| Some((t, self.timers.get(t)?)))
            .min_by_key(|&(_, time)| time)
            .map_or(true, |(timer, _)| timer == Timer::Idle)
    }

    /// Whether explicit congestion notification is in use on outgoing packets.
    #[cfg(test)]
    pub(crate) fn using_ecn(&self) -> bool {
        self.path.sending_ecn
    }

    /// The number of received bytes in the current path
    #[cfg(test)]
    pub(crate) fn total_recvd(&self) -> u64 {
        self.path.total_recvd
    }

    #[cfg(test)]
    pub(crate) fn active_local_cid_seq(&self) -> (u64, u64) {
        self.local_cid_state.active_seq()
    }

    /// Instruct the peer to replace previously issued CIDs by sending a NEW_CONNECTION_ID frame
    /// with updated `retire_prior_to` field set to `v`
    #[cfg(test)]
    pub(crate) fn rotate_local_cid(&mut self, v: u64, now: Instant) {
        let n = self.local_cid_state.assign_retire_seq(v);
        self.endpoint_events
            .push_back(EndpointEventInner::NeedIdentifiers(now, n));
    }

    /// Check the current active remote CID sequence
    #[cfg(test)]
    pub(crate) fn active_rem_cid_seq(&self) -> u64 {
        self.rem_cids.active_seq()
    }

    /// Returns the detected maximum udp payload size for the current path
    #[cfg(test)]
    pub(crate) fn path_mtu(&self) -> u16 {
        self.path.current_mtu()
    }

    /// Whether we have 1-RTT data to send
    ///
    /// See also `self.space(SpaceId::Data).can_send()`
    fn can_send_1rtt(&self, max_size: usize) -> bool {
        self.streams.can_send_stream_data()
            || self.path.challenge_pending
            || self
                .prev_path
                .as_ref()
                .is_some_and(|(_, x)| x.challenge_pending)
            || !self.path_responses.is_empty()
            || self
                .datagrams
                .outgoing
                .front()
                .is_some_and(|x| x.size(true) <= max_size)
    }

    /// Update counters to account for a packet becoming acknowledged, lost, or abandoned
    fn remove_in_flight(&mut self, packet: &SentPacket) {
        // Visit known paths from newest to oldest to find the one `packet` was sent on
        for path in [&mut self.path]
            .into_iter()
            .chain(self.prev_path.as_mut().map(|(_, data)| data))
        {
            if path.remove_in_flight(packet) {
                return;
            }
        }
    }

    /// Terminate the connection instantly, without sending a close packet
    fn kill(&mut self, reason: ConnectionError) {
        self.close_common();
        self.error = Some(reason);
        self.state = State::Drained;
        self.endpoint_events.push_back(EndpointEventInner::Drained);
    }

    /// Storage size required for the largest packet known to be supported by the current path
    ///
    /// Buffers passed to [`Connection::poll_transmit`] should be at least this large.
    pub fn current_mtu(&self) -> u16 {
        self.path.current_mtu()
    }

    /// Size of non-frame data for a 1-RTT packet
    ///
    /// Quantifies space consumed by the QUIC header and AEAD tag. All other bytes in a packet are
    /// frames. Changes if the length of the remote connection ID changes, which is expected to be
    /// rare. If `pn` is specified, may additionally change unpredictably due to variations in
    /// latency and packet loss.
    fn predict_1rtt_overhead(&self, pn: Option<u64>) -> usize {
        let pn_len = match pn {
            Some(pn) => PacketNumber::new(
                pn,
                self.spaces[SpaceId::Data].largest_acked_packet.unwrap_or(0),
            )
            .len(),
            // Upper bound
            None => 4,
        };

        // 1 byte for flags
        1 + self.rem_cids.active().len() + pn_len + self.tag_len_1rtt()
    }

    fn tag_len_1rtt(&self) -> usize {
        let key = match self.spaces[SpaceId::Data].crypto.as_ref() {
            Some(crypto) => Some(&*crypto.packet.local),
            None => self.zero_rtt_crypto.as_ref().map(|x| &*x.packet),
        };
        // If neither Data nor 0-RTT keys are available, make a reasonable tag length guess. As of
        // this writing, all QUIC cipher suites use 16-byte tags. We could return `None` instead,
        // but that would needlessly prevent sending datagrams during 0-RTT.
        key.map_or(16, |x| x.tag_len())
    }

    /// Mark the path as validated, and enqueue NEW_TOKEN frames to be sent as appropriate
    fn on_path_validated(&mut self) {
        self.path.validated = true;
        let ConnectionSide::Server { server_config } = &self.side else {
            return;
        };
        let new_tokens = &mut self.spaces[SpaceId::Data as usize].pending.new_tokens;
        new_tokens.clear();
        for _ in 0..server_config.validation_token.sent {
            new_tokens.push(self.path.remote);
        }
    }
}

impl fmt::Debug for Connection {
    fn fmt(&self, f: &mut fmt::Formatter) -> fmt::Result {
        f.debug_struct("Connection")
            .field("handshake_cid", &self.handshake_cid)
            .finish()
    }
}

/// Fields of `Connection` specific to it being client-side or server-side
enum ConnectionSide {
    Client {
        /// Sent in every outgoing Initial packet. Always empty after Initial keys are discarded
        token: Bytes,
        token_store: Arc<dyn TokenStore>,
        server_name: String,
    },
    Server {
        server_config: Arc<ServerConfig>,
    },
}

impl ConnectionSide {
    fn remote_may_migrate(&self) -> bool {
        match self {
            Self::Server { server_config } => server_config.migration,
            Self::Client { .. } => false,
        }
    }

    fn is_client(&self) -> bool {
        self.side().is_client()
    }

    fn is_server(&self) -> bool {
        self.side().is_server()
    }

    fn side(&self) -> Side {
        match *self {
            Self::Client { .. } => Side::Client,
            Self::Server { .. } => Side::Server,
        }
    }
}

impl From<SideArgs> for ConnectionSide {
    fn from(side: SideArgs) -> Self {
        match side {
            SideArgs::Client {
                token_store,
                server_name,
            } => Self::Client {
                token: token_store.take(&server_name).unwrap_or_default(),
                token_store,
                server_name,
            },
            SideArgs::Server {
                server_config,
                pref_addr_cid: _,
                path_validated: _,
            } => Self::Server { server_config },
        }
    }
}

/// Parameters to `Connection::new` specific to it being client-side or server-side
pub(crate) enum SideArgs {
    Client {
        token_store: Arc<dyn TokenStore>,
        server_name: String,
    },
    Server {
        server_config: Arc<ServerConfig>,
        pref_addr_cid: Option<ConnectionId>,
        path_validated: bool,
    },
}

impl SideArgs {
    pub(crate) fn pref_addr_cid(&self) -> Option<ConnectionId> {
        match *self {
            Self::Client { .. } => None,
            Self::Server { pref_addr_cid, .. } => pref_addr_cid,
        }
    }

    pub(crate) fn path_validated(&self) -> bool {
        match *self {
            Self::Client { .. } => true,
            Self::Server { path_validated, .. } => path_validated,
        }
    }

    pub(crate) fn side(&self) -> Side {
        match *self {
            Self::Client { .. } => Side::Client,
            Self::Server { .. } => Side::Server,
        }
    }
}

/// Reasons why a connection might be lost
#[derive(Debug, Error, Clone, PartialEq, Eq)]
pub enum ConnectionError {
    /// The peer doesn't implement any supported version
    #[error("peer doesn't implement any supported version")]
    VersionMismatch,
    /// The peer violated the QUIC specification as understood by this implementation
    #[error(transparent)]
    TransportError(#[from] TransportError),
    /// The peer's QUIC stack aborted the connection automatically
    #[error("aborted by peer: {0}")]
    ConnectionClosed(frame::ConnectionClose),
    /// The peer closed the connection
    #[error("closed by peer: {0}")]
    ApplicationClosed(frame::ApplicationClose),
    /// The peer is unable to continue processing this connection, usually due to having restarted
    #[error("reset by peer")]
    Reset,
    /// Communication with the peer has lapsed for longer than the negotiated idle timeout
    ///
    /// If neither side is sending keep-alives, a connection will time out after a long enough idle
    /// period even if the peer is still reachable. See also [`TransportConfig::max_idle_timeout()`]
    /// and [`TransportConfig::keep_alive_interval()`].
    #[error("timed out")]
    TimedOut,
    /// The local application closed the connection
    #[error("closed")]
    LocallyClosed,
    /// The connection could not be created because not enough of the CID space is available
    ///
    /// Try using longer connection IDs.
    #[error("CIDs exhausted")]
    CidsExhausted,
}

impl From<Close> for ConnectionError {
    fn from(x: Close) -> Self {
        match x {
            Close::Connection(reason) => Self::ConnectionClosed(reason),
            Close::Application(reason) => Self::ApplicationClosed(reason),
        }
    }
}

// For compatibility with API consumers
impl From<ConnectionError> for io::Error {
    fn from(x: ConnectionError) -> Self {
        use ConnectionError::*;
        let kind = match x {
            TimedOut => io::ErrorKind::TimedOut,
            Reset => io::ErrorKind::ConnectionReset,
            ApplicationClosed(_) | ConnectionClosed(_) => io::ErrorKind::ConnectionAborted,
            TransportError(_) | VersionMismatch | LocallyClosed | CidsExhausted => {
                io::ErrorKind::Other
            }
        };
        Self::new(kind, x)
    }
}

#[allow(unreachable_pub)] // fuzzing only
#[derive(Clone)]
pub enum State {
    Handshake(state::Handshake),
    Established,
    Closed(state::Closed),
    Draining,
    /// Waiting for application to call close so we can dispose of the resources
    Drained,
}

impl State {
    fn closed<R: Into<Close>>(reason: R) -> Self {
        Self::Closed(state::Closed {
            reason: reason.into(),
        })
    }

    fn is_handshake(&self) -> bool {
        matches!(*self, Self::Handshake(_))
    }

    fn is_established(&self) -> bool {
        matches!(*self, Self::Established)
    }

    fn is_closed(&self) -> bool {
        matches!(*self, Self::Closed(_) | Self::Draining | Self::Drained)
    }

    fn is_drained(&self) -> bool {
        matches!(*self, Self::Drained)
    }
}

mod state {
    use super::*;

    #[allow(unreachable_pub)] // fuzzing only
    #[derive(Clone)]
    pub struct Handshake {
        /// Whether the remote CID has been set by the peer yet
        ///
        /// Always set for servers
        pub(super) rem_cid_set: bool,
        /// Stateless retry token received in the first Initial by a server.
        ///
        /// Must be present in every Initial. Always empty for clients.
        pub(super) expected_token: Bytes,
        /// First cryptographic message
        ///
        /// Only set for clients
        pub(super) client_hello: Option<Bytes>,
    }

    #[allow(unreachable_pub)] // fuzzing only
    #[derive(Clone)]
    pub struct Closed {
        pub(super) reason: Close,
    }
}

/// Events of interest to the application
#[derive(Debug)]
pub enum Event {
    /// The connection's handshake data is ready
    HandshakeDataReady,
    /// The connection was successfully established
    Connected,
    /// The connection was lost
    ///
    /// Emitted if the peer closes the connection or an error is encountered.
    ConnectionLost {
        /// Reason that the connection was closed
        reason: ConnectionError,
    },
    /// Stream events
    Stream(StreamEvent),
    /// One or more application datagrams have been received
    DatagramReceived,
    /// One or more application datagrams have been sent after blocking
    DatagramsUnblocked,
    /// Received an observation of our external address from the peer.
    ObservedAddr(SocketAddr),
}

fn instant_saturating_sub(x: Instant, y: Instant) -> Duration {
    if x > y { x - y } else { Duration::ZERO }
}

fn get_max_ack_delay(params: &TransportParameters) -> Duration {
    Duration::from_micros(params.max_ack_delay.0 * 1000)
}

// Prevents overflow and improves behavior in extreme circumstances
const MAX_BACKOFF_EXPONENT: u32 = 16;

/// Minimal remaining size to allow packet coalescing, excluding cryptographic tag
///
/// This must be at least as large as the header for a well-formed empty packet to be coalesced,
/// plus some space for frames. We only care about handshake headers because short header packets
/// necessarily have smaller headers, and initial packets are only ever the first packet in a
/// datagram (because we coalesce in ascending packet space order and the only reason to split a
/// packet is when packet space changes).
const MIN_PACKET_SPACE: usize = MAX_HANDSHAKE_OR_0RTT_HEADER_SIZE + 32;

/// Largest amount of space that could be occupied by a Handshake or 0-RTT packet's header
///
/// Excludes packet-type-specific fields such as packet number or Initial token
// https://www.rfc-editor.org/rfc/rfc9000.html#name-0-rtt: flags + version + dcid len + dcid +
// scid len + scid + length + pn
const MAX_HANDSHAKE_OR_0RTT_HEADER_SIZE: usize =
    1 + 4 + 1 + MAX_CID_SIZE + 1 + MAX_CID_SIZE + VarInt::from_u32(u16::MAX as u32).size() + 4;

/// Perform key updates this many packets before the AEAD confidentiality limit.
///
/// Chosen arbitrarily, intended to be large enough to prevent spurious connection loss.
const KEY_UPDATE_MARGIN: u64 = 10_000;

#[derive(Default)]
struct SentFrames {
    retransmits: ThinRetransmits,
    largest_acked: Option<u64>,
    stream_frames: StreamMetaVec,
    /// Whether the packet contains non-retransmittable frames (like datagrams)
    non_retransmits: bool,
    requires_padding: bool,
}

impl SentFrames {
    /// Returns whether the packet contains only ACKs
    fn is_ack_only(&self, streams: &StreamsState) -> bool {
        self.largest_acked.is_some()
            && !self.non_retransmits
            && self.stream_frames.is_empty()
            && self.retransmits.is_empty(streams)
    }
}

/// Compute the negotiated idle timeout based on local and remote max_idle_timeout transport parameters.
///
/// According to the definition of max_idle_timeout, a value of `0` means the timeout is disabled; see <https://www.rfc-editor.org/rfc/rfc9000#section-18.2-4.4.1.>
///
/// According to the negotiation procedure, either the minimum of the timeouts or one specified is used as the negotiated value; see <https://www.rfc-editor.org/rfc/rfc9000#section-10.1-2.>
///
/// Returns the negotiated idle timeout as a `Duration`, or `None` when both endpoints have opted out of idle timeout.
fn negotiate_max_idle_timeout(x: Option<VarInt>, y: Option<VarInt>) -> Option<Duration> {
    match (x, y) {
        (Some(VarInt(0)) | None, Some(VarInt(0)) | None) => None,
        (Some(VarInt(0)) | None, Some(y)) => Some(Duration::from_millis(y.0)),
        (Some(x), Some(VarInt(0)) | None) => Some(Duration::from_millis(x.0)),
        (Some(x), Some(y)) => Some(Duration::from_millis(cmp::min(x, y).0)),
    }
}

#[cfg(test)]
mod tests {
    use super::*;

    #[test]
    fn negotiate_max_idle_timeout_commutative() {
        let test_params = [
            (None, None, None),
            (None, Some(VarInt(0)), None),
            (None, Some(VarInt(2)), Some(Duration::from_millis(2))),
            (Some(VarInt(0)), Some(VarInt(0)), None),
            (
                Some(VarInt(2)),
                Some(VarInt(0)),
                Some(Duration::from_millis(2)),
            ),
            (
                Some(VarInt(1)),
                Some(VarInt(4)),
                Some(Duration::from_millis(1)),
            ),
        ];

        for (left, right, result) in test_params {
            assert_eq!(negotiate_max_idle_timeout(left, right), result);
            assert_eq!(negotiate_max_idle_timeout(right, left), result);
        }
    }
}<|MERGE_RESOLUTION|>--- conflicted
+++ resolved
@@ -23,11 +23,7 @@
     coding::BufMutExt,
     config::{ServerConfig, TransportConfig},
     crypto::{self, KeyPair, Keys, PacketKey},
-<<<<<<< HEAD
-    frame::{self, Close, Datagram, FrameStruct, NewToken, ObservedAddr},
-=======
-    frame::{self, Close, Datagram, FrameStruct, NewConnectionId, NewToken},
->>>>>>> b2b930a0
+    frame::{self, Close, Datagram, FrameStruct, NewConnectionId, NewToken, ObservedAddr},
     packet::{
         FixedLengthConnectionIdParser, Header, InitialHeader, InitialPacket, LongType, Packet,
         PacketNumber, PartialDecode, SpaceId,
@@ -3112,17 +3108,13 @@
                 &self.config,
             )
         };
-<<<<<<< HEAD
         new_path.last_observed_addr_report = self.path.last_observed_addr_report.clone();
         if let Some(report) = observed_addr {
             if let Some(updated) = new_path.update_observed_addr_report(report) {
                 self.events.push_back(Event::ObservedAddr(updated));
             }
         }
-        new_path.challenge = Some(self.rng.gen());
-=======
         new_path.challenge = Some(self.rng.random());
->>>>>>> b2b930a0
         new_path.challenge_pending = true;
         let prev_pto = self.pto(SpaceId::Data);
 
