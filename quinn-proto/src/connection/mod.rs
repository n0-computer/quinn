use std::{
    cmp,
    collections::{BTreeMap, VecDeque, btree_map},
    convert::TryFrom,
    fmt, io, mem,
    net::{IpAddr, SocketAddr},
    num::NonZeroU32,
    sync::Arc,
};

use bytes::{BufMut, Bytes, BytesMut};
use frame::StreamMetaVec;

use rand::{Rng, SeedableRng, rngs::StdRng};
use rustc_hash::{FxHashMap, FxHashSet};
use thiserror::Error;
use tracing::{debug, error, trace, trace_span, warn};

use crate::{
    Dir, Duration, EndpointConfig, Frame, INITIAL_MTU, Instant, MAX_CID_SIZE, MAX_STREAM_COUNT,
    MIN_INITIAL_SIZE, Side, StreamId, TIMER_GRANULARITY, TokenStore, Transmit, TransportError,
    TransportErrorCode, VarInt,
    cid_generator::ConnectionIdGenerator,
    cid_queue::CidQueue,
    coding::BufMutExt,
    config::{ServerConfig, TransportConfig},
    congestion::Controller,
    connection::{
        qlog::{QlogRecvPacket, QlogSentPacket},
        spaces::LostPacket,
        timer::{ConnTimer, PathTimer},
    },
    crypto::{self, KeyPair, Keys, PacketKey},
    frame::{self, Close, Datagram, FrameStruct, NewToken, ObservedAddr},
    iroh_hp,
    packet::{
        FixedLengthConnectionIdParser, Header, InitialHeader, InitialPacket, LongType, Packet,
        PacketNumber, PartialDecode, SpaceId,
    },
    range_set::ArrayRangeSet,
    shared::{
        ConnectionEvent, ConnectionEventInner, ConnectionId, DatagramConnectionEvent, EcnCodepoint,
        EndpointEvent, EndpointEventInner,
    },
    token::{ResetToken, Token, TokenPayload},
    transport_parameters::TransportParameters,
};

mod ack_frequency;
use ack_frequency::AckFrequencyState;

mod assembler;
pub use assembler::Chunk;

mod cid_state;
use cid_state::CidState;

mod datagrams;
use datagrams::DatagramState;
pub use datagrams::{Datagrams, SendDatagramError};

mod mtud;
mod pacing;

mod packet_builder;
use packet_builder::{PacketBuilder, PadDatagram};

mod packet_crypto;
use packet_crypto::{PrevCrypto, ZeroRttCrypto};

mod paths;
pub use paths::{ClosedPath, PathEvent, PathId, PathStatus, RttEstimator, SetPathStatusError};
use paths::{PathData, PathState};

pub(crate) mod qlog;

mod send_buffer;

mod spaces;
#[cfg(fuzzing)]
pub use spaces::Retransmits;
#[cfg(not(fuzzing))]
use spaces::Retransmits;
use spaces::{PacketSpace, SendableFrames, SentPacket, ThinRetransmits};

mod stats;
pub use stats::{ConnectionStats, FrameStats, PathStats, UdpStats};

mod streams;
#[cfg(fuzzing)]
pub use streams::StreamsState;
#[cfg(not(fuzzing))]
use streams::StreamsState;
pub use streams::{
    Chunks, ClosedStream, FinishError, ReadError, ReadableError, RecvStream, SendStream,
    ShouldTransmit, StreamEvent, Streams, WriteError, Written,
};

mod timer;
use timer::{Timer, TimerTable};

mod transmit_buf;
use transmit_buf::TransmitBuf;

mod state;

#[cfg(not(fuzzing))]
use state::State;
#[cfg(fuzzing)]
pub use state::State;
use state::StateType;

/// Protocol state and logic for a single QUIC connection
///
/// Objects of this type receive [`ConnectionEvent`]s and emit [`EndpointEvent`]s and application
/// [`Event`]s to make progress. To handle timeouts, a `Connection` returns timer updates and
/// expects timeouts through various methods. A number of simple getter methods are exposed
/// to allow callers to inspect some of the connection state.
///
/// `Connection` has roughly 4 types of methods:
///
/// - A. Simple getters, taking `&self`
/// - B. Handlers for incoming events from the network or system, named `handle_*`.
/// - C. State machine mutators, for incoming commands from the application. For convenience we
///   refer to this as "performing I/O" below, however as per the design of this library none of the
///   functions actually perform system-level I/O. For example, [`read`](RecvStream::read) and
///   [`write`](SendStream::write), but also things like [`reset`](SendStream::reset).
/// - D. Polling functions for outgoing events or actions for the caller to
///   take, named `poll_*`.
///
/// The simplest way to use this API correctly is to call (B) and (C) whenever
/// appropriate, then after each of those calls, as soon as feasible call all
/// polling methods (D) and deal with their outputs appropriately, e.g. by
/// passing it to the application or by making a system-level I/O call. You
/// should call the polling functions in this order:
///
/// 1. [`poll_transmit`](Self::poll_transmit)
/// 2. [`poll_timeout`](Self::poll_timeout)
/// 3. [`poll_endpoint_events`](Self::poll_endpoint_events)
/// 4. [`poll`](Self::poll)
///
/// Currently the only actual dependency is from (2) to (1), however additional
/// dependencies may be added in future, so the above order is recommended.
///
/// (A) may be called whenever desired.
///
/// Care should be made to ensure that the input events represent monotonically
/// increasing time. Specifically, calling [`handle_timeout`](Self::handle_timeout)
/// with events of the same [`Instant`] may be interleaved in any order with a
/// call to [`handle_event`](Self::handle_event) at that same instant; however
/// events or timeouts with different instants must not be interleaved.
pub struct Connection {
    endpoint_config: Arc<EndpointConfig>,
    config: Arc<TransportConfig>,
    rng: StdRng,
    crypto: Box<dyn crypto::Session>,
    /// The CID we initially chose, for use during the handshake
    handshake_cid: ConnectionId,
    /// The CID the peer initially chose, for use during the handshake
    rem_handshake_cid: ConnectionId,
    /// The "real" local IP address which was was used to receive the initial packet.
    /// This is only populated for the server case, and if known
    local_ip: Option<IpAddr>,
    /// The [`PathData`] for each path
    ///
    /// This needs to be ordered because [`Connection::poll_transmit`] needs to
    /// deterministically select the next PathId to send on.
    // TODO(flub): well does it really? But deterministic is nice for now.
    paths: BTreeMap<PathId, PathState>,
    /// Incremented every time we see a new path
    ///
    /// Stored separately from `path.generation` to account for aborted migrations
    path_counter: u64,
    /// Whether MTU detection is supported in this environment
    allow_mtud: bool,
    state: State,
    side: ConnectionSide,
    /// Whether or not 0-RTT was enabled during the handshake. Does not imply acceptance.
    zero_rtt_enabled: bool,
    /// Set if 0-RTT is supported, then cleared when no longer needed.
    zero_rtt_crypto: Option<ZeroRttCrypto>,
    key_phase: bool,
    /// How many packets are in the current key phase. Used only for `Data` space.
    key_phase_size: u64,
    /// Transport parameters set by the peer
    peer_params: TransportParameters,
    /// Source ConnectionId of the first packet received from the peer
    orig_rem_cid: ConnectionId,
    /// Destination ConnectionId sent by the client on the first Initial
    initial_dst_cid: ConnectionId,
    /// The value that the server included in the Source Connection ID field of a Retry packet, if
    /// one was received
    retry_src_cid: Option<ConnectionId>,
    /// Events returned by [`Connection::poll`]
    events: VecDeque<Event>,
    endpoint_events: VecDeque<EndpointEventInner>,
    /// Whether the spin bit is in use for this connection
    spin_enabled: bool,
    /// Outgoing spin bit state
    spin: bool,
    /// Packet number spaces: initial, handshake, 1-RTT
    spaces: [PacketSpace; 3],
    /// Highest usable [`SpaceId`]
    highest_space: SpaceId,
    /// 1-RTT keys used prior to a key update
    prev_crypto: Option<PrevCrypto>,
    /// 1-RTT keys to be used for the next key update
    ///
    /// These are generated in advance to prevent timing attacks and/or DoS by third-party attackers
    /// spoofing key updates.
    next_crypto: Option<KeyPair<Box<dyn PacketKey>>>,
    accepted_0rtt: bool,
    /// Whether the idle timer should be reset the next time an ack-eliciting packet is transmitted.
    permit_idle_reset: bool,
    /// Negotiated idle timeout
    idle_timeout: Option<Duration>,
    timers: TimerTable,
    /// Number of packets received which could not be authenticated
    authentication_failures: u64,

    //
    // Queued non-retransmittable 1-RTT data
    //
    /// If the CONNECTION_CLOSE frame needs to be sent
    close: bool,

    //
    // ACK frequency
    //
    ack_frequency: AckFrequencyState,

    //
    // Congestion Control
    //
    /// Whether the most recently received packet had an ECN codepoint set
    receiving_ecn: bool,
    /// Number of packets authenticated
    total_authed_packets: u64,
    /// Whether the last `poll_transmit` call yielded no data because there was
    /// no outgoing application data.
    app_limited: bool,

    //
    // ObservedAddr
    //
    /// Sequence number for the next observed address frame sent to the peer.
    next_observed_addr_seq_no: VarInt,

    streams: StreamsState,
    /// Surplus remote CIDs for future use on new paths
    ///
    /// These are given out before multiple paths exist, also for paths that will never
    /// exist.  So if multipath is supported the number of paths here will be higher than
    /// the actual number of paths in use.
    rem_cids: FxHashMap<PathId, CidQueue>,
    /// Attributes of CIDs generated by local endpoint
    ///
    /// Any path that is allowed to be opened is present in this map, as well as the already
    /// opened paths. However since CIDs are issued async by the endpoint driver via
    /// connection events it can not be used to know if CIDs have been issued for a path or
    /// not. See [`Connection::max_path_id_with_cids`] for this.
    local_cid_state: FxHashMap<PathId, CidState>,
    /// State of the unreliable datagram extension
    datagrams: DatagramState,
    /// Connection level statistics
    stats: ConnectionStats,
    /// Path level statistics
    path_stats: FxHashMap<PathId, PathStats>,
    /// QUIC version used for the connection.
    version: u32,

    //
    // Multipath
    //
    /// Maximum number of concurrent paths
    ///
    /// Initially set from the [`TransportConfig::max_concurrent_multipath_paths`]. Even
    /// when multipath is disabled this will be set to 1, it is not used in that case
    /// though.
    max_concurrent_paths: NonZeroU32,
    /// Local maximum [`PathId`] to be used
    ///
    /// This is initially set to [`TransportConfig::get_initial_max_path_id`] when multipath
    /// is negotiated, or to [`PathId::ZERO`] otherwise. This is essentially the value of
    /// the highest MAX_PATH_ID frame sent.
    ///
    /// Any path with an ID equal or below this [`PathId`] is either:
    ///
    /// - Abandoned, if it is also in [`Connection::abandoned_paths`].
    /// - Open, in this case it is present in [`Connection::paths`]
    /// - Not yet opened, if it is in neither of these two places.
    ///
    /// Note that for not-yet-open there may or may not be any CIDs issued. See
    /// [`Connection::max_path_id_with_cids`].
    local_max_path_id: PathId,
    /// Remote's maximum [`PathId`] to be used
    ///
    /// This is initially set to the peer's [`TransportParameters::initial_max_path_id`] when
    /// multipath is negotiated, or to [`PathId::ZERO`] otherwise. A peer may increase this limit
    /// by sending [`Frame::MaxPathId`] frames.
    remote_max_path_id: PathId,
    /// The greatest [`PathId`] we have issued CIDs for
    ///
    /// CIDs are only issued for `min(local_max_path_id, remote_max_path_id)`. It is not
    /// possible to use [`Connection::local_cid_state`] to know if CIDs have been issued
    /// since they are issued asynchronously by the endpoint driver.
    max_path_id_with_cids: PathId,
    /// The paths already abandoned
    ///
    /// They may still have some state left in [`Connection::paths`] or
    /// [`Connection::local_cid_state`] since some of this has to be kept around for some
    /// time after a path is abandoned.
    // TODO(flub): Make this a more efficient data structure.  Like ranges of abandoned
    //    paths.  Or a set together with a minimum.  Or something.
    abandoned_paths: FxHashSet<PathId>,

<<<<<<< HEAD
    iroh_hp: Option<iroh_hp::State>,
    #[cfg(test)]
    panic_on_transport_error: bool,
=======
    iroh_hp: iroh_hp::State,
>>>>>>> fc35922d
}

impl Connection {
    pub(crate) fn new(
        endpoint_config: Arc<EndpointConfig>,
        config: Arc<TransportConfig>,
        init_cid: ConnectionId,
        loc_cid: ConnectionId,
        rem_cid: ConnectionId,
        remote: SocketAddr,
        local_ip: Option<IpAddr>,
        crypto: Box<dyn crypto::Session>,
        cid_gen: &dyn ConnectionIdGenerator,
        now: Instant,
        version: u32,
        allow_mtud: bool,
        rng_seed: [u8; 32],
        side_args: SideArgs,
    ) -> Self {
        let pref_addr_cid = side_args.pref_addr_cid();
        let path_validated = side_args.path_validated();
        let connection_side = ConnectionSide::from(side_args);
        let side = connection_side.side();
        let mut rng = StdRng::from_seed(rng_seed);
        let initial_space = {
            let mut space = PacketSpace::new(now, SpaceId::Initial, &mut rng);
            space.crypto = Some(crypto.initial_keys(init_cid, side));
            space
        };
        let handshake_space = PacketSpace::new(now, SpaceId::Handshake, &mut rng);
        #[cfg(test)]
        let data_space = match config.deterministic_packet_numbers {
            true => PacketSpace::new_deterministic(now, SpaceId::Data),
            false => PacketSpace::new(now, SpaceId::Data, &mut rng),
        };
        #[cfg(not(test))]
        let data_space = PacketSpace::new(now, SpaceId::Data, &mut rng);
        let state = State::handshake(state::Handshake {
            rem_cid_set: side.is_server(),
            expected_token: Bytes::new(),
            client_hello: None,
            allow_server_migration: side.is_client(),
        });
        let local_cid_state = FxHashMap::from_iter([(
            PathId::ZERO,
            CidState::new(
                cid_gen.cid_len(),
                cid_gen.cid_lifetime(),
                now,
                if pref_addr_cid.is_some() { 2 } else { 1 },
            ),
        )]);

        let mut path = PathData::new(remote, allow_mtud, None, 0, now, &config);
        // TODO(@divma): consider if we want to delay this until the path is validated
        path.open = true;
        let mut this = Self {
            endpoint_config,
            crypto,
            handshake_cid: loc_cid,
            rem_handshake_cid: rem_cid,
            local_cid_state,
            paths: BTreeMap::from_iter([(
                PathId::ZERO,
                PathState {
                    data: path,
                    prev: None,
                },
            )]),
            path_counter: 0,
            allow_mtud,
            local_ip,
            state,
            side: connection_side,
            zero_rtt_enabled: false,
            zero_rtt_crypto: None,
            key_phase: false,
            // A small initial key phase size ensures peers that don't handle key updates correctly
            // fail sooner rather than later. It's okay for both peers to do this, as the first one
            // to perform an update will reset the other's key phase size in `update_keys`, and a
            // simultaneous key update by both is just like a regular key update with a really fast
            // response. Inspired by quic-go's similar behavior of performing the first key update
            // at the 100th short-header packet.
            key_phase_size: rng.random_range(10..1000),
            peer_params: TransportParameters::default(),
            orig_rem_cid: rem_cid,
            initial_dst_cid: init_cid,
            retry_src_cid: None,
            events: VecDeque::new(),
            endpoint_events: VecDeque::new(),
            spin_enabled: config.allow_spin && rng.random_ratio(7, 8),
            spin: false,
            spaces: [initial_space, handshake_space, data_space],
            highest_space: SpaceId::Initial,
            prev_crypto: None,
            next_crypto: None,
            accepted_0rtt: false,
            permit_idle_reset: true,
            idle_timeout: match config.max_idle_timeout {
                None | Some(VarInt(0)) => None,
                Some(dur) => Some(Duration::from_millis(dur.0)),
            },
            timers: TimerTable::default(),
            authentication_failures: 0,
            close: false,

            ack_frequency: AckFrequencyState::new(get_max_ack_delay(
                &TransportParameters::default(),
            )),

            app_limited: false,
            receiving_ecn: false,
            total_authed_packets: 0,

            next_observed_addr_seq_no: 0u32.into(),

            streams: StreamsState::new(
                side,
                config.max_concurrent_uni_streams,
                config.max_concurrent_bidi_streams,
                config.send_window,
                config.receive_window,
                config.stream_receive_window,
            ),
            datagrams: DatagramState::default(),
            config,
            rem_cids: FxHashMap::from_iter([(PathId::ZERO, CidQueue::new(rem_cid))]),
            rng,
            stats: ConnectionStats::default(),
            path_stats: Default::default(),
            version,

            // peer params are not yet known, so multipath is not enabled
            max_concurrent_paths: NonZeroU32::MIN,
            local_max_path_id: PathId::ZERO,
            remote_max_path_id: PathId::ZERO,
            max_path_id_with_cids: PathId::ZERO,
            abandoned_paths: Default::default(),

            // iroh's nat traversal
<<<<<<< HEAD
            iroh_hp: None,

            #[cfg(test)]
            panic_on_transport_error: false,
=======
            iroh_hp: Default::default(),
>>>>>>> fc35922d
        };
        if path_validated {
            this.on_path_validated(PathId::ZERO);
        }
        if side.is_client() {
            // Kick off the connection
            this.write_crypto();
            this.init_0rtt();
        }
        this.config.qlog_sink.emit_connection_started(
            now,
            loc_cid,
            rem_cid,
            remote,
            local_ip,
            this.initial_dst_cid,
        );
        this
    }

    /// Returns the next time at which `handle_timeout` should be called
    ///
    /// The value returned may change after:
    /// - the application performed some I/O on the connection
    /// - a call was made to `handle_event`
    /// - a call to `poll_transmit` returned `Some`
    /// - a call was made to `handle_timeout`
    #[must_use]
    pub fn poll_timeout(&mut self) -> Option<Instant> {
        self.timers.peek()
    }

    /// Returns application-facing events
    ///
    /// Connections should be polled for events after:
    /// - a call was made to `handle_event`
    /// - a call was made to `handle_timeout`
    #[must_use]
    pub fn poll(&mut self) -> Option<Event> {
        if let Some(x) = self.events.pop_front() {
            return Some(x);
        }

        if let Some(event) = self.streams.poll() {
            return Some(Event::Stream(event));
        }

        if let Some(reason) = self.state.take_error() {
            return Some(Event::ConnectionLost { reason });
        }

        None
    }

    /// Return endpoint-facing events
    #[must_use]
    pub fn poll_endpoint_events(&mut self) -> Option<EndpointEvent> {
        self.endpoint_events.pop_front().map(EndpointEvent)
    }

    /// Provide control over streams
    #[must_use]
    pub fn streams(&mut self) -> Streams<'_> {
        Streams {
            state: &mut self.streams,
            conn_state: &self.state,
        }
    }

    /// Provide control over streams
    #[must_use]
    pub fn recv_stream(&mut self, id: StreamId) -> RecvStream<'_> {
        assert!(id.dir() == Dir::Bi || id.initiator() != self.side.side());
        RecvStream {
            id,
            state: &mut self.streams,
            pending: &mut self.spaces[SpaceId::Data].pending,
        }
    }

    /// Provide control over streams
    #[must_use]
    pub fn send_stream(&mut self, id: StreamId) -> SendStream<'_> {
        assert!(id.dir() == Dir::Bi || id.initiator() == self.side.side());
        SendStream {
            id,
            state: &mut self.streams,
            pending: &mut self.spaces[SpaceId::Data].pending,
            conn_state: &self.state,
        }
    }

    /// Opens a new path only if no path to the remote address exists so far
    ///
    /// See [`open_path`]. Returns `(path_id, true)` if the path already existed. `(path_id,
    /// false)` if was opened.
    ///
    /// [`open_path`]: Connection::open_path
    pub fn open_path_ensure(
        &mut self,
        remote: SocketAddr,
        initial_status: PathStatus,
        now: Instant,
    ) -> Result<(PathId, bool), PathError> {
        match self
            .paths
            .iter()
            .find(|(_id, path)| path.data.remote == remote)
        {
            Some((path_id, _state)) => Ok((*path_id, true)),
            None => self
                .open_path(remote, initial_status, now)
                .map(|id| (id, false)),
        }
    }

    /// Opens a new path
    ///
    /// Further errors might occur and they will be emitted in [`PathEvent::LocallyClosed`] events.
    /// When the path is opened it will be reported as an [`PathEvent::Opened`].
    pub fn open_path(
        &mut self,
        remote: SocketAddr,
        initial_status: PathStatus,
        now: Instant,
    ) -> Result<PathId, PathError> {
        if !self.is_multipath_negotiated() {
            return Err(PathError::MultipathNotNegotiated);
        }
        if self.side().is_server() {
            return Err(PathError::ServerSideNotAllowed);
        }

        let max_abandoned = self.abandoned_paths.iter().max().copied();
        let max_used = self.paths.keys().last().copied();
        let path_id = max_abandoned
            .max(max_used)
            .unwrap_or(PathId::ZERO)
            .saturating_add(1u8);

        if Some(path_id) > self.max_path_id() {
            return Err(PathError::MaxPathIdReached);
        }
        if path_id > self.remote_max_path_id {
            self.spaces[SpaceId::Data].pending.paths_blocked = true;
            return Err(PathError::MaxPathIdReached);
        }
        if self.rem_cids.get(&path_id).map(CidQueue::active).is_none() {
            self.spaces[SpaceId::Data]
                .pending
                .path_cids_blocked
                .push(path_id);
            return Err(PathError::RemoteCidsExhausted);
        }

        let path = self.ensure_path(path_id, remote, now, None);
        path.status.local_update(initial_status);

        Ok(path_id)
    }

    /// Closes a path by sending a PATH_ABANDON frame
    ///
    /// This will not allow closing the last path. It does allow closing paths which have
    /// not yet been opened, as e.g. is the case when receiving a PATH_ABANDON from the peer
    /// for a path that was never opened locally.
    pub fn close_path(
        &mut self,
        now: Instant,
        path_id: PathId,
        error_code: VarInt,
    ) -> Result<(), ClosePathError> {
        if self.abandoned_paths.contains(&path_id) || Some(path_id) > self.max_path_id() {
            return Err(ClosePathError::ClosedPath);
        }
        if self.paths.contains_key(&path_id)
            && self
                .paths
                .keys()
                .filter(|&id| !self.abandoned_paths.contains(id))
                .count()
                < 2
        {
            return Err(ClosePathError::LastOpenPath);
        }

        // Send PATH_ABANDON
        self.spaces[SpaceId::Data]
            .pending
            .path_abandon
            .insert(path_id, error_code.into());

        // Consider remotely issued CIDs as retired.
        // Technically we don't have to do this just yet.  We only need to do this *after*
        // the ABANDON_PATH frame is sent, allowing us to still send it on the
        // to-be-abandoned path.  However it is recommended to send it on another path, and
        // we do not allow abandoning the last path anyway.
        self.rem_cids.remove(&path_id);
        self.endpoint_events
            .push_back(EndpointEventInner::RetireResetToken(path_id));

        self.abandoned_paths.insert(path_id);

        self.set_max_path_id(now, self.local_max_path_id.saturating_add(1u8));

        // The peer MUST respond with a corresponding PATH_ABANDON frame. If not, this timer
        // expires.
        self.timers.set(
            Timer::PerPath(path_id, PathTimer::PathNotAbandoned),
            now + 3 * self.pto_max_path(SpaceId::Data),
        );

        Ok(())
    }

    /// Gets the [`PathData`] for a known [`PathId`].
    ///
    /// Will panic if the path_id does not reference any known path.
    #[track_caller]
    fn path_data(&self, path_id: PathId) -> &PathData {
        &self.paths.get(&path_id).expect("known path").data
    }

    /// Gets a reference to the [`PathData`] for a [`PathId`]
    fn path(&self, path_id: PathId) -> Option<&PathData> {
        self.paths.get(&path_id).map(|path_state| &path_state.data)
    }

    /// Gets a mutable reference to the [`PathData`] for a [`PathId`]
    fn path_mut(&mut self, path_id: PathId) -> Option<&mut PathData> {
        self.paths
            .get_mut(&path_id)
            .map(|path_state| &mut path_state.data)
    }

    /// Returns all known paths.
    ///
    /// There is no guarantee any of these paths are open or usable.
    pub fn paths(&self) -> Vec<PathId> {
        self.paths.keys().copied().collect()
    }

    /// Gets the local [`PathStatus`] for a known [`PathId`]
    pub fn path_status(&self, path_id: PathId) -> Result<PathStatus, ClosedPath> {
        self.path(path_id)
            .map(PathData::local_status)
            .ok_or(ClosedPath { _private: () })
    }

    /// Returns the path's remote socket address
    pub fn path_remote_address(&self, path_id: PathId) -> Result<SocketAddr, ClosedPath> {
        self.path(path_id)
            .map(|path| path.remote)
            .ok_or(ClosedPath { _private: () })
    }

    /// Sets the [`PathStatus`] for a known [`PathId`]
    ///
    /// Returns the previous path status on success.
    pub fn set_path_status(
        &mut self,
        path_id: PathId,
        status: PathStatus,
    ) -> Result<PathStatus, SetPathStatusError> {
        if !self.is_multipath_negotiated() {
            return Err(SetPathStatusError::MultipathNotNegotiated);
        }
        let path = self
            .path_mut(path_id)
            .ok_or(SetPathStatusError::ClosedPath)?;
        let prev = match path.status.local_update(status) {
            Some(prev) => {
                self.spaces[SpaceId::Data]
                    .pending
                    .path_status
                    .insert(path_id);
                prev
            }
            None => path.local_status(),
        };
        Ok(prev)
    }

    /// Returns the remote path status
    // TODO(flub): Probably should also be some kind of path event?  Not even sure if I like
    //    this as an API, but for now it allows me to write a test easily.
    // TODO(flub): Technically this should be a Result<Option<PathSTatus>>?
    pub fn remote_path_status(&self, path_id: PathId) -> Option<PathStatus> {
        self.path(path_id).and_then(|path| path.remote_status())
    }

    /// Sets the max_idle_timeout for a specific path
    ///
    /// See [`TransportConfig::default_path_max_idle_timeout`] for details.
    ///
    /// Returns the previous value of the setting.
    pub fn set_path_max_idle_timeout(
        &mut self,
        path_id: PathId,
        timeout: Option<Duration>,
    ) -> Result<Option<Duration>, ClosedPath> {
        let path = self
            .paths
            .get_mut(&path_id)
            .ok_or(ClosedPath { _private: () })?;
        Ok(std::mem::replace(&mut path.data.idle_timeout, timeout))
    }

    /// Sets the keep_alive_interval for a specific path
    ///
    /// See [`TransportConfig::default_path_keep_alive_interval`] for details.
    ///
    /// Returns the previous value of the setting.
    pub fn set_path_keep_alive_interval(
        &mut self,
        path_id: PathId,
        interval: Option<Duration>,
    ) -> Result<Option<Duration>, ClosedPath> {
        let path = self
            .paths
            .get_mut(&path_id)
            .ok_or(ClosedPath { _private: () })?;
        Ok(std::mem::replace(&mut path.data.keep_alive, interval))
    }

    /// Gets the [`PathData`] for a known [`PathId`].
    ///
    /// Will panic if the path_id does not reference any known path.
    #[track_caller]
    fn path_data_mut(&mut self, path_id: PathId) -> &mut PathData {
        &mut self.paths.get_mut(&path_id).expect("known path").data
    }

    /// Check if the remote has been validated in any active path
    fn is_remote_validated(&self, remote: SocketAddr) -> bool {
        self.paths
            .values()
            .any(|path_state| path_state.data.remote == remote && path_state.data.validated)
        // TODO(@divma): we might want to ensure the path has been recently active to consider the
        // address validated
    }

    fn ensure_path(
        &mut self,
        path_id: PathId,
        remote: SocketAddr,
        now: Instant,
        pn: Option<u64>,
    ) -> &mut PathData {
        let validated = self.is_remote_validated(remote);
        let vacant_entry = match self.paths.entry(path_id) {
            btree_map::Entry::Vacant(vacant_entry) => vacant_entry,
            btree_map::Entry::Occupied(occupied_entry) => {
                return &mut occupied_entry.into_mut().data;
            }
        };

        debug!(%validated, %path_id, ?remote, "path added");
        let peer_max_udp_payload_size =
            u16::try_from(self.peer_params.max_udp_payload_size.into_inner()).unwrap_or(u16::MAX);
        self.path_counter = self.path_counter.wrapping_add(1);
        let mut data = PathData::new(
            remote,
            self.allow_mtud,
            Some(peer_max_udp_payload_size),
            self.path_counter,
            now,
            &self.config,
        );

        data.validated = validated;

        let pto = self.ack_frequency.max_ack_delay_for_pto() + data.rtt.pto_base();
        self.timers
            .set(Timer::PerPath(path_id, PathTimer::PathOpen), now + 3 * pto);

        // for the path to be opened we need to send a packet on the path. Sending a challenge
        // guarantees this
        data.send_new_challenge = true;

        let path = vacant_entry.insert(PathState { data, prev: None });

        let mut pn_space = spaces::PacketNumberSpace::new(now, SpaceId::Data, &mut self.rng);
        if let Some(pn) = pn {
            pn_space.dedup.insert(pn);
        }
        self.spaces[SpaceId::Data]
            .number_spaces
            .insert(path_id, pn_space);
        &mut path.data
    }

    /// Returns packets to transmit
    ///
    /// Connections should be polled for transmit after:
    /// - the application performed some I/O on the connection
    /// - a call was made to `handle_event`
    /// - a call was made to `handle_timeout`
    ///
    /// `max_datagrams` specifies how many datagrams can be returned inside a
    /// single Transmit using GSO. This must be at least 1.
    #[must_use]
    pub fn poll_transmit(
        &mut self,
        now: Instant,
        max_datagrams: usize,
        buf: &mut Vec<u8>,
    ) -> Option<Transmit> {
        if let Some(address) = self.spaces[SpaceId::Data].pending.hole_punch_to.pop() {
            trace!(dst = ?address, "RAND_DATA packet");
            buf.reserve_exact(8); // send 8 bytes of random data
            let tmp: [u8; 8] = self.rng.random();
            buf.put_slice(&tmp);
            return Some(Transmit {
                destination: address.into(),
                ecn: None,
                size: 8,
                segment_size: None,
                src_ip: None,
            });
        }

        assert!(max_datagrams != 0);
        let max_datagrams = match self.config.enable_segmentation_offload {
            false => 1,
            true => max_datagrams,
        };

        // Each call to poll_transmit can only send datagrams to one destination, because
        // all datagrams in a GSO batch are for the same destination.  Therefore only
        // datagrams for one Path ID are produced for each poll_transmit call.

        // TODO(flub): this is wishful thinking and not actually implemented, but perhaps it
        //   should be:

        // First, if we have to send a close, select a path for that.
        // Next, all paths that have a PATH_CHALLENGE or PATH_RESPONSE pending.

        // For all, open, validated and AVAILABLE paths:
        // - Is the path congestion blocked or pacing blocked?
        // - call maybe_queue_ to ensure a tail-loss probe would be sent?
        // - do we need to send a close message?
        // - call can_send
        // Once there's nothing more to send on the AVAILABLE paths, do the same for BACKUP paths

        // Check whether we need to send a close message
        let close = match self.state.as_type() {
            StateType::Drained => {
                self.app_limited = true;
                return None;
            }
            StateType::Draining | StateType::Closed => {
                // self.close is only reset once the associated packet had been
                // encoded successfully
                if !self.close {
                    self.app_limited = true;
                    return None;
                }
                true
            }
            _ => false,
        };

        // Check whether we need to send an ACK_FREQUENCY frame
        if let Some(config) = &self.config.ack_frequency_config {
            let rtt = self
                .paths
                .values()
                .map(|p| p.data.rtt.get())
                .min()
                .expect("one path exists");
            self.spaces[SpaceId::Data].pending.ack_frequency = self
                .ack_frequency
                .should_send_ack_frequency(rtt, config, &self.peer_params)
                && self.highest_space == SpaceId::Data
                && self.peer_supports_ack_frequency();
        }

        // Whether this packet can be coalesced with another one in the same datagram.
        let mut coalesce = true;

        // Whether the last packet in the datagram must be padded so the datagram takes up
        // to at least MIN_INITIAL_SIZE, or to the maximum segment size if this is smaller.
        let mut pad_datagram = PadDatagram::No;

        // Whether congestion control stopped the next packet from being sent. Further
        // packets could still be built, as e.g. tail-loss probes are not congestion
        // limited.
        let mut congestion_blocked = false;

        // The packet number of the last built packet.
        let mut last_packet_number = None;

        let mut path_id = *self.paths.first_key_value().expect("one path must exist").0;

        // If there is any open, validated and available path we only want to send frames to
        // any backup path that must be sent on that backup path exclusively.
        let have_available_path = self.paths.iter().any(|(id, path)| {
            path.data.validated
                && path.data.local_status() == PathStatus::Available
                && self.rem_cids.contains_key(id)
        });

        // Setup for the first path_id
        let mut transmit = TransmitBuf::new(
            buf,
            max_datagrams,
            self.path_data(path_id).current_mtu().into(),
        );
        if let Some(challenge) = self.send_prev_path_challenge(now, &mut transmit, path_id) {
            return Some(challenge);
        }
        let mut space_id = match path_id {
            PathId::ZERO => SpaceId::Initial,
            _ => SpaceId::Data,
        };

        loop {
            // check if there is at least one active CID to use for sending
            let Some(remote_cid) = self.rem_cids.get(&path_id).map(CidQueue::active) else {
                let err = PathError::RemoteCidsExhausted;
                if !self.abandoned_paths.contains(&path_id) {
                    debug!(?err, %path_id, "no active CID for path");
                    self.events.push_back(Event::Path(PathEvent::LocallyClosed {
                        id: path_id,
                        error: err,
                    }));
                    // Locally we should have refused to open this path, the remote should
                    // have given us CIDs for this path before opening it.  So we can always
                    // abandon this here.
                    self.close_path(now, path_id, TransportErrorCode::NO_CID_AVAILABLE.into())
                        .ok();
                    self.spaces[SpaceId::Data]
                        .pending
                        .path_cids_blocked
                        .push(path_id);
                } else {
                    trace!(%path_id, "remote CIDs retired for abandoned path");
                }

                match self.paths.keys().find(|&&next| next > path_id) {
                    Some(next_path_id) => {
                        // See if this next path can send anything.
                        path_id = *next_path_id;
                        space_id = SpaceId::Data;

                        // update per path state
                        transmit.set_segment_size(self.path_data(path_id).current_mtu().into());
                        if let Some(challenge) =
                            self.send_prev_path_challenge(now, &mut transmit, path_id)
                        {
                            return Some(challenge);
                        }

                        continue;
                    }
                    None => {
                        // Nothing more to send.
                        trace!(
                            ?space_id,
                            %path_id,
                            "no CIDs to send on path, no more paths"
                        );
                        break;
                    }
                }
            };

            // Determine if anything can be sent in this packet number space (SpaceId +
            // PathId).
            let max_packet_size = if transmit.datagram_remaining_mut() > 0 {
                // We are trying to coalesce another packet into this datagram.
                transmit.datagram_remaining_mut()
            } else {
                // A new datagram needs to be started.
                transmit.segment_size()
            };
            let can_send = self.space_can_send(space_id, path_id, max_packet_size, close);
            let path_should_send = {
                let path_exclusive_only = space_id == SpaceId::Data
                    && have_available_path
                    && self.path_data(path_id).local_status() == PathStatus::Backup;
                let path_should_send = if path_exclusive_only {
                    can_send.path_exclusive
                } else {
                    !can_send.is_empty()
                };
                let needs_loss_probe = self.spaces[space_id].for_path(path_id).loss_probes > 0;
                path_should_send || needs_loss_probe || can_send.close
            };

            if !path_should_send && space_id < SpaceId::Data {
                if self.spaces[space_id].crypto.is_some() {
                    trace!(?space_id, %path_id, "nothing to send in space");
                }
                space_id = space_id.next();
                continue;
            }

            let send_blocked = if path_should_send && transmit.datagram_remaining_mut() == 0 {
                // Only check congestion control if a new datagram is needed.
                self.path_congestion_check(space_id, path_id, &transmit, &can_send, now)
            } else {
                PathBlocked::No
            };
            if send_blocked != PathBlocked::No {
                trace!(?space_id, %path_id, ?send_blocked, "congestion blocked");
                congestion_blocked = true;
            }
            if send_blocked == PathBlocked::Congestion && space_id < SpaceId::Data {
                // Higher spaces might still have tail-loss probes to send, which are not
                // congestion blocked.
                space_id = space_id.next();
                continue;
            }
            if !path_should_send || send_blocked != PathBlocked::No {
                // Nothing more to send on this path, check the next path if possible.

                // If there are any datagrams in the transmit, packets for another path can
                // not be built.
                if transmit.num_datagrams() > 0 {
                    break;
                }

                match self.paths.keys().find(|&&next| next > path_id) {
                    Some(next_path_id) => {
                        // See if this next path can send anything.
                        trace!(
                            ?space_id,
                            %path_id,
                            %next_path_id,
                            "nothing to send on path"
                        );
                        path_id = *next_path_id;
                        space_id = SpaceId::Data;

                        // update per path state
                        transmit.set_segment_size(self.path_data(path_id).current_mtu().into());
                        if let Some(challenge) =
                            self.send_prev_path_challenge(now, &mut transmit, path_id)
                        {
                            return Some(challenge);
                        }

                        continue;
                    }
                    None => {
                        // Nothing more to send.
                        trace!(
                            ?space_id,
                            %path_id,
                            "nothing to send on path, no more paths"
                        );
                        break;
                    }
                }
            }

            // If the datagram is full, we need to start a new one.
            if transmit.datagram_remaining_mut() == 0 {
                if transmit.num_datagrams() >= transmit.max_datagrams() {
                    // No more datagrams allowed
                    break;
                }

                match self.spaces[space_id].for_path(path_id).loss_probes {
                    0 => transmit.start_new_datagram(),
                    _ => {
                        // We need something to send for a tail-loss probe.
                        let request_immediate_ack =
                            space_id == SpaceId::Data && self.peer_supports_ack_frequency();
                        self.spaces[space_id].maybe_queue_probe(
                            path_id,
                            request_immediate_ack,
                            &self.streams,
                        );

                        self.spaces[space_id].for_path(path_id).loss_probes -= 1;

                        // Clamp the datagram to at most the minimum MTU to ensure that loss
                        // probes can get through and enable recovery even if the path MTU
                        // has shrank unexpectedly.
                        transmit.start_new_datagram_with_size(std::cmp::min(
                            usize::from(INITIAL_MTU),
                            transmit.segment_size(),
                        ));
                    }
                }
                trace!(count = transmit.num_datagrams(), "new datagram started");
                coalesce = true;
                pad_datagram = PadDatagram::No;
            }

            // If coalescing another packet into the existing datagram, there should
            // still be enough space for a whole packet.
            if transmit.datagram_start_offset() < transmit.len() {
                debug_assert!(transmit.datagram_remaining_mut() >= MIN_PACKET_SPACE);
            }

            //
            // From here on, we've determined that a packet will definitely be sent.
            //

            if self.spaces[SpaceId::Initial].crypto.is_some()
                && space_id == SpaceId::Handshake
                && self.side.is_client()
            {
                // A client stops both sending and processing Initial packets when it
                // sends its first Handshake packet.
                self.discard_space(now, SpaceId::Initial);
            }
            if let Some(ref mut prev) = self.prev_crypto {
                prev.update_unacked = false;
            }

            let mut qlog = QlogSentPacket::default();
            let mut builder = PacketBuilder::new(
                now,
                space_id,
                path_id,
                remote_cid,
                &mut transmit,
                can_send.other,
                self,
                &mut qlog,
            )?;
            last_packet_number = Some(builder.exact_number);
            coalesce = coalesce && !builder.short_header;

            if space_id == SpaceId::Initial && (self.side.is_client() || can_send.other) {
                // https://www.rfc-editor.org/rfc/rfc9000.html#section-14.1
                pad_datagram |= PadDatagram::ToMinMtu;
            }
            if space_id == SpaceId::Data && self.config.pad_to_mtu {
                pad_datagram |= PadDatagram::ToSegmentSize;
            }

            if can_send.close {
                trace!("sending CONNECTION_CLOSE");
                // Encode ACKs before the ConnectionClose message, to give the receiver
                // a better approximate on what data has been processed. This is
                // especially important with ack delay, since the peer might not
                // have gotten any other ACK for the data earlier on.
                let mut sent_frames = SentFrames::default();
                let is_multipath_enabled = self.is_multipath_negotiated();
                for path_id in self.spaces[space_id]
                    .number_spaces
                    .iter()
                    .filter(|(_, pns)| !pns.pending_acks.ranges().is_empty())
                    .map(|(&path_id, _)| path_id)
                    .collect::<Vec<_>>()
                {
                    debug_assert!(
                        is_multipath_enabled || path_id == PathId::ZERO,
                        "Only PathId::ZERO allowed without multipath (have {path_id:?})"
                    );
                    Self::populate_acks(
                        now,
                        self.receiving_ecn,
                        &mut sent_frames,
                        path_id,
                        &mut self.spaces[space_id],
                        is_multipath_enabled,
                        &mut builder.frame_space_mut(),
                        &mut self.stats,
                        &mut qlog,
                    );
                }

                // Since there only 64 ACK frames there will always be enough space
                // to encode the ConnectionClose frame too. However we still have the
                // check here to prevent crashes if something changes.
                debug_assert!(
                    builder.frame_space_remaining() > frame::ConnectionClose::SIZE_BOUND,
                    "ACKs should leave space for ConnectionClose"
                );
                if frame::ConnectionClose::SIZE_BOUND < builder.frame_space_remaining() {
                    let max_frame_size = builder.frame_space_remaining();
                    match self.state.as_type() {
                        StateType::Closed => {
                            let reason: Close =
                                self.state.as_closed().expect("checked").clone().into();
                            if space_id == SpaceId::Data || reason.is_transport_layer() {
                                reason.encode(&mut builder.frame_space_mut(), max_frame_size);
                                qlog.frame(&Frame::Close(reason));
                            } else {
                                let frame = frame::ConnectionClose {
                                    error_code: TransportErrorCode::APPLICATION_ERROR,
                                    frame_type: None,
                                    reason: Bytes::new(),
                                };
                                frame.encode(&mut builder.frame_space_mut(), max_frame_size);
                                qlog.frame(&Frame::Close(frame::Close::Connection(frame)));
                            }
                        }
                        StateType::Draining => {
                            let frame = frame::ConnectionClose {
                                error_code: TransportErrorCode::NO_ERROR,
                                frame_type: None,
                                reason: Bytes::new(),
                            };
                            frame.encode(&mut builder.frame_space_mut(), max_frame_size);
                            qlog.frame(&Frame::Close(frame::Close::Connection(frame)));
                        }
                        _ => unreachable!(
                            "tried to make a close packet when the connection wasn't closed"
                        ),
                    };
                }
                builder.finish_and_track(now, self, path_id, sent_frames, pad_datagram, qlog);
                if space_id == self.highest_space {
                    // Don't send another close packet. Even with multipath we only send
                    // CONNECTION_CLOSE on a single path since we expect our paths to work.
                    self.close = false;
                    // `CONNECTION_CLOSE` is the final packet
                    break;
                } else {
                    // Send a close frame in every possible space for robustness, per
                    // RFC9000 "Immediate Close during the Handshake". Don't bother trying
                    // to send anything else.
                    space_id = space_id.next();
                    continue;
                }
            }

            // Send an off-path PATH_RESPONSE. Prioritized over on-path data to ensure that
            // path validation can occur while the link is saturated.
            if space_id == SpaceId::Data && builder.buf.num_datagrams() == 1 {
                let path = self.path_data_mut(path_id);
                if let Some((token, remote)) = path.path_responses.pop_off_path(path.remote) {
                    // TODO(flub): We need to use the right CID!  We shouldn't use the same
                    //    CID as the current active one for the path.  Though see also
                    //    https://github.com/quinn-rs/quinn/issues/2184
                    trace!("PATH_RESPONSE {:08x} (off-path)", token);
                    builder
                        .frame_space_mut()
                        .write(frame::FrameType::PATH_RESPONSE);
                    builder.frame_space_mut().write(token);
                    qlog.frame(&Frame::PathResponse(token));
                    self.stats.frame_tx.path_response += 1;
                    builder.finish_and_track(
                        now,
                        self,
                        path_id,
                        SentFrames {
                            non_retransmits: true,
                            ..SentFrames::default()
                        },
                        PadDatagram::ToMinMtu,
                        qlog,
                    );
                    self.stats.udp_tx.on_sent(1, transmit.len());
                    return Some(Transmit {
                        destination: remote,
                        size: transmit.len(),
                        ecn: None,
                        segment_size: None,
                        src_ip: self.local_ip,
                    });
                }
            }

            let sent_frames = {
                let path_exclusive_only = have_available_path
                    && self.path_data(path_id).local_status() == PathStatus::Backup;
                let pn = builder.exact_number;
                self.populate_packet(
                    now,
                    space_id,
                    path_id,
                    path_exclusive_only,
                    &mut builder.frame_space_mut(),
                    pn,
                    &mut qlog,
                )
            };

            // ACK-only packets should only be sent when explicitly allowed. If we write them due to
            // any other reason, there is a bug which leads to one component announcing write
            // readiness while not writing any data. This degrades performance. The condition is
            // only checked if the full MTU is available and when potentially large fixed-size
            // frames aren't queued, so that lack of space in the datagram isn't the reason for just
            // writing ACKs.
            debug_assert!(
                !(sent_frames.is_ack_only(&self.streams)
                    && !can_send.acks
                    && can_send.other
                    && builder.buf.segment_size()
                        == self.path_data(path_id).current_mtu() as usize
                    && self.datagrams.outgoing.is_empty()),
                "SendableFrames was {can_send:?}, but only ACKs have been written"
            );
            if sent_frames.requires_padding {
                pad_datagram |= PadDatagram::ToMinMtu;
            }

            for (path_id, _pn) in sent_frames.largest_acked.iter() {
                self.spaces[space_id]
                    .for_path(*path_id)
                    .pending_acks
                    .acks_sent();
                self.timers
                    .stop(Timer::PerPath(*path_id, PathTimer::MaxAckDelay));
            }

            // Now we need to finish the packet.  Before we do so we need to know if we will
            // be coalescing the next packet into this one, or will be ending the datagram
            // as well.  Because if this is the last packet in the datagram more padding
            // might be needed because of the packet type, or to fill the GSO segment size.

            // Are we allowed to coalesce AND is there enough space for another *packet* in
            // this datagram AND is there another packet to send in this or the next space?
            if coalesce
                && builder
                    .buf
                    .datagram_remaining_mut()
                    .saturating_sub(builder.predict_packet_end())
                    > MIN_PACKET_SPACE
                && self
                    .next_send_space(space_id, path_id, builder.buf, close)
                    .is_some()
            {
                // We can append/coalesce the next packet into the current
                // datagram. Finish the current packet without adding extra padding.
                builder.finish_and_track(now, self, path_id, sent_frames, PadDatagram::No, qlog);
            } else {
                // We need a new datagram for the next packet.  Finish the current
                // packet with padding.
                if builder.buf.num_datagrams() > 1 && matches!(pad_datagram, PadDatagram::No) {
                    // If too many padding bytes would be required to continue the
                    // GSO batch after this packet, end the GSO batch here. Ensures
                    // that fixed-size frames with heterogeneous sizes
                    // (e.g. application datagrams) won't inadvertently waste large
                    // amounts of bandwidth. The exact threshold is a bit arbitrary
                    // and might benefit from further tuning, though there's no
                    // universally optimal value.
                    const MAX_PADDING: usize = 32;
                    if builder.buf.datagram_remaining_mut()
                        > builder.predict_packet_end() + MAX_PADDING
                    {
                        trace!(
                            "GSO truncated by demand for {} padding bytes",
                            builder.buf.datagram_remaining_mut() - builder.predict_packet_end()
                        );
                        builder.finish_and_track(
                            now,
                            self,
                            path_id,
                            sent_frames,
                            PadDatagram::No,
                            qlog,
                        );
                        break;
                    }

                    // Pad the current datagram to GSO segment size so it can be
                    // included in the GSO batch.
                    builder.finish_and_track(
                        now,
                        self,
                        path_id,
                        sent_frames,
                        PadDatagram::ToSegmentSize,
                        qlog,
                    );
                } else {
                    builder.finish_and_track(now, self, path_id, sent_frames, pad_datagram, qlog);
                }
                if transmit.num_datagrams() == 1 {
                    transmit.clip_datagram_size();
                }
            }
        }

        if let Some(last_packet_number) = last_packet_number {
            // Note that when sending in multiple packet spaces the last packet number will
            // be the one from the highest packet space.
            self.path_data_mut(path_id).congestion.on_sent(
                now,
                transmit.len() as u64,
                last_packet_number,
            );
        }

        self.config.qlog_sink.emit_recovery_metrics(
            self.path_data(path_id).pto_count,
            &mut self.paths.get_mut(&path_id).unwrap().data,
            now,
            self.initial_dst_cid,
        );

        self.app_limited = transmit.is_empty() && !congestion_blocked;

        // Send MTU probe if necessary
        // TODO(multipath): We need to send MTUD probes on all paths.  But because of how
        //    the loop is written now we only send an MTUD probe on the last open path.
        if transmit.is_empty() && self.state.is_established() {
            if let Some(active_cid) = self.rem_cids.get(&path_id).map(CidQueue::active) {
                let space_id = SpaceId::Data;
                let next_pn = self.spaces[space_id].for_path(path_id).peek_tx_number();
                let probe_size = self
                    .path_data_mut(path_id)
                    .mtud
                    .poll_transmit(now, next_pn)?;

                debug_assert_eq!(transmit.num_datagrams(), 0);
                transmit.start_new_datagram_with_size(probe_size as usize);

                debug_assert_eq!(transmit.datagram_start_offset(), 0);
                let mut qlog = QlogSentPacket::default();
                let mut builder = PacketBuilder::new(
                    now,
                    space_id,
                    path_id,
                    active_cid,
                    &mut transmit,
                    true,
                    self,
                    &mut qlog,
                )?;

                // We implement MTU probes as ping packets padded up to the probe size
                trace!(?probe_size, "writing MTUD probe");
                trace!("PING");
                builder.frame_space_mut().write(frame::FrameType::PING);
                qlog.frame(&Frame::Ping);
                self.stats.frame_tx.ping += 1;

                // If supported by the peer, we want no delays to the probe's ACK
                if self.peer_supports_ack_frequency() {
                    trace!("IMMEDIATE_ACK");
                    builder
                        .frame_space_mut()
                        .write(frame::FrameType::IMMEDIATE_ACK);
                    self.stats.frame_tx.immediate_ack += 1;
                    qlog.frame(&Frame::ImmediateAck);
                }

                let sent_frames = SentFrames {
                    non_retransmits: true,
                    ..Default::default()
                };
                builder.finish_and_track(
                    now,
                    self,
                    path_id,
                    sent_frames,
                    PadDatagram::ToSize(probe_size),
                    qlog,
                );

                self.path_stats
                    .entry(path_id)
                    .or_default()
                    .sent_plpmtud_probes += 1;
            }
        }

        if transmit.is_empty() {
            return None;
        }

        let destination = self.path_data(path_id).remote;
        trace!(
            segment_size = transmit.segment_size(),
            last_datagram_len = transmit.len() % transmit.segment_size(),
            ?destination,
            "sending {} bytes in {} datagrams",
            transmit.len(),
            transmit.num_datagrams()
        );
        self.path_data_mut(path_id)
            .inc_total_sent(transmit.len() as u64);

        self.stats
            .udp_tx
            .on_sent(transmit.num_datagrams() as u64, transmit.len());

        Some(Transmit {
            destination,
            size: transmit.len(),
            ecn: if self.path_data(path_id).sending_ecn {
                Some(EcnCodepoint::Ect0)
            } else {
                None
            },
            segment_size: match transmit.num_datagrams() {
                1 => None,
                _ => Some(transmit.segment_size()),
            },
            src_ip: self.local_ip,
        })
    }

    /// Returns the [`SpaceId`] of the next packet space which has data to send
    ///
    /// This takes into account the space available to frames in the next datagram.
    // TODO(flub): This duplication is not nice.
    fn next_send_space(
        &mut self,
        current_space_id: SpaceId,
        path_id: PathId,
        buf: &TransmitBuf<'_>,
        close: bool,
    ) -> Option<SpaceId> {
        // Number of bytes available for frames if this is a 1-RTT packet. We're guaranteed
        // to be able to send an individual frame at least this large in the next 1-RTT
        // packet. This could be generalized to support every space, but it's only needed to
        // handle large fixed-size frames, which only exist in 1-RTT (application
        // datagrams). We don't account for coalesced packets potentially occupying space
        // because frames can always spill into the next datagram.
        let mut space_id = current_space_id;
        loop {
            let can_send = self.space_can_send(space_id, path_id, buf.segment_size(), close);
            if !can_send.is_empty() || (close && self.spaces[space_id].crypto.is_some()) {
                return Some(space_id);
            }
            space_id = match space_id {
                SpaceId::Initial => SpaceId::Handshake,
                SpaceId::Handshake => SpaceId::Data,
                SpaceId::Data => break,
            }
        }
        None
    }

    /// Checks if creating a new datagram would be blocked by congestion control
    fn path_congestion_check(
        &mut self,
        space_id: SpaceId,
        path_id: PathId,
        transmit: &TransmitBuf<'_>,
        can_send: &SendableFrames,
        now: Instant,
    ) -> PathBlocked {
        // Anti-amplification is only based on `total_sent`, which gets updated after
        // the transmit is sent. Therefore we pass the amount of bytes for datagrams
        // that are already created, as well as 1 byte for starting another datagram. If
        // there is any anti-amplification budget left, we always allow a full MTU to be
        // sent (see https://github.com/quinn-rs/quinn/issues/1082).
        if self.side().is_server()
            && self
                .path_data(path_id)
                .anti_amplification_blocked(transmit.len() as u64 + 1)
        {
            trace!(?space_id, %path_id, "blocked by anti-amplification");
            return PathBlocked::AntiAmplification;
        }

        // Congestion control check.
        // Tail loss probes must not be blocked by congestion, or a deadlock could arise.
        let bytes_to_send = transmit.segment_size() as u64;
        let need_loss_probe = self.spaces[space_id].for_path(path_id).loss_probes > 0;

        if can_send.other && !need_loss_probe && !can_send.close {
            let path = self.path_data(path_id);
            if path.in_flight.bytes + bytes_to_send >= path.congestion.window() {
                trace!(?space_id, %path_id, "blocked by congestion control");
                return PathBlocked::Congestion;
            }
        }

        // Pacing check.
        if let Some(delay) = self.path_data_mut(path_id).pacing_delay(bytes_to_send, now) {
            self.timers
                .set(Timer::PerPath(path_id, PathTimer::Pacing), delay);
            // Loss probes and CONNECTION_CLOSE should be subject to pacing, even though
            // they are not congestion controlled.
            trace!(?space_id, %path_id, "blocked by pacing");
            return PathBlocked::Pacing;
        }

        PathBlocked::No
    }

    /// Send PATH_CHALLENGE for a previous path if necessary
    ///
    /// QUIC-TRANSPORT section 9.3.3
    /// <https://www.rfc-editor.org/rfc/rfc9000.html#name-off-path-packet-forwarding>
    fn send_prev_path_challenge(
        &mut self,
        now: Instant,
        buf: &mut TransmitBuf<'_>,
        path_id: PathId,
    ) -> Option<Transmit> {
        let (prev_cid, prev_path) = self.paths.get_mut(&path_id)?.prev.as_mut()?;
        // TODO (matheus23): We could use !prev_path.is_validating() here instead to
        // (possibly) also re-send challenges when they get lost.
        if !prev_path.send_new_challenge {
            return None;
        };
        prev_path.send_new_challenge = false;
        let token = self.rng.random();
        prev_path.challenges_sent.insert(token, now);
        let destination = prev_path.remote;
        debug_assert_eq!(
            self.highest_space,
            SpaceId::Data,
            "PATH_CHALLENGE queued without 1-RTT keys"
        );
        buf.start_new_datagram_with_size(MIN_INITIAL_SIZE as usize);

        // Use the previous CID to avoid linking the new path with the previous path. We
        // don't bother accounting for possible retirement of that prev_cid because this is
        // sent once, immediately after migration, when the CID is known to be valid. Even
        // if a post-migration packet caused the CID to be retired, it's fair to pretend
        // this is sent first.
        debug_assert_eq!(buf.datagram_start_offset(), 0);
        let mut qlog = QlogSentPacket::default();
        let mut builder = PacketBuilder::new(
            now,
            SpaceId::Data,
            path_id,
            *prev_cid,
            buf,
            false,
            self,
            &mut qlog,
        )?;
        trace!("validating previous path with PATH_CHALLENGE {:08x}", token);
        builder
            .frame_space_mut()
            .write(frame::FrameType::PATH_CHALLENGE);
        builder.frame_space_mut().write(token);
        qlog.frame(&Frame::PathChallenge(token));
        self.stats.frame_tx.path_challenge += 1;

        // An endpoint MUST expand datagrams that contain a PATH_CHALLENGE frame
        // to at least the smallest allowed maximum datagram size of 1200 bytes,
        // unless the anti-amplification limit for the path does not permit
        // sending a datagram of this size
        builder.pad_to(MIN_INITIAL_SIZE);

        builder.finish(self, now, qlog);
        self.stats.udp_tx.on_sent(1, buf.len());

        Some(Transmit {
            destination,
            size: buf.len(),
            ecn: None,
            segment_size: None,
            src_ip: self.local_ip,
        })
    }

    /// Indicate what types of frames are ready to send for the given space
    ///
    /// *packet_size* is the number of bytes available to build the next packet.  *close*
    /// *indicates whether a CONNECTION_CLOSE frame needs to be sent.
    fn space_can_send(
        &mut self,
        space_id: SpaceId,
        path_id: PathId,
        packet_size: usize,
        close: bool,
    ) -> SendableFrames {
        let pn = self.spaces[SpaceId::Data]
            .for_path(path_id)
            .peek_tx_number();
        let frame_space_1rtt = packet_size.saturating_sub(self.predict_1rtt_overhead(pn, path_id));
        if self.spaces[space_id].crypto.is_none()
            && (space_id != SpaceId::Data
                || self.zero_rtt_crypto.is_none()
                || self.side.is_server())
        {
            // No keys available for this space
            return SendableFrames::empty();
        }
        let mut can_send = self.spaces[space_id].can_send(path_id, &self.streams);
        if space_id == SpaceId::Data {
            can_send |= self.can_send_1rtt(path_id, frame_space_1rtt);
        }

        can_send.close = close && self.spaces[space_id].crypto.is_some();

        can_send
    }

    /// Process `ConnectionEvent`s generated by the associated `Endpoint`
    ///
    /// Will execute protocol logic upon receipt of a connection event, in turn preparing signals
    /// (including application `Event`s, `EndpointEvent`s and outgoing datagrams) that should be
    /// extracted through the relevant methods.
    pub fn handle_event(&mut self, event: ConnectionEvent) {
        use ConnectionEventInner::*;
        match event.0 {
            Datagram(DatagramConnectionEvent {
                now,
                remote,
                path_id,
                ecn,
                first_decode,
                remaining,
            }) => {
                let span = trace_span!("pkt", %path_id);
                let _guard = span.enter();
                // If this packet could initiate a migration and we're a client or a server that
                // forbids migration, drop the datagram. This could be relaxed to heuristically
                // permit NAT-rebinding-like migration.
                if let Some(known_remote) = self.path(path_id).map(|path| path.remote) {
                    if remote != known_remote && !self.side.remote_may_migrate(&self.state) {
                        trace!(
                            %path_id,
                            ?remote,
                            path_remote = ?self.path(path_id).map(|p| p.remote),
                            "discarding packet from unrecognized peer"
                        );
                        return;
                    }
                }

                let was_anti_amplification_blocked = self
                    .path(path_id)
                    .map(|path| path.anti_amplification_blocked(1))
                    .unwrap_or(true); // if we don't know about this path it's eagerly considered as unvalidated
                // TODO(@divma): revisit this

                self.stats.udp_rx.datagrams += 1;
                self.stats.udp_rx.bytes += first_decode.len() as u64;
                let data_len = first_decode.len();

                self.handle_decode(now, remote, path_id, ecn, first_decode);
                // The current `path` might have changed inside `handle_decode` since the packet
                // could have triggered a migration. The packet might also belong to an unknown
                // path and have been rejected. Make sure the data received is accounted for the
                // most recent path by accessing `path` after `handle_decode`.
                if let Some(path) = self.path_mut(path_id) {
                    path.inc_total_recvd(data_len as u64);
                }

                if let Some(data) = remaining {
                    self.stats.udp_rx.bytes += data.len() as u64;
                    self.handle_coalesced(now, remote, path_id, ecn, data);
                }

                if let Some(path) = self.paths.get_mut(&path_id) {
                    self.config.qlog_sink.emit_recovery_metrics(
                        path.data.pto_count,
                        &mut path.data,
                        now,
                        self.initial_dst_cid,
                    );
                }

                if was_anti_amplification_blocked {
                    // A prior attempt to set the loss detection timer may have failed due to
                    // anti-amplification, so ensure it's set now. Prevents a handshake deadlock if
                    // the server's first flight is lost.
                    self.set_loss_detection_timer(now, path_id);
                }
            }
            NewIdentifiers(ids, now, cid_len, cid_lifetime) => {
                let path_id = ids.first().map(|issued| issued.path_id).unwrap_or_default();
                debug_assert!(ids.iter().all(|issued| issued.path_id == path_id));
                let cid_state = self
                    .local_cid_state
                    .entry(path_id)
                    .or_insert_with(|| CidState::new(cid_len, cid_lifetime, now, 0));
                cid_state.new_cids(&ids, now);

                ids.into_iter().rev().for_each(|frame| {
                    self.spaces[SpaceId::Data].pending.new_cids.push(frame);
                });
                // Always update Timer::PushNewCid
                self.reset_cid_retirement();
            }
        }
    }

    /// Process timer expirations
    ///
    /// Executes protocol logic, potentially preparing signals (including application `Event`s,
    /// `EndpointEvent`s and outgoing datagrams) that should be extracted through the relevant
    /// methods.
    ///
    /// It is most efficient to call this immediately after the system clock reaches the latest
    /// `Instant` that was output by `poll_timeout`; however spurious extra calls will simply
    /// no-op and therefore are safe.
    pub fn handle_timeout(&mut self, now: Instant) {
        while let Some((timer, _time)) = self.timers.expire_before(now) {
            // TODO(@divma): remove `at` when the unicorn is born
            trace!(?timer, at=?now, "timeout");
            match timer {
                Timer::Conn(timer) => match timer {
                    ConnTimer::Close => {
                        self.state.move_to_drained(None);
                        self.endpoint_events.push_back(EndpointEventInner::Drained);
                    }
                    ConnTimer::Idle => {
                        self.kill(ConnectionError::TimedOut);
                    }
                    ConnTimer::KeepAlive => {
                        trace!("sending keep-alive");
                        self.ping();
                    }
                    ConnTimer::KeyDiscard => {
                        self.zero_rtt_crypto = None;
                        self.prev_crypto = None;
                    }
                    ConnTimer::PushNewCid => {
                        while let Some((path_id, when)) = self.next_cid_retirement() {
                            if when > now {
                                break;
                            }
                            match self.local_cid_state.get_mut(&path_id) {
                                None => error!(%path_id, "No local CID state for path"),
                                Some(cid_state) => {
                                    // Update `retire_prior_to` field in NEW_CONNECTION_ID frame
                                    let num_new_cid = cid_state.on_cid_timeout().into();
                                    if !self.state.is_closed() {
                                        trace!(
                                            "push a new CID to peer RETIRE_PRIOR_TO field {}",
                                            cid_state.retire_prior_to()
                                        );
                                        self.endpoint_events.push_back(
                                            EndpointEventInner::NeedIdentifiers(
                                                path_id,
                                                now,
                                                num_new_cid,
                                            ),
                                        );
                                    }
                                }
                            }
                        }
                    }
                },
                // TODO: add path_id as span somehow
                Timer::PerPath(path_id, timer) => {
                    let span = trace_span!("per-path timer fired", %path_id, ?timer);
                    let _guard = span.enter();
                    match timer {
                        PathTimer::PathIdle => {
                            self.close_path(now, path_id, TransportErrorCode::NO_ERROR.into())
                                .ok();
                        }

                        PathTimer::PathKeepAlive => {
                            trace!("sending keep-alive on path");
                            self.ping_path(path_id).ok();
                        }
                        PathTimer::LossDetection => {
                            self.on_loss_detection_timeout(now, path_id);
                            self.config.qlog_sink.emit_recovery_metrics(
                                self.path_data(path_id).pto_count,
                                &mut self.paths.get_mut(&path_id).unwrap().data,
                                now,
                                self.initial_dst_cid,
                            );
                        }
                        PathTimer::PathValidation => {
                            let Some(path) = self.paths.get_mut(&path_id) else {
                                continue;
                            };
                            self.timers
                                .stop(Timer::PerPath(path_id, PathTimer::PathChallengeLost));
                            debug!("path validation failed");
                            if let Some((_, prev)) = path.prev.take() {
                                path.data = prev;
                            }
                            path.data.challenges_sent.clear();
                            path.data.send_new_challenge = false;
                        }
                        PathTimer::PathChallengeLost => {
                            let Some(path) = self.paths.get_mut(&path_id) else {
                                continue;
                            };
                            trace!("path challenge deemed lost");
                            path.data.send_new_challenge = true;
                        }
                        PathTimer::PathOpen => {
                            let Some(path) = self.path_mut(path_id) else {
                                continue;
                            };
                            path.challenges_sent.clear();
                            path.send_new_challenge = false;
                            debug!("new path validation failed");
                            if let Err(err) = self.close_path(
                                now,
                                path_id,
                                TransportErrorCode::UNSTABLE_INTERFACE.into(),
                            ) {
                                warn!(?err, "failed closing path");
                            }

                            self.events.push_back(Event::Path(PathEvent::LocallyClosed {
                                id: path_id,
                                error: PathError::ValidationFailed,
                            }));
                        }
                        PathTimer::Pacing => trace!("pacing timer expired"),
                        PathTimer::MaxAckDelay => {
                            trace!("max ack delay reached");
                            // This timer is only armed in the Data space
                            self.spaces[SpaceId::Data]
                                .for_path(path_id)
                                .pending_acks
                                .on_max_ack_delay_timeout()
                        }
                        PathTimer::PathAbandoned => {
                            // The path was abandoned and 3*PTO has expired since.  Clean up all
                            // remaining state and install stateless reset token.
                            self.timers.stop_per_path(path_id);
                            if let Some(loc_cid_state) = self.local_cid_state.remove(&path_id) {
                                let (min_seq, max_seq) = loc_cid_state.active_seq();
                                for seq in min_seq..=max_seq {
                                    self.endpoint_events.push_back(
                                        EndpointEventInner::RetireConnectionId(
                                            now, path_id, seq, false,
                                        ),
                                    );
                                }
                            }
                            self.drop_path_state(path_id, now);
                        }
                        PathTimer::PathNotAbandoned => {
                            // The peer failed to respond with a PATH_ABANDON when we sent such a
                            // frame.
                            warn!("missing PATH_ABANDON from peer");
                            // TODO(flub): What should the error code be?
                            self.close(
                                now,
                                TransportErrorCode::NO_ERROR.into(),
                                "peer ignored PATH_ABANDON frame".into(),
                            );
                        }
                    }
                }
            }
        }
    }

    /// Close a connection immediately
    ///
    /// This does not ensure delivery of outstanding data. It is the application's responsibility to
    /// call this only when all important communications have been completed, e.g. by calling
    /// [`SendStream::finish`] on outstanding streams and waiting for the corresponding
    /// [`StreamEvent::Finished`] event.
    ///
    /// If [`Streams::send_streams`] returns 0, all outstanding stream data has been
    /// delivered. There may still be data from the peer that has not been received.
    ///
    /// [`StreamEvent::Finished`]: crate::StreamEvent::Finished
    pub fn close(&mut self, now: Instant, error_code: VarInt, reason: Bytes) {
        self.close_inner(
            now,
            Close::Application(frame::ApplicationClose { error_code, reason }),
        )
    }

    fn close_inner(&mut self, now: Instant, reason: Close) {
        let was_closed = self.state.is_closed();
        if !was_closed {
            self.close_common();
            self.set_close_timer(now);
            self.close = true;
            self.state.move_to_closed_local(reason);
        }
    }

    /// Control datagrams
    pub fn datagrams(&mut self) -> Datagrams<'_> {
        Datagrams { conn: self }
    }

    /// Returns connection statistics
    pub fn stats(&mut self) -> ConnectionStats {
        self.stats.clone()
    }

    /// Returns path statistics
    pub fn path_stats(&mut self, path_id: PathId) -> Option<PathStats> {
        let path = self.paths.get(&path_id)?;
        let stats = self.path_stats.entry(path_id).or_default();
        stats.rtt = path.data.rtt.get();
        stats.cwnd = path.data.congestion.window();
        stats.current_mtu = path.data.mtud.current_mtu();
        Some(*stats)
    }

    /// Ping the remote endpoint
    ///
    /// Causes an ACK-eliciting packet to be transmitted on the connection.
    pub fn ping(&mut self) {
        // TODO(flub): This is very brute-force: it pings *all* the paths.  Instead it would
        //    be nice if we could only send a single packet for this.
        for path_data in self.spaces[self.highest_space].number_spaces.values_mut() {
            path_data.ping_pending = true;
        }
    }

    /// Ping the remote endpoint over a specific path
    ///
    /// Causes an ACK-eliciting packet to be transmitted on the path.
    pub fn ping_path(&mut self, path: PathId) -> Result<(), ClosedPath> {
        let path_data = self.spaces[self.highest_space]
            .number_spaces
            .get_mut(&path)
            .ok_or(ClosedPath { _private: () })?;
        path_data.ping_pending = true;
        Ok(())
    }

    /// Update traffic keys spontaneously
    ///
    /// This can be useful for testing key updates, as they otherwise only happen infrequently.
    pub fn force_key_update(&mut self) {
        if !self.state.is_established() {
            debug!("ignoring forced key update in illegal state");
            return;
        }
        if self.prev_crypto.is_some() {
            // We already just updated, or are currently updating, the keys. Concurrent key updates
            // are illegal.
            debug!("ignoring redundant forced key update");
            return;
        }
        self.update_keys(None, false);
    }

    // Compatibility wrapper for quinn < 0.11.7. Remove for 0.12.
    #[doc(hidden)]
    #[deprecated]
    pub fn initiate_key_update(&mut self) {
        self.force_key_update();
    }

    /// Get a session reference
    pub fn crypto_session(&self) -> &dyn crypto::Session {
        &*self.crypto
    }

    /// Whether the connection is in the process of being established
    ///
    /// If this returns `false`, the connection may be either established or closed, signaled by the
    /// emission of a `Connected` or `ConnectionLost` message respectively.
    pub fn is_handshaking(&self) -> bool {
        self.state.is_handshake()
    }

    /// Whether the connection is closed
    ///
    /// Closed connections cannot transport any further data. A connection becomes closed when
    /// either peer application intentionally closes it, or when either transport layer detects an
    /// error such as a time-out or certificate validation failure.
    ///
    /// A `ConnectionLost` event is emitted with details when the connection becomes closed.
    pub fn is_closed(&self) -> bool {
        self.state.is_closed()
    }

    /// Whether there is no longer any need to keep the connection around
    ///
    /// Closed connections become drained after a brief timeout to absorb any remaining in-flight
    /// packets from the peer. All drained connections have been closed.
    pub fn is_drained(&self) -> bool {
        self.state.is_drained()
    }

    /// For clients, if the peer accepted the 0-RTT data packets
    ///
    /// The value is meaningless until after the handshake completes.
    pub fn accepted_0rtt(&self) -> bool {
        self.accepted_0rtt
    }

    /// Whether 0-RTT is/was possible during the handshake
    pub fn has_0rtt(&self) -> bool {
        self.zero_rtt_enabled
    }

    /// Whether there are any pending retransmits
    pub fn has_pending_retransmits(&self) -> bool {
        !self.spaces[SpaceId::Data].pending.is_empty(&self.streams)
    }

    /// Look up whether we're the client or server of this Connection
    pub fn side(&self) -> Side {
        self.side.side()
    }

    /// Get the address observed by the remote over the given path
    pub fn path_observed_address(&self, path_id: PathId) -> Result<Option<SocketAddr>, ClosedPath> {
        self.path(path_id)
            .map(|path_data| {
                path_data
                    .last_observed_addr_report
                    .as_ref()
                    .map(|observed| observed.socket_addr())
            })
            .ok_or(ClosedPath { _private: () })
    }

    /// The local IP address which was used when the peer established
    /// the connection
    ///
    /// This can be different from the address the endpoint is bound to, in case
    /// the endpoint is bound to a wildcard address like `0.0.0.0` or `::`.
    ///
    /// This will return `None` for clients, or when no `local_ip` was passed to
    /// [`Endpoint::handle()`](crate::Endpoint::handle) for the datagrams establishing this
    /// connection.
    pub fn local_ip(&self) -> Option<IpAddr> {
        self.local_ip
    }

    /// Current best estimate of this connection's latency (round-trip-time)
    pub fn rtt(&self) -> Duration {
        // this should return at worst the same that the poll_transmit logic would use
        // TODO(@divma): wrong
        self.path_data(PathId::ZERO).rtt.get()
    }

    /// Current state of this connection's congestion controller, for debugging purposes
    pub fn congestion_state(&self) -> &dyn Controller {
        // TODO(@divma): same as everything, wrong
        self.path_data(PathId::ZERO).congestion.as_ref()
    }

    /// Resets path-specific settings.
    ///
    /// This will force-reset several subsystems related to a specific network path.
    /// Currently this is the congestion controller, round-trip estimator, and the MTU
    /// discovery.
    ///
    /// This is useful when it is known the underlying network path has changed and the old
    /// state of these subsystems is no longer valid or optimal. In this case it might be
    /// faster or reduce loss to settle on optimal values by restarting from the initial
    /// configuration in the [`TransportConfig`].
    pub fn path_changed(&mut self, now: Instant) {
        // TODO(@divma): evaluate how this is used
        // wrong call in the multipath case anyhow
        self.paths
            .get_mut(&PathId::ZERO)
            .expect("this might fail")
            .data
            .reset(now, &self.config);
    }

    /// Modify the number of remotely initiated streams that may be concurrently open
    ///
    /// No streams may be opened by the peer unless fewer than `count` are already open. Large
    /// `count`s increase both minimum and worst-case memory consumption.
    pub fn set_max_concurrent_streams(&mut self, dir: Dir, count: VarInt) {
        self.streams.set_max_concurrent(dir, count);
        // If the limit was reduced, then a flow control update previously deemed insignificant may
        // now be significant.
        let pending = &mut self.spaces[SpaceId::Data].pending;
        self.streams.queue_max_stream_id(pending);
    }

    /// Modify the number of open paths allowed when multipath is enabled
    ///
    /// When reducing the number of concurrent paths this will only affect delaying sending
    /// new MAX_PATH_ID frames until fewer than this number of paths are possible.  To
    /// actively reduce paths they must be closed using [`Connection::close_path`], which
    /// can also be used to close not-yet-opened paths.
    ///
    /// If multipath is not negotiated (see the [`TransportConfig`]) this can not enable
    /// multipath and will fail.
    pub fn set_max_concurrent_paths(
        &mut self,
        now: Instant,
        count: NonZeroU32,
    ) -> Result<(), MultipathNotNegotiated> {
        if !self.is_multipath_negotiated() {
            return Err(MultipathNotNegotiated { _private: () });
        }
        self.max_concurrent_paths = count;

        let in_use_count = self
            .local_max_path_id
            .next()
            .saturating_sub(self.abandoned_paths.len() as u32)
            .as_u32();
        let extra_needed = count.get().saturating_sub(in_use_count);
        let new_max_path_id = self.local_max_path_id.saturating_add(extra_needed);

        self.set_max_path_id(now, new_max_path_id);

        Ok(())
    }

    /// If needed, issues a new MAX_PATH_ID frame and new CIDs for any newly allowed paths
    fn set_max_path_id(&mut self, now: Instant, max_path_id: PathId) {
        if max_path_id <= self.local_max_path_id {
            return;
        }

        self.local_max_path_id = max_path_id;
        self.spaces[SpaceId::Data].pending.max_path_id = true;

        self.issue_first_path_cids(now);
    }

    /// Current number of remotely initiated streams that may be concurrently open
    ///
    /// If the target for this limit is reduced using [`set_max_concurrent_streams`](Self::set_max_concurrent_streams),
    /// it will not change immediately, even if fewer streams are open. Instead, it will
    /// decrement by one for each time a remotely initiated stream of matching directionality is closed.
    pub fn max_concurrent_streams(&self, dir: Dir) -> u64 {
        self.streams.max_concurrent(dir)
    }

    /// See [`TransportConfig::send_window()`]
    pub fn set_send_window(&mut self, send_window: u64) {
        self.streams.set_send_window(send_window);
    }

    /// See [`TransportConfig::receive_window()`]
    pub fn set_receive_window(&mut self, receive_window: VarInt) {
        if self.streams.set_receive_window(receive_window) {
            self.spaces[SpaceId::Data].pending.max_data = true;
        }
    }

    /// Whether the Multipath for QUIC extension is enabled.
    ///
    /// Multipath is only enabled after the handshake is completed and if it was enabled by both
    /// peers.
    pub fn is_multipath_negotiated(&self) -> bool {
        !self.is_handshaking()
            && self.config.max_concurrent_multipath_paths.is_some()
            && self.peer_params.initial_max_path_id.is_some()
    }

    fn on_ack_received(
        &mut self,
        now: Instant,
        space: SpaceId,
        ack: frame::Ack,
    ) -> Result<(), TransportError> {
        // All ACKs are referencing path 0
        let path = PathId::ZERO;
        self.inner_on_ack_received(now, space, path, ack)
    }

    fn on_path_ack_received(
        &mut self,
        now: Instant,
        space: SpaceId,
        path_ack: frame::PathAck,
    ) -> Result<(), TransportError> {
        let (ack, path) = path_ack.into_ack();
        self.inner_on_ack_received(now, space, path, ack)
    }

    /// Handles an ACK frame acknowledging packets sent on *path*.
    fn inner_on_ack_received(
        &mut self,
        now: Instant,
        space: SpaceId,
        path: PathId,
        ack: frame::Ack,
    ) -> Result<(), TransportError> {
        if self.abandoned_paths.contains(&path) {
            // See also https://www.ietf.org/archive/id/draft-ietf-quic-multipath-17.html#section-3.4.3-3
            // > PATH_ACK frames received with an abandoned path ID are silently ignored, as specified in Section 4.
            trace!("silently ignoring PATH_ACK on abandoned path");
            return Ok(());
        }
        if ack.largest >= self.spaces[space].for_path(path).next_packet_number {
            return Err(TransportError::PROTOCOL_VIOLATION("unsent packet acked"));
        }
        let new_largest = {
            let space = &mut self.spaces[space].for_path(path);
            if space.largest_acked_packet.is_none_or(|pn| ack.largest > pn) {
                space.largest_acked_packet = Some(ack.largest);
                if let Some(info) = space.sent_packets.get(&ack.largest) {
                    // This should always succeed, but a misbehaving peer might ACK a packet we
                    // haven't sent. At worst, that will result in us spuriously reducing the
                    // congestion window.
                    space.largest_acked_packet_sent = info.time_sent;
                }
                true
            } else {
                false
            }
        };

        if self.detect_spurious_loss(&ack, space, path) {
            self.path_data_mut(path)
                .congestion
                .on_spurious_congestion_event();
        }

        // Avoid DoS from unreasonably huge ack ranges by filtering out just the new acks.
        let mut newly_acked = ArrayRangeSet::new();
        for range in ack.iter() {
            self.spaces[space].for_path(path).check_ack(range.clone())?;
            for (&pn, _) in self.spaces[space].for_path(path).sent_packets.range(range) {
                newly_acked.insert_one(pn);
            }
        }

        if newly_acked.is_empty() {
            return Ok(());
        }

        let mut ack_eliciting_acked = false;
        for packet in newly_acked.elts() {
            if let Some(info) = self.spaces[space].for_path(path).take(packet) {
                for (acked_path_id, acked_pn) in info.largest_acked.iter() {
                    // Assume ACKs for all packets below the largest acknowledged in
                    // `packet` have been received. This can cause the peer to spuriously
                    // retransmit if some of our earlier ACKs were lost, but allows for
                    // simpler state tracking. See discussion at
                    // https://www.rfc-editor.org/rfc/rfc9000.html#name-limiting-ranges-by-tracking
                    self.spaces[space]
                        .for_path(*acked_path_id)
                        .pending_acks
                        .subtract_below(*acked_pn);
                }
                ack_eliciting_acked |= info.ack_eliciting;

                // Notify MTU discovery that a packet was acked, because it might be an MTU probe
                let path_data = self.path_data_mut(path);
                let mtu_updated = path_data.mtud.on_acked(space, packet, info.size);
                if mtu_updated {
                    path_data
                        .congestion
                        .on_mtu_update(path_data.mtud.current_mtu());
                }

                // Notify ack frequency that a packet was acked, because it might contain an ACK_FREQUENCY frame
                self.ack_frequency.on_acked(path, packet);

                self.on_packet_acked(now, path, info);
            }
        }

        let largest_ackd = self.spaces[space].for_path(path).largest_acked_packet;
        let app_limited = self.app_limited;
        let path_data = self.path_data_mut(path);
        let in_flight = path_data.in_flight.bytes;

        path_data
            .congestion
            .on_end_acks(now, in_flight, app_limited, largest_ackd);

        if new_largest && ack_eliciting_acked {
            let ack_delay = if space != SpaceId::Data {
                Duration::from_micros(0)
            } else {
                cmp::min(
                    self.ack_frequency.peer_max_ack_delay,
                    Duration::from_micros(ack.delay << self.peer_params.ack_delay_exponent.0),
                )
            };
            let rtt = now.saturating_duration_since(
                self.spaces[space].for_path(path).largest_acked_packet_sent,
            );

            let next_pn = self.spaces[space].for_path(path).next_packet_number;
            let path_data = self.path_data_mut(path);
            // TODO(@divma): should be a method of path, should be contained in a single place
            path_data.rtt.update(ack_delay, rtt);
            if path_data.first_packet_after_rtt_sample.is_none() {
                path_data.first_packet_after_rtt_sample = Some((space, next_pn));
            }
        }

        // Must be called before crypto/pto_count are clobbered
        self.detect_lost_packets(now, space, path, true);

        if self.peer_completed_address_validation(path) {
            self.path_data_mut(path).pto_count = 0;
        }

        // Explicit congestion notification
        // TODO(@divma): this code is a good example of logic that should be contained in a single
        // place but it's split between the path data and the packet number space data, we should
        // find a way to make this work without two lookups
        if self.path_data(path).sending_ecn {
            if let Some(ecn) = ack.ecn {
                // We only examine ECN counters from ACKs that we are certain we received in transmit
                // order, allowing us to compute an increase in ECN counts to compare against the number
                // of newly acked packets that remains well-defined in the presence of arbitrary packet
                // reordering.
                if new_largest {
                    let sent = self.spaces[space].for_path(path).largest_acked_packet_sent;
                    self.process_ecn(now, space, path, newly_acked.len() as u64, ecn, sent);
                }
            } else {
                // We always start out sending ECN, so any ack that doesn't acknowledge it disables it.
                debug!("ECN not acknowledged by peer");
                self.path_data_mut(path).sending_ecn = false;
            }
        }

        self.set_loss_detection_timer(now, path);
        Ok(())
    }

    fn detect_spurious_loss(&mut self, ack: &frame::Ack, space: SpaceId, path: PathId) -> bool {
        let lost_packets = &mut self.spaces[space].for_path(path).lost_packets;

        if lost_packets.is_empty() {
            return false;
        }

        for range in ack.iter() {
            let spurious_losses: Vec<u64> = lost_packets
                .range(range.clone())
                .map(|(pn, _info)| pn)
                .copied()
                .collect();

            for pn in spurious_losses {
                lost_packets.remove(&pn);
            }
        }

        // If this ACK frame acknowledged all deemed lost packets,
        // then we have raised a spurious congestion event in the past.
        // We cannot conclude when there are remaining packets,
        // but future ACK frames might indicate a spurious loss detection.
        lost_packets.is_empty()
    }

    /// Drain lost packets that we reasonably think will never arrive
    ///
    /// The current criterion is copied from `msquic`:
    /// discard packets that were sent earlier than 2 probe timeouts ago.
    fn drain_lost_packets(&mut self, now: Instant, space: SpaceId, path: PathId) {
        let two_pto = 2 * self.path_data(path).rtt.pto_base();

        let lost_packets = &mut self.spaces[space].for_path(path).lost_packets;
        lost_packets.retain(|_pn, info| now.saturating_duration_since(info.time_sent) <= two_pto);
    }

    /// Process a new ECN block from an in-order ACK
    fn process_ecn(
        &mut self,
        now: Instant,
        space: SpaceId,
        path: PathId,
        newly_acked: u64,
        ecn: frame::EcnCounts,
        largest_sent_time: Instant,
    ) {
        match self.spaces[space]
            .for_path(path)
            .detect_ecn(newly_acked, ecn)
        {
            Err(e) => {
                debug!("halting ECN due to verification failure: {}", e);

                self.path_data_mut(path).sending_ecn = false;
                // Wipe out the existing value because it might be garbage and could interfere with
                // future attempts to use ECN on new paths.
                self.spaces[space].for_path(path).ecn_feedback = frame::EcnCounts::ZERO;
            }
            Ok(false) => {}
            Ok(true) => {
                self.path_stats.entry(path).or_default().congestion_events += 1;
                self.path_data_mut(path).congestion.on_congestion_event(
                    now,
                    largest_sent_time,
                    false,
                    true,
                    0,
                );
            }
        }
    }

    // Not timing-aware, so it's safe to call this for inferred acks, such as arise from
    // high-latency handshakes
    fn on_packet_acked(&mut self, now: Instant, path_id: PathId, info: SentPacket) {
        self.paths
            .get_mut(&path_id)
            .expect("known path")
            .remove_in_flight(&info);
        let app_limited = self.app_limited;
        let path = self.path_data_mut(path_id);
        if info.ack_eliciting && !path.is_validating_path() {
            // Only pass ACKs to the congestion controller if we are not validating the current
            // path, so as to ignore any ACKs from older paths still coming in.
            let rtt = path.rtt;
            path.congestion
                .on_ack(now, info.time_sent, info.size.into(), app_limited, &rtt);
        }

        // Update state for confirmed delivery of frames
        if let Some(retransmits) = info.retransmits.get() {
            for (id, _) in retransmits.reset_stream.iter() {
                self.streams.reset_acked(*id);
            }
        }

        for frame in info.stream_frames {
            self.streams.received_ack_of(frame);
        }
    }

    fn set_key_discard_timer(&mut self, now: Instant, space: SpaceId) {
        let start = if self.zero_rtt_crypto.is_some() {
            now
        } else {
            self.prev_crypto
                .as_ref()
                .expect("no previous keys")
                .end_packet
                .as_ref()
                .expect("update not acknowledged yet")
                .1
        };

        // QUIC-MULTIPATH § 2.5 Key Phase Update Process: use largest PTO off all paths.
        self.timers.set(
            Timer::Conn(ConnTimer::KeyDiscard),
            start + self.pto_max_path(space) * 3,
        );
    }

    /// Handle a [`PathTimer::LossDetection`] timeout.
    ///
    /// This timer expires for two reasons:
    /// - An ACK-eliciting packet we sent should be considered lost.
    /// - The PTO may have expired and a tail-loss probe needs to be scheduled.
    ///
    /// The former needs us to schedule re-transmission of the lost data.
    ///
    /// The latter means we have not received an ACK for an ack-eliciting packet we sent
    /// within the PTO time-window. We need to schedule a tail-loss probe, an ack-eliciting
    /// packet, to try and elicit new acknowledgements. These new acknowledgements will
    /// indicate whether the previously sent packets were lost or not.
    fn on_loss_detection_timeout(&mut self, now: Instant, path_id: PathId) {
        if let Some((_, pn_space)) = self.loss_time_and_space(path_id) {
            // Time threshold loss Detection
            self.detect_lost_packets(now, pn_space, path_id, false);
            self.set_loss_detection_timer(now, path_id);
            return;
        }

        let (_, space) = match self.pto_time_and_space(now, path_id) {
            Some(x) => x,
            None => {
                error!(%path_id, "PTO expired while unset");
                return;
            }
        };
        trace!(
            in_flight = self.path_data(path_id).in_flight.bytes,
            count = self.path_data(path_id).pto_count,
            ?space,
            %path_id,
            "PTO fired"
        );

        let count = match self.path_data(path_id).in_flight.ack_eliciting {
            // A PTO when we're not expecting any ACKs must be due to handshake anti-amplification
            // deadlock preventions
            0 => {
                debug_assert!(!self.peer_completed_address_validation(path_id));
                1
            }
            // Conventional loss probe
            _ => 2,
        };
        let pns = self.spaces[space].for_path(path_id);
        pns.loss_probes = pns.loss_probes.saturating_add(count);
        let path_data = self.path_data_mut(path_id);
        path_data.pto_count = path_data.pto_count.saturating_add(1);
        self.set_loss_detection_timer(now, path_id);
    }

    /// Detect any lost packets
    ///
    /// There are two cases in which we detects lost packets:
    ///
    /// - We received an ACK packet.
    /// - The [`PathTimer::LossDetection`] timer expired. So there is an un-acknowledged packet
    ///   that was followed by an acknowledged packet. The loss timer for this
    ///   un-acknowledged packet expired and we need to detect that packet as lost.
    ///
    /// Packets are lost if they are both (See RFC9002 §6.1):
    ///
    /// - Unacknowledged, in flight and sent prior to an acknowledged packet.
    /// - Old enough by either:
    ///   - Having a packet number [`TransportConfig::packet_threshold`] lower then the last
    ///     acknowledged packet.
    ///   - Being sent [`TransportConfig::time_threshold`] * RTT in the past.
    fn detect_lost_packets(
        &mut self,
        now: Instant,
        pn_space: SpaceId,
        path_id: PathId,
        due_to_ack: bool,
    ) {
        let mut lost_packets = Vec::<u64>::new();
        let mut lost_mtu_probe = None;
        let mut in_persistent_congestion = false;
        let mut size_of_lost_packets = 0u64;
        self.spaces[pn_space].for_path(path_id).loss_time = None;

        // Find all the lost packets, populating all variables initialised above.

        let path = self.path_data(path_id);
        let in_flight_mtu_probe = path.mtud.in_flight_mtu_probe();
        let loss_delay = path
            .rtt
            .conservative()
            .mul_f32(self.config.time_threshold)
            .max(TIMER_GRANULARITY);
        let first_packet_after_rtt_sample = path.first_packet_after_rtt_sample;

        let largest_acked_packet = self.spaces[pn_space]
            .for_path(path_id)
            .largest_acked_packet
            .expect("detect_lost_packets only to be called if path received at least one ACK");
        let packet_threshold = self.config.packet_threshold as u64;

        // InPersistentCongestion: Determine if all packets in the time period before the newest
        // lost packet, including the edges, are marked lost. PTO computation must always
        // include max ACK delay, i.e. operate as if in Data space (see RFC9001 §7.6.1).
        let congestion_period = self
            .pto(SpaceId::Data, path_id)
            .saturating_mul(self.config.persistent_congestion_threshold);
        let mut persistent_congestion_start: Option<Instant> = None;
        let mut prev_packet = None;
        let space = self.spaces[pn_space].for_path(path_id);

        for (&packet, info) in space.sent_packets.range(0..largest_acked_packet) {
            if prev_packet != Some(packet.wrapping_sub(1)) {
                // An intervening packet was acknowledged
                persistent_congestion_start = None;
            }

            // Packets sent before now - loss_delay are deemed lost.
            // However, we avoid subtraction as it can panic and there's no
            // saturating equivalent of this subtraction operation with a Duration.
            let packet_too_old = now.saturating_duration_since(info.time_sent) >= loss_delay;
            if packet_too_old || largest_acked_packet >= packet + packet_threshold {
                // The packet should be declared lost.
                if Some(packet) == in_flight_mtu_probe {
                    // Lost MTU probes are not included in `lost_packets`, because they
                    // should not trigger a congestion control response
                    lost_mtu_probe = in_flight_mtu_probe;
                } else {
                    lost_packets.push(packet);
                    size_of_lost_packets += info.size as u64;
                    if info.ack_eliciting && due_to_ack {
                        match persistent_congestion_start {
                            // Two ACK-eliciting packets lost more than
                            // congestion_period apart, with no ACKed packets in between
                            Some(start) if info.time_sent - start > congestion_period => {
                                in_persistent_congestion = true;
                            }
                            // Persistent congestion must start after the first RTT sample
                            None if first_packet_after_rtt_sample
                                .is_some_and(|x| x < (pn_space, packet)) =>
                            {
                                persistent_congestion_start = Some(info.time_sent);
                            }
                            _ => {}
                        }
                    }
                }
            } else {
                // The packet should not yet be declared lost.
                if space.loss_time.is_none() {
                    // Since we iterate in order the lowest packet number's loss time will
                    // always be the earliest.
                    space.loss_time = Some(info.time_sent + loss_delay);
                }
                persistent_congestion_start = None;
            }

            prev_packet = Some(packet);
        }

        self.handle_lost_packets(
            pn_space,
            path_id,
            now,
            lost_packets,
            lost_mtu_probe,
            loss_delay,
            in_persistent_congestion,
            size_of_lost_packets,
        );
    }

    /// Drops the path state, declaring any remaining in-flight packets as lost
    fn drop_path_state(&mut self, path_id: PathId, now: Instant) {
        trace!(%path_id, "dropping path state");
        let path = self.path_data(path_id);
        let in_flight_mtu_probe = path.mtud.in_flight_mtu_probe();

        let mut size_of_lost_packets = 0u64; // add to path_stats.lost_bytes;
        let lost_pns: Vec<_> = self.spaces[SpaceId::Data]
            .for_path(path_id)
            .sent_packets
            .iter()
            .filter(|(pn, _info)| Some(**pn) != in_flight_mtu_probe)
            .map(|(pn, info)| {
                size_of_lost_packets += info.size as u64;
                *pn
            })
            .collect();

        if !lost_pns.is_empty() {
            trace!(
                %path_id,
                count = lost_pns.len(),
                lost_bytes = size_of_lost_packets,
                "packets lost on path abandon"
            );
            self.handle_lost_packets(
                SpaceId::Data,
                path_id,
                now,
                lost_pns,
                in_flight_mtu_probe,
                Duration::ZERO,
                false,
                size_of_lost_packets,
            );
        }
        self.paths.remove(&path_id);
        self.spaces[SpaceId::Data].number_spaces.remove(&path_id);

        let path_stats = self.path_stats.remove(&path_id).unwrap_or_default();
        self.events.push_back(
            PathEvent::Abandoned {
                id: path_id,
                path_stats,
            }
            .into(),
        );
    }

    fn handle_lost_packets(
        &mut self,
        pn_space: SpaceId,
        path_id: PathId,
        now: Instant,
        lost_packets: Vec<u64>,
        lost_mtu_probe: Option<u64>,
        loss_delay: Duration,
        in_persistent_congestion: bool,
        size_of_lost_packets: u64,
    ) {
        debug_assert!(
            {
                let mut sorted = lost_packets.clone();
                sorted.sort();
                sorted == lost_packets
            },
            "lost_packets must be sorted"
        );

        self.drain_lost_packets(now, pn_space, path_id);

        // OnPacketsLost
        if let Some(largest_lost) = lost_packets.last().cloned() {
            let old_bytes_in_flight = self.path_data_mut(path_id).in_flight.bytes;
            let largest_lost_sent =
                self.spaces[pn_space].for_path(path_id).sent_packets[&largest_lost].time_sent;
            let path_stats = self.path_stats.entry(path_id).or_default();
            path_stats.lost_packets += lost_packets.len() as u64;
            path_stats.lost_bytes += size_of_lost_packets;
            trace!(
                %path_id,
                count = lost_packets.len(),
                lost_bytes = size_of_lost_packets,
                "packets lost",
            );

            for &packet in &lost_packets {
                let Some(info) = self.spaces[pn_space].for_path(path_id).take(packet) else {
                    continue;
                };
                self.config.qlog_sink.emit_packet_lost(
                    packet,
                    &info,
                    loss_delay,
                    pn_space,
                    now,
                    self.initial_dst_cid,
                );
                self.paths
                    .get_mut(&path_id)
                    .unwrap()
                    .remove_in_flight(&info);

                for frame in info.stream_frames {
                    self.streams.retransmit(frame);
                }
                self.spaces[pn_space].pending |= info.retransmits;
                self.path_data_mut(path_id)
                    .mtud
                    .on_non_probe_lost(packet, info.size);

                self.spaces[pn_space].for_path(path_id).lost_packets.insert(
                    packet,
                    LostPacket {
                        time_sent: info.time_sent,
                    },
                );
            }

            let path = self.path_data_mut(path_id);
            if path.mtud.black_hole_detected(now) {
                path.congestion.on_mtu_update(path.mtud.current_mtu());
                if let Some(max_datagram_size) = self.datagrams().max_size() {
                    self.datagrams.drop_oversized(max_datagram_size);
                }
                self.path_stats
                    .entry(path_id)
                    .or_default()
                    .black_holes_detected += 1;
            }

            // Don't apply congestion penalty for lost ack-only packets
            let lost_ack_eliciting =
                old_bytes_in_flight != self.path_data_mut(path_id).in_flight.bytes;

            if lost_ack_eliciting {
                self.path_stats
                    .entry(path_id)
                    .or_default()
                    .congestion_events += 1;
                self.path_data_mut(path_id).congestion.on_congestion_event(
                    now,
                    largest_lost_sent,
                    in_persistent_congestion,
                    false,
                    size_of_lost_packets,
                );
            }
        }

        // Handle a lost MTU probe
        if let Some(packet) = lost_mtu_probe {
            let info = self.spaces[SpaceId::Data]
                .for_path(path_id)
                .take(packet)
                .unwrap(); // safe: lost_mtu_probe is omitted from lost_packets, and
            // therefore must not have been removed yet
            self.paths
                .get_mut(&path_id)
                .unwrap()
                .remove_in_flight(&info);
            self.path_data_mut(path_id).mtud.on_probe_lost();
            self.path_stats
                .entry(path_id)
                .or_default()
                .lost_plpmtud_probes += 1;
        }
    }

    /// Returns the earliest time packets should be declared lost for all spaces on a path.
    ///
    /// If a path has an acknowledged packet with any prior un-acknowledged packets, the
    /// earliest un-acknowledged packet can be declared lost after a timeout has elapsed.
    /// The time returned is when this packet should be declared lost.
    fn loss_time_and_space(&self, path_id: PathId) -> Option<(Instant, SpaceId)> {
        SpaceId::iter()
            .filter_map(|id| {
                self.spaces[id]
                    .number_spaces
                    .get(&path_id)
                    .and_then(|pns| pns.loss_time)
                    .map(|time| (time, id))
            })
            .min_by_key(|&(time, _)| time)
    }

    /// Returns the earliest next PTO should fire for all spaces on a path.
    fn pto_time_and_space(&mut self, now: Instant, path_id: PathId) -> Option<(Instant, SpaceId)> {
        let path = self.path(path_id)?;
        let pto_count = path.pto_count;
        let backoff = 2u32.pow(pto_count.min(MAX_BACKOFF_EXPONENT));
        let mut duration = path.rtt.pto_base() * backoff;

        if path_id == PathId::ZERO
            && path.in_flight.ack_eliciting == 0
            && !self.peer_completed_address_validation(PathId::ZERO)
        {
            // Address Validation during Connection Establishment:
            // https://www.rfc-editor.org/rfc/rfc9000.html#section-8.1. To prevent a
            // deadlock if an Initial or Handshake packet from the server is lost and the
            // server can not send more due to its anti-amplification limit the client must
            // send another packet on PTO.
            let space = match self.highest_space {
                SpaceId::Handshake => SpaceId::Handshake,
                _ => SpaceId::Initial,
            };

            return Some((now + duration, space));
        }

        let mut result = None;
        for space in SpaceId::iter() {
            let Some(pns) = self.spaces[space].number_spaces.get(&path_id) else {
                continue;
            };

            if !pns.has_in_flight() {
                continue;
            }
            if space == SpaceId::Data {
                // Skip ApplicationData until handshake completes.
                if self.is_handshaking() {
                    return result;
                }
                // Include max_ack_delay and backoff for ApplicationData.
                duration += self.ack_frequency.max_ack_delay_for_pto() * backoff;
            }
            let Some(last_ack_eliciting) = pns.time_of_last_ack_eliciting_packet else {
                continue;
            };
            let pto = last_ack_eliciting + duration;
            if result.is_none_or(|(earliest_pto, _)| pto < earliest_pto) {
                if path.anti_amplification_blocked(1) {
                    // Nothing would be able to be sent.
                    continue;
                }
                if path.in_flight.ack_eliciting == 0 {
                    // Nothing ack-eliciting, no PTO to arm/fire.
                    continue;
                }
                result = Some((pto, space));
            }
        }
        result
    }

    fn peer_completed_address_validation(&self, path: PathId) -> bool {
        // TODO(flub): This logic needs updating for multipath
        if self.side.is_server() || self.state.is_closed() {
            return true;
        }
        // The server is guaranteed to have validated our address if any of our handshake or 1-RTT
        // packets are acknowledged or we've seen HANDSHAKE_DONE and discarded handshake keys.
        self.spaces[SpaceId::Handshake]
            .path_space(PathId::ZERO)
            .and_then(|pns| pns.largest_acked_packet)
            .is_some()
            || self.spaces[SpaceId::Data]
                .path_space(path)
                .and_then(|pns| pns.largest_acked_packet)
                .is_some()
            || (self.spaces[SpaceId::Data].crypto.is_some()
                && self.spaces[SpaceId::Handshake].crypto.is_none())
    }

    /// Resets the the [`PathTimer::LossDetection`] timer to the next instant it may be needed
    ///
    /// The timer must fire if either:
    /// - An ack-eliciting packet we sent needs to be declared lost.
    /// - A tail-loss probe needs to be sent.
    ///
    /// See [`Connection::on_loss_detection_timeout`] for details.
    fn set_loss_detection_timer(&mut self, now: Instant, path_id: PathId) {
        if self.state.is_closed() {
            // No loss detection takes place on closed connections, and `close_common` already
            // stopped time timer. Ensure we don't restart it inadvertently, e.g. in response to a
            // reordered packet being handled by state-insensitive code.
            return;
        }

        if let Some((loss_time, _)) = self.loss_time_and_space(path_id) {
            // Time threshold loss detection.
            self.timers
                .set(Timer::PerPath(path_id, PathTimer::LossDetection), loss_time);
            return;
        }

        // Determine which PN space to arm PTO for.
        // Calculate PTO duration
        if let Some((timeout, _)) = self.pto_time_and_space(now, path_id) {
            self.timers
                .set(Timer::PerPath(path_id, PathTimer::LossDetection), timeout);
        } else {
            self.timers
                .stop(Timer::PerPath(path_id, PathTimer::LossDetection));
        }
    }

    /// The maximum probe timeout across all paths
    ///
    /// See [`Connection::pto`]
    fn pto_max_path(&self, space: SpaceId) -> Duration {
        match space {
            SpaceId::Initial | SpaceId::Handshake => self.pto(space, PathId::ZERO),
            SpaceId::Data => self
                .paths
                .keys()
                .map(|path_id| self.pto(space, *path_id))
                .max()
                .expect("there should be one at least path"),
        }
    }

    /// Probe Timeout
    ///
    /// The PTO is logically the time in which you'd expect to receive an acknowledgement
    /// for a packet. So approximately RTT + max_ack_delay.
    fn pto(&self, space: SpaceId, path_id: PathId) -> Duration {
        let max_ack_delay = match space {
            SpaceId::Initial | SpaceId::Handshake => Duration::ZERO,
            SpaceId::Data => self.ack_frequency.max_ack_delay_for_pto(),
        };
        self.path_data(path_id).rtt.pto_base() + max_ack_delay
    }

    fn on_packet_authenticated(
        &mut self,
        now: Instant,
        space_id: SpaceId,
        path_id: PathId,
        ecn: Option<EcnCodepoint>,
        packet: Option<u64>,
        spin: bool,
        is_1rtt: bool,
    ) {
        self.total_authed_packets += 1;
        self.reset_keep_alive(path_id, now);
        self.reset_idle_timeout(now, space_id, path_id);
        self.permit_idle_reset = true;
        self.receiving_ecn |= ecn.is_some();
        if let Some(x) = ecn {
            let space = &mut self.spaces[space_id];
            space.for_path(path_id).ecn_counters += x;

            if x.is_ce() {
                space
                    .for_path(path_id)
                    .pending_acks
                    .set_immediate_ack_required();
            }
        }

        let packet = match packet {
            Some(x) => x,
            None => return,
        };
        match &self.side {
            ConnectionSide::Client { .. } => {
                // If we received a handshake packet that authenticated, then we're talking to
                // the real server.  From now on we should no longer allow the server to migrate
                // its address.
                if space_id == SpaceId::Handshake {
                    if let Some(hs) = self.state.as_handshake_mut() {
                        hs.allow_server_migration = false;
                    }
                }
            }
            ConnectionSide::Server { .. } => {
                if self.spaces[SpaceId::Initial].crypto.is_some() && space_id == SpaceId::Handshake
                {
                    // A server stops sending and processing Initial packets when it receives its first Handshake packet.
                    self.discard_space(now, SpaceId::Initial);
                }
                if self.zero_rtt_crypto.is_some() && is_1rtt {
                    // Discard 0-RTT keys soon after receiving a 1-RTT packet
                    self.set_key_discard_timer(now, space_id)
                }
            }
        }
        let space = self.spaces[space_id].for_path(path_id);
        space.pending_acks.insert_one(packet, now);
        if packet >= space.rx_packet.unwrap_or_default() {
            space.rx_packet = Some(packet);
            // Update outgoing spin bit, inverting iff we're the client
            self.spin = self.side.is_client() ^ spin;
        }
    }

    /// Resets the idle timeout timers
    ///
    /// Without multipath there is only the connection-wide idle timeout. When multipath is
    /// enabled there is an additional per-path idle timeout.
    fn reset_idle_timeout(&mut self, now: Instant, space: SpaceId, path_id: PathId) {
        // First reset the global idle timeout.
        if let Some(timeout) = self.idle_timeout {
            if self.state.is_closed() {
                self.timers.stop(Timer::Conn(ConnTimer::Idle));
            } else {
                let dt = cmp::max(timeout, 3 * self.pto_max_path(space));
                self.timers.set(Timer::Conn(ConnTimer::Idle), now + dt);
            }
        }

        // Now handle the per-path state
        if let Some(timeout) = self.path_data(path_id).idle_timeout {
            if self.state.is_closed() {
                self.timers
                    .stop(Timer::PerPath(path_id, PathTimer::PathIdle));
            } else {
                let dt = cmp::max(timeout, 3 * self.pto(space, path_id));
                self.timers
                    .set(Timer::PerPath(path_id, PathTimer::PathIdle), now + dt);
            }
        }
    }

    /// Resets both the [`ConnTimer::KeepAlive`] and [`PathTimer::PathKeepAlive`] timers
    fn reset_keep_alive(&mut self, path_id: PathId, now: Instant) {
        if !self.state.is_established() {
            return;
        }

        if let Some(interval) = self.config.keep_alive_interval {
            self.timers
                .set(Timer::Conn(ConnTimer::KeepAlive), now + interval);
        }

        if let Some(interval) = self.path_data(path_id).keep_alive {
            self.timers.set(
                Timer::PerPath(path_id, PathTimer::PathKeepAlive),
                now + interval,
            );
        }
    }

    /// Sets the timer for when a previously issued CID should be retired next
    fn reset_cid_retirement(&mut self) {
        if let Some((_path, t)) = self.next_cid_retirement() {
            self.timers.set(Timer::Conn(ConnTimer::PushNewCid), t);
        }
    }

    /// The next time when a previously issued CID should be retired
    fn next_cid_retirement(&self) -> Option<(PathId, Instant)> {
        self.local_cid_state
            .iter()
            .filter_map(|(path_id, cid_state)| cid_state.next_timeout().map(|t| (*path_id, t)))
            .min_by_key(|(_path_id, timeout)| *timeout)
    }

    /// Handle the already-decrypted first packet from the client
    ///
    /// Decrypting the first packet in the `Endpoint` allows stateless packet handling to be more
    /// efficient.
    pub(crate) fn handle_first_packet(
        &mut self,
        now: Instant,
        remote: SocketAddr,
        ecn: Option<EcnCodepoint>,
        packet_number: u64,
        packet: InitialPacket,
        remaining: Option<BytesMut>,
    ) -> Result<(), ConnectionError> {
        let span = trace_span!("first recv");
        let _guard = span.enter();
        debug_assert!(self.side.is_server());
        let len = packet.header_data.len() + packet.payload.len();
        let path_id = PathId::ZERO;
        self.path_data_mut(path_id).total_recvd = len as u64;

        if let Some(hs) = self.state.as_handshake_mut() {
            hs.expected_token = packet.header.token.clone();
        } else {
            unreachable!("first packet must be delivered in Handshake state");
        }

        // The first packet is always on PathId::ZERO
        self.on_packet_authenticated(
            now,
            SpaceId::Initial,
            path_id,
            ecn,
            Some(packet_number),
            false,
            false,
        );

        let packet: Packet = packet.into();

        let mut qlog = QlogRecvPacket::new(len);
        qlog.header(&packet.header, Some(packet_number));

        self.process_decrypted_packet(
            now,
            remote,
            path_id,
            Some(packet_number),
            packet,
            &mut qlog,
        )?;
        self.config.qlog_sink.emit_packet_received(self, qlog, now);
        if let Some(data) = remaining {
            self.handle_coalesced(now, remote, path_id, ecn, data);
        }

        self.config.qlog_sink.emit_recovery_metrics(
            self.path_data(path_id).pto_count,
            &mut self.paths.get_mut(&path_id).unwrap().data,
            now,
            self.initial_dst_cid,
        );

        Ok(())
    }

    fn init_0rtt(&mut self) {
        let (header, packet) = match self.crypto.early_crypto() {
            Some(x) => x,
            None => return,
        };
        if self.side.is_client() {
            match self.crypto.transport_parameters() {
                Ok(params) => {
                    let params = params
                        .expect("crypto layer didn't supply transport parameters with ticket");
                    // Certain values must not be cached
                    let params = TransportParameters {
                        initial_src_cid: None,
                        original_dst_cid: None,
                        preferred_address: None,
                        retry_src_cid: None,
                        stateless_reset_token: None,
                        min_ack_delay: None,
                        ack_delay_exponent: TransportParameters::default().ack_delay_exponent,
                        max_ack_delay: TransportParameters::default().max_ack_delay,
                        initial_max_path_id: None,
                        ..params
                    };
                    self.set_peer_params(params);
                }
                Err(e) => {
                    error!("session ticket has malformed transport parameters: {}", e);
                    return;
                }
            }
        }
        trace!("0-RTT enabled");
        self.zero_rtt_enabled = true;
        self.zero_rtt_crypto = Some(ZeroRttCrypto { header, packet });
    }

    fn read_crypto(
        &mut self,
        space: SpaceId,
        crypto: &frame::Crypto,
        payload_len: usize,
    ) -> Result<(), TransportError> {
        let expected = if !self.state.is_handshake() {
            SpaceId::Data
        } else if self.highest_space == SpaceId::Initial {
            SpaceId::Initial
        } else {
            // On the server, self.highest_space can be Data after receiving the client's first
            // flight, but we expect Handshake CRYPTO until the handshake is complete.
            SpaceId::Handshake
        };
        // We can't decrypt Handshake packets when highest_space is Initial, CRYPTO frames in 0-RTT
        // packets are illegal, and we don't process 1-RTT packets until the handshake is
        // complete. Therefore, we will never see CRYPTO data from a later-than-expected space.
        debug_assert!(space <= expected, "received out-of-order CRYPTO data");

        let end = crypto.offset + crypto.data.len() as u64;
        if space < expected && end > self.spaces[space].crypto_stream.bytes_read() {
            warn!(
                "received new {:?} CRYPTO data when expecting {:?}",
                space, expected
            );
            return Err(TransportError::PROTOCOL_VIOLATION(
                "new data at unexpected encryption level",
            ));
        }

        let space = &mut self.spaces[space];
        let max = end.saturating_sub(space.crypto_stream.bytes_read());
        if max > self.config.crypto_buffer_size as u64 {
            return Err(TransportError::CRYPTO_BUFFER_EXCEEDED(""));
        }

        space
            .crypto_stream
            .insert(crypto.offset, crypto.data.clone(), payload_len);
        while let Some(chunk) = space.crypto_stream.read(usize::MAX, true) {
            trace!("consumed {} CRYPTO bytes", chunk.bytes.len());
            if self.crypto.read_handshake(&chunk.bytes)? {
                self.events.push_back(Event::HandshakeDataReady);
            }
        }

        Ok(())
    }

    fn write_crypto(&mut self) {
        loop {
            let space = self.highest_space;
            let mut outgoing = Vec::new();
            if let Some(crypto) = self.crypto.write_handshake(&mut outgoing) {
                match space {
                    SpaceId::Initial => {
                        self.upgrade_crypto(SpaceId::Handshake, crypto);
                    }
                    SpaceId::Handshake => {
                        self.upgrade_crypto(SpaceId::Data, crypto);
                    }
                    _ => unreachable!("got updated secrets during 1-RTT"),
                }
            }
            if outgoing.is_empty() {
                if space == self.highest_space {
                    break;
                } else {
                    // Keys updated, check for more data to send
                    continue;
                }
            }
            let offset = self.spaces[space].crypto_offset;
            let outgoing = Bytes::from(outgoing);
            if let Some(hs) = self.state.as_handshake_mut() {
                if space == SpaceId::Initial && offset == 0 && self.side.is_client() {
                    hs.client_hello = Some(outgoing.clone());
                }
            }
            self.spaces[space].crypto_offset += outgoing.len() as u64;
            trace!("wrote {} {:?} CRYPTO bytes", outgoing.len(), space);
            self.spaces[space].pending.crypto.push_back(frame::Crypto {
                offset,
                data: outgoing,
            });
        }
    }

    /// Switch to stronger cryptography during handshake
    fn upgrade_crypto(&mut self, space: SpaceId, crypto: Keys) {
        debug_assert!(
            self.spaces[space].crypto.is_none(),
            "already reached packet space {space:?}"
        );
        trace!("{:?} keys ready", space);
        if space == SpaceId::Data {
            // Precompute the first key update
            self.next_crypto = Some(
                self.crypto
                    .next_1rtt_keys()
                    .expect("handshake should be complete"),
            );
        }

        self.spaces[space].crypto = Some(crypto);
        debug_assert!(space as usize > self.highest_space as usize);
        self.highest_space = space;
        if space == SpaceId::Data && self.side.is_client() {
            // Discard 0-RTT keys because 1-RTT keys are available.
            self.zero_rtt_crypto = None;
        }
    }

    fn discard_space(&mut self, now: Instant, space_id: SpaceId) {
        debug_assert!(space_id != SpaceId::Data);
        trace!("discarding {:?} keys", space_id);
        if space_id == SpaceId::Initial {
            // No longer needed
            if let ConnectionSide::Client { token, .. } = &mut self.side {
                *token = Bytes::new();
            }
        }
        let space = &mut self.spaces[space_id];
        space.crypto = None;
        let pns = space.for_path(PathId::ZERO);
        pns.time_of_last_ack_eliciting_packet = None;
        pns.loss_time = None;
        pns.loss_probes = 0;
        let sent_packets = mem::take(&mut pns.sent_packets);
        let path = self.paths.get_mut(&PathId::ZERO).unwrap();
        for packet in sent_packets.into_values() {
            path.data.remove_in_flight(&packet);
        }

        self.set_loss_detection_timer(now, PathId::ZERO)
    }

    fn handle_coalesced(
        &mut self,
        now: Instant,
        remote: SocketAddr,
        path_id: PathId,
        ecn: Option<EcnCodepoint>,
        data: BytesMut,
    ) {
        self.path_data_mut(path_id)
            .inc_total_recvd(data.len() as u64);
        let mut remaining = Some(data);
        let cid_len = self
            .local_cid_state
            .values()
            .map(|cid_state| cid_state.cid_len())
            .next()
            .expect("one cid_state must exist");
        while let Some(data) = remaining {
            match PartialDecode::new(
                data,
                &FixedLengthConnectionIdParser::new(cid_len),
                &[self.version],
                self.endpoint_config.grease_quic_bit,
            ) {
                Ok((partial_decode, rest)) => {
                    remaining = rest;
                    self.handle_decode(now, remote, path_id, ecn, partial_decode);
                }
                Err(e) => {
                    trace!("malformed header: {}", e);
                    return;
                }
            }
        }
    }

    fn handle_decode(
        &mut self,
        now: Instant,
        remote: SocketAddr,
        path_id: PathId,
        ecn: Option<EcnCodepoint>,
        partial_decode: PartialDecode,
    ) {
        let qlog = QlogRecvPacket::new(partial_decode.len());
        if let Some(decoded) = packet_crypto::unprotect_header(
            partial_decode,
            &self.spaces,
            self.zero_rtt_crypto.as_ref(),
            self.peer_params.stateless_reset_token,
        ) {
            self.handle_packet(
                now,
                remote,
                path_id,
                ecn,
                decoded.packet,
                decoded.stateless_reset,
                qlog,
            );
        }
    }

    fn handle_packet(
        &mut self,
        now: Instant,
        remote: SocketAddr,
        path_id: PathId,
        ecn: Option<EcnCodepoint>,
        packet: Option<Packet>,
        stateless_reset: bool,
        mut qlog: QlogRecvPacket,
    ) {
        self.stats.udp_rx.ios += 1;
        if let Some(ref packet) = packet {
            trace!(
                "got {:?} packet ({} bytes) from {} using id {}",
                packet.header.space(),
                packet.payload.len() + packet.header_data.len(),
                remote,
                packet.header.dst_cid(),
            );
        }

        if self.is_handshaking() {
            if path_id != PathId::ZERO {
                debug!(%remote, %path_id, "discarding multipath packet during handshake");
                return;
            }
            if remote != self.path_data_mut(path_id).remote {
                if let Some(hs) = self.state.as_handshake() {
                    if hs.allow_server_migration {
                        trace!(?remote, prev = ?self.path_data(path_id).remote, "server migrated to new remote");
                        self.path_data_mut(path_id).remote = remote;
                    } else {
                        debug!("discarding packet with unexpected remote during handshake");
                        return;
                    }
                } else {
                    debug!("discarding packet with unexpected remote during handshake");
                    return;
                }
            }
        }

        let was_closed = self.state.is_closed();
        let was_drained = self.state.is_drained();

        let decrypted = match packet {
            None => Err(None),
            Some(mut packet) => self
                .decrypt_packet(now, path_id, &mut packet)
                .map(move |number| (packet, number)),
        };
        let result = match decrypted {
            _ if stateless_reset => {
                debug!("got stateless reset");
                Err(ConnectionError::Reset)
            }
            Err(Some(e)) => {
                warn!("illegal packet: {}", e);
                Err(e.into())
            }
            Err(None) => {
                debug!("failed to authenticate packet");
                self.authentication_failures += 1;
                let integrity_limit = self.spaces[self.highest_space]
                    .crypto
                    .as_ref()
                    .unwrap()
                    .packet
                    .local
                    .integrity_limit();
                if self.authentication_failures > integrity_limit {
                    Err(TransportError::AEAD_LIMIT_REACHED("integrity limit violated").into())
                } else {
                    return;
                }
            }
            Ok((packet, number)) => {
                qlog.header(&packet.header, number);
                let span = match number {
                    Some(pn) => trace_span!("recv", space = ?packet.header.space(), pn),
                    None => trace_span!("recv", space = ?packet.header.space()),
                };
                let _guard = span.enter();

                let dedup = self.spaces[packet.header.space()]
                    .path_space_mut(path_id)
                    .map(|pns| &mut pns.dedup);
                if number.zip(dedup).is_some_and(|(n, d)| d.insert(n)) {
                    debug!("discarding possible duplicate packet");
                    self.config.qlog_sink.emit_packet_received(self, qlog, now);
                    return;
                } else if self.state.is_handshake() && packet.header.is_short() {
                    // TODO: SHOULD buffer these to improve reordering tolerance.
                    trace!("dropping short packet during handshake");
                    self.config.qlog_sink.emit_packet_received(self, qlog, now);
                    return;
                } else {
                    if let Header::Initial(InitialHeader { ref token, .. }) = packet.header {
                        if let Some(hs) = self.state.as_handshake() {
                            if self.side.is_server() && token != &hs.expected_token {
                                // Clients must send the same retry token in every Initial. Initial
                                // packets can be spoofed, so we discard rather than killing the
                                // connection.
                                warn!("discarding Initial with invalid retry token");
                                self.config.qlog_sink.emit_packet_received(self, qlog, now);
                                return;
                            }
                        }
                    }

                    if !self.state.is_closed() {
                        let spin = match packet.header {
                            Header::Short { spin, .. } => spin,
                            _ => false,
                        };

                        if self.side().is_server() && !self.abandoned_paths.contains(&path_id) {
                            // Only the client is allowed to open paths
                            self.ensure_path(path_id, remote, now, number);
                        }
                        if self.paths.contains_key(&path_id) {
                            self.on_packet_authenticated(
                                now,
                                packet.header.space(),
                                path_id,
                                ecn,
                                number,
                                spin,
                                packet.header.is_1rtt(),
                            );
                        }
                    }

                    let res = self
                        .process_decrypted_packet(now, remote, path_id, number, packet, &mut qlog);

                    self.config.qlog_sink.emit_packet_received(self, qlog, now);
                    res
                }
            }
        };

        // State transitions for error cases
        if let Err(conn_err) = result {
            match conn_err {
                ConnectionError::ApplicationClosed(reason) => self.state.move_to_closed(reason),
                ConnectionError::ConnectionClosed(reason) => self.state.move_to_closed(reason),
                ConnectionError::Reset
                | ConnectionError::TransportError(TransportError {
                    code: TransportErrorCode::AEAD_LIMIT_REACHED,
                    ..
                }) => {
                    self.state.move_to_drained(Some(conn_err));
                }
                ConnectionError::TimedOut => {
                    unreachable!("timeouts aren't generated by packet processing");
                }
                ConnectionError::TransportError(err) => {
                    #[cfg(test)]
                    if self.panic_on_transport_error {
                        panic!("transport error in connection: {err}");
                    }
                    debug!("closing connection due to transport error: {}", err);
                    self.state.move_to_closed(err);
                }
                ConnectionError::VersionMismatch => {
                    self.state.move_to_draining(Some(conn_err));
                }
                ConnectionError::LocallyClosed => {
                    unreachable!("LocallyClosed isn't generated by packet processing");
                }
                ConnectionError::CidsExhausted => {
                    unreachable!("CidsExhausted isn't generated by packet processing");
                }
            };
        }

        if !was_closed && self.state.is_closed() {
            self.close_common();
            if !self.state.is_drained() {
                self.set_close_timer(now);
            }
        }
        if !was_drained && self.state.is_drained() {
            self.endpoint_events.push_back(EndpointEventInner::Drained);
            // Close timer may have been started previously, e.g. if we sent a close and got a
            // stateless reset in response
            self.timers.stop(Timer::Conn(ConnTimer::Close));
        }

        // Transmit CONNECTION_CLOSE if necessary
        if matches!(self.state.as_type(), StateType::Closed) {
            // If there is no PathData for this PathId the packet was for a brand new
            // path. It was a valid packet however, so the remote is valid and we want to
            // send CONNECTION_CLOSE.
            let path_remote = self
                .paths
                .get(&path_id)
                .map(|p| p.data.remote)
                .unwrap_or(remote);
            self.close = remote == path_remote;
        }
    }

    fn process_decrypted_packet(
        &mut self,
        now: Instant,
        remote: SocketAddr,
        path_id: PathId,
        number: Option<u64>,
        packet: Packet,
        qlog: &mut QlogRecvPacket,
    ) -> Result<(), ConnectionError> {
        if !self.paths.contains_key(&path_id) {
            // There is a chance this is a server side, first (for this path) packet, which would
            // be a protocol violation. It's more likely, however, that this is a packet of a
            // pruned path
            trace!(%path_id, ?number, "discarding packet for unknown path");
            return Ok(());
        }
        let state = match self.state.as_type() {
            StateType::Established => {
                match packet.header.space() {
                    SpaceId::Data => {
                        self.process_payload(now, remote, path_id, number.unwrap(), packet, qlog)?
                    }
                    _ if packet.header.has_frames() => {
                        self.process_early_payload(now, path_id, packet, qlog)?
                    }
                    _ => {
                        trace!("discarding unexpected pre-handshake packet");
                    }
                }
                return Ok(());
            }
            StateType::Closed => {
                for result in frame::Iter::new(packet.payload.freeze())? {
                    let frame = match result {
                        Ok(frame) => frame,
                        Err(err) => {
                            debug!("frame decoding error: {err:?}");
                            continue;
                        }
                    };
                    qlog.frame(&frame);

                    if let Frame::Padding = frame {
                        continue;
                    };

                    self.stats.frame_rx.record(&frame);

                    if let Frame::Close(_error) = frame {
                        trace!("draining");
                        self.state.move_to_draining(None);
                        break;
                    }
                }
                return Ok(());
            }
            StateType::Draining | StateType::Drained => return Ok(()),
            StateType::Handshake => self.state.as_handshake_mut().expect("checked"),
        };

        match packet.header {
            Header::Retry {
                src_cid: rem_cid, ..
            } => {
                debug_assert_eq!(path_id, PathId::ZERO);
                if self.side.is_server() {
                    return Err(TransportError::PROTOCOL_VIOLATION("client sent Retry").into());
                }

                let is_valid_retry = self
                    .rem_cids
                    .get(&path_id)
                    .map(|cids| cids.active())
                    .map(|orig_dst_cid| {
                        self.crypto.is_valid_retry(
                            orig_dst_cid,
                            &packet.header_data,
                            &packet.payload,
                        )
                    })
                    .unwrap_or_default();
                if self.total_authed_packets > 1
                            || packet.payload.len() <= 16 // token + 16 byte tag
                            || !is_valid_retry
                {
                    trace!("discarding invalid Retry");
                    // - After the client has received and processed an Initial or Retry
                    //   packet from the server, it MUST discard any subsequent Retry
                    //   packets that it receives.
                    // - A client MUST discard a Retry packet with a zero-length Retry Token
                    //   field.
                    // - Clients MUST discard Retry packets that have a Retry Integrity Tag
                    //   that cannot be validated
                    return Ok(());
                }

                trace!("retrying with CID {}", rem_cid);
                let client_hello = state.client_hello.take().unwrap();
                self.retry_src_cid = Some(rem_cid);
                self.rem_cids
                    .get_mut(&path_id)
                    .expect("PathId::ZERO not yet abandoned, is_valid_retry would have been false")
                    .update_initial_cid(rem_cid);
                self.rem_handshake_cid = rem_cid;

                let space = &mut self.spaces[SpaceId::Initial];
                if let Some(info) = space.for_path(PathId::ZERO).take(0) {
                    self.on_packet_acked(now, PathId::ZERO, info);
                };

                self.discard_space(now, SpaceId::Initial); // Make sure we clean up after
                // any retransmitted Initials
                self.spaces[SpaceId::Initial] = {
                    let mut space = PacketSpace::new(now, SpaceId::Initial, &mut self.rng);
                    space.crypto = Some(self.crypto.initial_keys(rem_cid, self.side.side()));
                    space.crypto_offset = client_hello.len() as u64;
                    space.for_path(path_id).next_packet_number = self.spaces[SpaceId::Initial]
                        .for_path(path_id)
                        .next_packet_number;
                    space.pending.crypto.push_back(frame::Crypto {
                        offset: 0,
                        data: client_hello,
                    });
                    space
                };

                // Retransmit all 0-RTT data
                let zero_rtt = mem::take(
                    &mut self.spaces[SpaceId::Data]
                        .for_path(PathId::ZERO)
                        .sent_packets,
                );
                for info in zero_rtt.into_values() {
                    self.paths
                        .get_mut(&PathId::ZERO)
                        .unwrap()
                        .remove_in_flight(&info);
                    self.spaces[SpaceId::Data].pending |= info.retransmits;
                }
                self.streams.retransmit_all_for_0rtt();

                let token_len = packet.payload.len() - 16;
                let ConnectionSide::Client { ref mut token, .. } = self.side else {
                    unreachable!("we already short-circuited if we're server");
                };
                *token = packet.payload.freeze().split_to(token_len);

                self.state = State::handshake(state::Handshake {
                    expected_token: Bytes::new(),
                    rem_cid_set: false,
                    client_hello: None,
                    allow_server_migration: true,
                });
                Ok(())
            }
            Header::Long {
                ty: LongType::Handshake,
                src_cid: rem_cid,
                dst_cid: loc_cid,
                ..
            } => {
                debug_assert_eq!(path_id, PathId::ZERO);
                if rem_cid != self.rem_handshake_cid {
                    debug!(
                        "discarding packet with mismatched remote CID: {} != {}",
                        self.rem_handshake_cid, rem_cid
                    );
                    return Ok(());
                }
                self.on_path_validated(path_id);

                self.process_early_payload(now, path_id, packet, qlog)?;
                if self.state.is_closed() {
                    return Ok(());
                }

                if self.crypto.is_handshaking() {
                    trace!("handshake ongoing");
                    return Ok(());
                }

                if self.side.is_client() {
                    // Client-only because server params were set from the client's Initial
                    let params =
                        self.crypto
                            .transport_parameters()?
                            .ok_or_else(|| TransportError {
                                code: TransportErrorCode::crypto(0x6d),
                                frame: None,
                                reason: "transport parameters missing".into(),
                                crypto: None,
                            })?;

                    if self.has_0rtt() {
                        if !self.crypto.early_data_accepted().unwrap() {
                            debug_assert!(self.side.is_client());
                            debug!("0-RTT rejected");
                            self.accepted_0rtt = false;
                            self.streams.zero_rtt_rejected();

                            // Discard already-queued frames
                            self.spaces[SpaceId::Data].pending = Retransmits::default();

                            // Discard 0-RTT packets
                            let sent_packets = mem::take(
                                &mut self.spaces[SpaceId::Data].for_path(path_id).sent_packets,
                            );
                            for packet in sent_packets.into_values() {
                                self.paths
                                    .get_mut(&path_id)
                                    .unwrap()
                                    .remove_in_flight(&packet);
                            }
                        } else {
                            self.accepted_0rtt = true;
                            params.validate_resumption_from(&self.peer_params)?;
                        }
                    }
                    if let Some(token) = params.stateless_reset_token {
                        let remote = self.path_data(path_id).remote;
                        self.endpoint_events
                            .push_back(EndpointEventInner::ResetToken(path_id, remote, token));
                    }
                    self.handle_peer_params(params, loc_cid, rem_cid)?;
                    self.issue_first_cids(now);
                } else {
                    // Server-only
                    self.spaces[SpaceId::Data].pending.handshake_done = true;
                    self.discard_space(now, SpaceId::Handshake);
                    self.events.push_back(Event::HandshakeConfirmed);
                    trace!("handshake confirmed");
                }

                self.events.push_back(Event::Connected);
                self.state.move_to_established();
                trace!("established");

                // Multipath can only be enabled after the state has reached Established.
                // So this can not happen any earlier.
                self.issue_first_path_cids(now);
                Ok(())
            }
            Header::Initial(InitialHeader {
                src_cid: rem_cid,
                dst_cid: loc_cid,
                ..
            }) => {
                debug_assert_eq!(path_id, PathId::ZERO);
                if !state.rem_cid_set {
                    trace!("switching remote CID to {}", rem_cid);
                    let mut state = state.clone();
                    self.rem_cids
                        .get_mut(&path_id)
                        .expect("PathId::ZERO not yet abandoned")
                        .update_initial_cid(rem_cid);
                    self.rem_handshake_cid = rem_cid;
                    self.orig_rem_cid = rem_cid;
                    state.rem_cid_set = true;
                    self.state.move_to_handshake(state);
                } else if rem_cid != self.rem_handshake_cid {
                    debug!(
                        "discarding packet with mismatched remote CID: {} != {}",
                        self.rem_handshake_cid, rem_cid
                    );
                    return Ok(());
                }

                let starting_space = self.highest_space;
                self.process_early_payload(now, path_id, packet, qlog)?;

                if self.side.is_server()
                    && starting_space == SpaceId::Initial
                    && self.highest_space != SpaceId::Initial
                {
                    let params =
                        self.crypto
                            .transport_parameters()?
                            .ok_or_else(|| TransportError {
                                code: TransportErrorCode::crypto(0x6d),
                                frame: None,
                                reason: "transport parameters missing".into(),
                                crypto: None,
                            })?;
                    self.handle_peer_params(params, loc_cid, rem_cid)?;
                    self.issue_first_cids(now);
                    self.init_0rtt();
                }
                Ok(())
            }
            Header::Long {
                ty: LongType::ZeroRtt,
                ..
            } => {
                self.process_payload(now, remote, path_id, number.unwrap(), packet, qlog)?;
                Ok(())
            }
            Header::VersionNegotiate { .. } => {
                if self.total_authed_packets > 1 {
                    return Ok(());
                }
                let supported = packet
                    .payload
                    .chunks(4)
                    .any(|x| match <[u8; 4]>::try_from(x) {
                        Ok(version) => self.version == u32::from_be_bytes(version),
                        Err(_) => false,
                    });
                if supported {
                    return Ok(());
                }
                debug!("remote doesn't support our version");
                Err(ConnectionError::VersionMismatch)
            }
            Header::Short { .. } => unreachable!(
                "short packets received during handshake are discarded in handle_packet"
            ),
        }
    }

    /// Process an Initial or Handshake packet payload
    fn process_early_payload(
        &mut self,
        now: Instant,
        path_id: PathId,
        packet: Packet,
        #[allow(unused)] qlog: &mut QlogRecvPacket,
    ) -> Result<(), TransportError> {
        debug_assert_ne!(packet.header.space(), SpaceId::Data);
        debug_assert_eq!(path_id, PathId::ZERO);
        let payload_len = packet.payload.len();
        let mut ack_eliciting = false;
        for result in frame::Iter::new(packet.payload.freeze())? {
            let frame = result?;
            qlog.frame(&frame);
            let span = match frame {
                Frame::Padding => continue,
                _ => Some(trace_span!("frame", ty = %frame.ty(), path = tracing::field::Empty)),
            };

            self.stats.frame_rx.record(&frame);

            let _guard = span.as_ref().map(|x| x.enter());
            ack_eliciting |= frame.is_ack_eliciting();

            // Process frames
            match frame {
                Frame::Padding | Frame::Ping => {}
                Frame::Crypto(frame) => {
                    self.read_crypto(packet.header.space(), &frame, payload_len)?;
                }
                Frame::Ack(ack) => {
                    self.on_ack_received(now, packet.header.space(), ack)?;
                }
                Frame::PathAck(ack) => {
                    span.as_ref()
                        .map(|span| span.record("path", tracing::field::debug(&ack.path_id)));
                    self.on_path_ack_received(now, packet.header.space(), ack)?;
                }
                Frame::Close(reason) => {
                    self.state.move_to_draining(Some(reason.into()));
                    return Ok(());
                }
                _ => {
                    let mut err =
                        TransportError::PROTOCOL_VIOLATION("illegal frame type in handshake");
                    err.frame = Some(frame.ty());
                    return Err(err);
                }
            }
        }

        if ack_eliciting {
            // In the initial and handshake spaces, ACKs must be sent immediately
            self.spaces[packet.header.space()]
                .for_path(path_id)
                .pending_acks
                .set_immediate_ack_required();
        }

        self.write_crypto();
        Ok(())
    }

    /// Processes the packet payload, always in the data space.
    fn process_payload(
        &mut self,
        now: Instant,
        remote: SocketAddr,
        path_id: PathId,
        number: u64,
        packet: Packet,
        #[allow(unused)] qlog: &mut QlogRecvPacket,
    ) -> Result<(), TransportError> {
        let payload = packet.payload.freeze();
        let mut is_probing_packet = true;
        let mut close = None;
        let payload_len = payload.len();
        let mut ack_eliciting = false;
        // if this packet triggers a path migration and includes a observed address frame, it's
        // stored here
        let mut migration_observed_addr = None;
        for result in frame::Iter::new(payload)? {
            let frame = result?;
            qlog.frame(&frame);
            let span = match frame {
                Frame::Padding => continue,
                _ => trace_span!("frame", ty = %frame.ty(), path = tracing::field::Empty),
            };

            self.stats.frame_rx.record(&frame);
            // Crypto, Stream and Datagram frames are special cased in order no pollute
            // the log with payload data
            match &frame {
                Frame::Crypto(f) => {
                    trace!(offset = f.offset, len = f.data.len(), "got crypto frame");
                }
                Frame::Stream(f) => {
                    trace!(id = %f.id, offset = f.offset, len = f.data.len(), fin = f.fin, "got stream frame");
                }
                Frame::Datagram(f) => {
                    trace!(len = f.data.len(), "got datagram frame");
                }
                f => {
                    trace!("got frame {:?}", f);
                }
            }

            let _guard = span.enter();
            if packet.header.is_0rtt() {
                match frame {
                    Frame::Crypto(_) | Frame::Close(Close::Application(_)) => {
                        return Err(TransportError::PROTOCOL_VIOLATION(
                            "illegal frame type in 0-RTT",
                        ));
                    }
                    _ => {}
                }
            }
            ack_eliciting |= frame.is_ack_eliciting();

            // Check whether this could be a probing packet
            match frame {
                Frame::Padding
                | Frame::PathChallenge(_)
                | Frame::PathResponse(_)
                | Frame::NewConnectionId(_)
                | Frame::ObservedAddr(_) => {}
                _ => {
                    is_probing_packet = false;
                }
            }
            match frame {
                Frame::Crypto(frame) => {
                    self.read_crypto(SpaceId::Data, &frame, payload_len)?;
                }
                Frame::Stream(frame) => {
                    if self.streams.received(frame, payload_len)?.should_transmit() {
                        self.spaces[SpaceId::Data].pending.max_data = true;
                    }
                }
                Frame::Ack(ack) => {
                    self.on_ack_received(now, SpaceId::Data, ack)?;
                }
                Frame::PathAck(ack) => {
                    span.record("path", tracing::field::debug(&ack.path_id));
                    self.on_path_ack_received(now, SpaceId::Data, ack)?;
                }
                Frame::Padding | Frame::Ping => {}
                Frame::Close(reason) => {
                    close = Some(reason);
                }
                Frame::PathChallenge(token) => {
                    let path = &mut self
                        .path_mut(path_id)
                        .expect("payload is processed only after the path becomes known");
                    path.path_responses.push(number, token, remote);
                    if remote == path.remote {
                        // PATH_CHALLENGE on active path, possible off-path packet forwarding
                        // attack. Send a non-probing packet to recover the active path.
                        match self.peer_supports_ack_frequency() {
                            true => self.immediate_ack(path_id),
                            false => {
                                self.ping_path(path_id).ok();
                            }
                        }
                    }
                }
                Frame::PathResponse(token) => {
                    let path = self
                        .paths
                        .get_mut(&path_id)
                        .expect("payload is processed only after the path becomes known");

                    if remote != path.data.remote {
                        debug!(token, "ignoring invalid PATH_RESPONSE");
                    } else if let Some(&challenge_sent) = path.data.challenges_sent.get(&token) {
                        self.timers
                            .stop(Timer::PerPath(path_id, PathTimer::PathValidation));
                        self.timers
                            .stop(Timer::PerPath(path_id, PathTimer::PathChallengeLost));
                        if !path.data.validated {
                            trace!("new path validated");
                        }
                        self.timers
                            .stop(Timer::PerPath(path_id, PathTimer::PathOpen));
                        path.data.challenges_sent.clear();
                        path.data.send_new_challenge = false;
                        path.data.validated = true;
                        path.data.rtt.update(
                            Duration::ZERO,
                            now.saturating_duration_since(challenge_sent),
                        );
                        self.events
                            .push_back(Event::Path(PathEvent::Opened { id: path_id }));
                        // mark the path as open from the application perspective now that Opened
                        // event has been queued
                        if !std::mem::replace(&mut path.data.open, true) {
                            if let Some(observed) = path.data.last_observed_addr_report.as_ref() {
                                self.events.push_back(Event::Path(PathEvent::ObservedAddr {
                                    id: path_id,
                                    addr: observed.socket_addr(),
                                }));
                            }
                        }
                        if let Some((_, ref mut prev)) = path.prev {
                            prev.challenges_sent.clear();
                            prev.send_new_challenge = false;
                        }
                    } else {
                        debug!(token, "ignoring invalid PATH_RESPONSE");
                    }
                }
                Frame::MaxData(bytes) => {
                    self.streams.received_max_data(bytes);
                }
                Frame::MaxStreamData { id, offset } => {
                    self.streams.received_max_stream_data(id, offset)?;
                }
                Frame::MaxStreams { dir, count } => {
                    self.streams.received_max_streams(dir, count)?;
                }
                Frame::ResetStream(frame) => {
                    if self.streams.received_reset(frame)?.should_transmit() {
                        self.spaces[SpaceId::Data].pending.max_data = true;
                    }
                }
                Frame::DataBlocked { offset } => {
                    debug!(offset, "peer claims to be blocked at connection level");
                }
                Frame::StreamDataBlocked { id, offset } => {
                    if id.initiator() == self.side.side() && id.dir() == Dir::Uni {
                        debug!("got STREAM_DATA_BLOCKED on send-only {}", id);
                        return Err(TransportError::STREAM_STATE_ERROR(
                            "STREAM_DATA_BLOCKED on send-only stream",
                        ));
                    }
                    debug!(
                        stream = %id,
                        offset, "peer claims to be blocked at stream level"
                    );
                }
                Frame::StreamsBlocked { dir, limit } => {
                    if limit > MAX_STREAM_COUNT {
                        return Err(TransportError::FRAME_ENCODING_ERROR(
                            "unrepresentable stream limit",
                        ));
                    }
                    debug!(
                        "peer claims to be blocked opening more than {} {} streams",
                        limit, dir
                    );
                }
                Frame::StopSending(frame::StopSending { id, error_code }) => {
                    if id.initiator() != self.side.side() {
                        if id.dir() == Dir::Uni {
                            debug!("got STOP_SENDING on recv-only {}", id);
                            return Err(TransportError::STREAM_STATE_ERROR(
                                "STOP_SENDING on recv-only stream",
                            ));
                        }
                    } else if self.streams.is_local_unopened(id) {
                        return Err(TransportError::STREAM_STATE_ERROR(
                            "STOP_SENDING on unopened stream",
                        ));
                    }
                    self.streams.received_stop_sending(id, error_code);
                }
                Frame::RetireConnectionId(frame::RetireConnectionId { path_id, sequence }) => {
                    if let Some(ref path_id) = path_id {
                        span.record("path", tracing::field::debug(&path_id));
                    }
                    match self.local_cid_state.get_mut(&path_id.unwrap_or_default()) {
                        None => error!(?path_id, "RETIRE_CONNECTION_ID for unknown path"),
                        Some(cid_state) => {
                            let allow_more_cids = cid_state
                                .on_cid_retirement(sequence, self.peer_params.issue_cids_limit())?;
                            self.endpoint_events
                                .push_back(EndpointEventInner::RetireConnectionId(
                                    now,
                                    path_id.unwrap_or_default(),
                                    sequence,
                                    allow_more_cids,
                                ));
                        }
                    }
                }
                Frame::NewConnectionId(frame) => {
                    let path_id = if let Some(path_id) = frame.path_id {
                        if !self.is_multipath_negotiated() {
                            return Err(TransportError::PROTOCOL_VIOLATION(
                                "received PATH_NEW_CONNECTION_ID frame when multipath was not negotiated",
                            ));
                        }
                        if path_id > self.local_max_path_id {
                            return Err(TransportError::PROTOCOL_VIOLATION(
                                "PATH_NEW_CONNECTION_ID contains path_id exceeding current max",
                            ));
                        }
                        path_id
                    } else {
                        PathId::ZERO
                    };

                    if self.abandoned_paths.contains(&path_id) {
                        trace!("ignoring issued CID for abandoned path");
                        continue;
                    }
                    if let Some(ref path_id) = frame.path_id {
                        span.record("path", tracing::field::debug(&path_id));
                    }
                    let rem_cids = self
                        .rem_cids
                        .entry(path_id)
                        .or_insert_with(|| CidQueue::new(frame.id));
                    if rem_cids.active().is_empty() {
                        // TODO(@divma): is the entry removed later? (rem_cids.entry)
                        return Err(TransportError::PROTOCOL_VIOLATION(
                            "NEW_CONNECTION_ID when CIDs aren't in use",
                        ));
                    }
                    if frame.retire_prior_to > frame.sequence {
                        return Err(TransportError::PROTOCOL_VIOLATION(
                            "NEW_CONNECTION_ID retiring unissued CIDs",
                        ));
                    }

                    use crate::cid_queue::InsertError;
                    match rem_cids.insert(frame) {
                        Ok(None) => {}
                        Ok(Some((retired, reset_token))) => {
                            let pending_retired =
                                &mut self.spaces[SpaceId::Data].pending.retire_cids;
                            /// Ensure `pending_retired` cannot grow without bound. Limit is
                            /// somewhat arbitrary but very permissive.
                            const MAX_PENDING_RETIRED_CIDS: u64 = CidQueue::LEN as u64 * 10;
                            // We don't bother counting in-flight frames because those are bounded
                            // by congestion control.
                            if (pending_retired.len() as u64)
                                .saturating_add(retired.end.saturating_sub(retired.start))
                                > MAX_PENDING_RETIRED_CIDS
                            {
                                return Err(TransportError::CONNECTION_ID_LIMIT_ERROR(
                                    "queued too many retired CIDs",
                                ));
                            }
                            pending_retired.extend(retired.map(|seq| (path_id, seq)));
                            self.set_reset_token(path_id, remote, reset_token);
                        }
                        Err(InsertError::ExceedsLimit) => {
                            return Err(TransportError::CONNECTION_ID_LIMIT_ERROR(""));
                        }
                        Err(InsertError::Retired) => {
                            trace!("discarding already-retired");
                            // RETIRE_CONNECTION_ID might not have been previously sent if e.g. a
                            // range of connection IDs larger than the active connection ID limit
                            // was retired all at once via retire_prior_to.
                            self.spaces[SpaceId::Data]
                                .pending
                                .retire_cids
                                .push((path_id, frame.sequence));
                            continue;
                        }
                    };

                    if self.side.is_server()
                        && path_id == PathId::ZERO
                        && self
                            .rem_cids
                            .get(&PathId::ZERO)
                            .map(|cids| cids.active_seq() == 0)
                            .unwrap_or_default()
                    {
                        // We're a server still using the initial remote CID for the client, so
                        // let's switch immediately to enable clientside stateless resets.
                        self.update_rem_cid(PathId::ZERO);
                    }
                }
                Frame::NewToken(NewToken { token }) => {
                    let ConnectionSide::Client {
                        token_store,
                        server_name,
                        ..
                    } = &self.side
                    else {
                        return Err(TransportError::PROTOCOL_VIOLATION("client sent NEW_TOKEN"));
                    };
                    if token.is_empty() {
                        return Err(TransportError::FRAME_ENCODING_ERROR("empty token"));
                    }
                    trace!("got new token");
                    token_store.insert(server_name, token);
                }
                Frame::Datagram(datagram) => {
                    if self
                        .datagrams
                        .received(datagram, &self.config.datagram_receive_buffer_size)?
                    {
                        self.events.push_back(Event::DatagramReceived);
                    }
                }
                Frame::AckFrequency(ack_frequency) => {
                    // This frame can only be sent in the Data space

                    if !self.ack_frequency.ack_frequency_received(&ack_frequency)? {
                        // The AckFrequency frame is stale (we have already received a more
                        // recent one)
                        continue;
                    }

                    // Update the params for all of our paths
                    for (path_id, space) in self.spaces[SpaceId::Data].number_spaces.iter_mut() {
                        space.pending_acks.set_ack_frequency_params(&ack_frequency);

                        // Our `max_ack_delay` has been updated, so we may need to adjust
                        // its associated timeout
                        if let Some(timeout) = space
                            .pending_acks
                            .max_ack_delay_timeout(self.ack_frequency.max_ack_delay)
                        {
                            self.timers
                                .set(Timer::PerPath(*path_id, PathTimer::MaxAckDelay), timeout);
                        }
                    }
                }
                Frame::ImmediateAck => {
                    // This frame can only be sent in the Data space
                    for pns in self.spaces[SpaceId::Data].iter_paths_mut() {
                        pns.pending_acks.set_immediate_ack_required();
                    }
                }
                Frame::HandshakeDone => {
                    if self.side.is_server() {
                        return Err(TransportError::PROTOCOL_VIOLATION(
                            "client sent HANDSHAKE_DONE",
                        ));
                    }
                    if self.spaces[SpaceId::Handshake].crypto.is_some() {
                        self.discard_space(now, SpaceId::Handshake);
                    }
                    self.events.push_back(Event::HandshakeConfirmed);
                    trace!("handshake confirmed");
                }
                Frame::ObservedAddr(observed) => {
                    // check if params allows the peer to send report and this node to receive it
                    trace!(seq_no = %observed.seq_no, ip = %observed.ip, port = observed.port);
                    if !self
                        .peer_params
                        .address_discovery_role
                        .should_report(&self.config.address_discovery_role)
                    {
                        return Err(TransportError::PROTOCOL_VIOLATION(
                            "received OBSERVED_ADDRESS frame when not negotiated",
                        ));
                    }
                    // must only be sent in data space
                    if packet.header.space() != SpaceId::Data {
                        return Err(TransportError::PROTOCOL_VIOLATION(
                            "OBSERVED_ADDRESS frame outside data space",
                        ));
                    }

                    let path = self.path_data_mut(path_id);
                    if remote == path.remote {
                        if let Some(updated) = path.update_observed_addr_report(observed) {
                            if path.open {
                                self.events.push_back(Event::Path(PathEvent::ObservedAddr {
                                    id: path_id,
                                    addr: updated,
                                }));
                            }
                            // otherwise the event is reported when the path is deemed open
                        }
                    } else {
                        // include in migration
                        migration_observed_addr = Some(observed)
                    }
                }
                Frame::PathAbandon(frame::PathAbandon {
                    path_id,
                    error_code,
                }) => {
                    span.record("path", tracing::field::debug(&path_id));
                    // TODO(flub): don't really know which error code to use here.
                    match self.close_path(now, path_id, error_code.into()) {
                        Ok(()) => {
                            trace!("peer abandoned path");
                        }
                        Err(ClosePathError::LastOpenPath) => {
                            trace!("peer abandoned last path, closing connection");
                            // TODO(flub): which error code?
                            self.close(
                                now,
                                TransportErrorCode::NO_ERROR.into(),
                                Bytes::from_static(b"last path abandoned by peer"),
                            );
                        }
                        Err(ClosePathError::ClosedPath) => {
                            trace!("peer abandoned already closed path");
                        }
                    }
                    // If we receive a retransmit of PATH_ABANDON then we may already have
                    // abandoned this path locally.  In that case the PathAbandoned timer
                    // may already have fired and we no longer have any state for this path.
                    // Only set this timer if we still have path state.
                    // TODO(flub): Note that if we process a retransmit and *do* still have
                    //    path state, we are extending the expiration time of this timer.
                    //    That's technically not needed, but not a violation.  We would have
                    //    to be able to inspect if the timer is set to avoid this.
                    if self.path(path_id).is_some() {
                        // TODO(flub): Checking is_some() here followed by a number of calls
                        //    that would panic if it was None is really ugly.  If only we
                        //    could do something like PathData::pto().  One day we'll have
                        //    unified SpaceId and PathId and this will be possible.
                        let delay = self.pto(SpaceId::Data, path_id) * 3;
                        self.timers.set(
                            Timer::PerPath(path_id, PathTimer::PathAbandoned),
                            now + delay,
                        );
                    }
                    self.timers
                        .stop(Timer::PerPath(path_id, PathTimer::PathNotAbandoned));
                }
                Frame::PathAvailable(info) => {
                    span.record("path", tracing::field::debug(&info.path_id));
                    if self.is_multipath_negotiated() {
                        self.on_path_status(
                            info.path_id,
                            PathStatus::Available,
                            info.status_seq_no,
                        );
                    } else {
                        return Err(TransportError::PROTOCOL_VIOLATION(
                            "received PATH_AVAILABLE frame when multipath was not negotiated",
                        ));
                    }
                }
                Frame::PathBackup(info) => {
                    span.record("path", tracing::field::debug(&info.path_id));
                    if self.is_multipath_negotiated() {
                        self.on_path_status(info.path_id, PathStatus::Backup, info.status_seq_no);
                    } else {
                        return Err(TransportError::PROTOCOL_VIOLATION(
                            "received PATH_BACKUP frame when multipath was not negotiated",
                        ));
                    }
                }
                Frame::MaxPathId(frame::MaxPathId(path_id)) => {
                    span.record("path", tracing::field::debug(&path_id));
                    if !self.is_multipath_negotiated() {
                        return Err(TransportError::PROTOCOL_VIOLATION(
                            "received MAX_PATH_ID frame when multipath was not negotiated",
                        ));
                    }
                    // frames that do not increase the path id are ignored
                    if path_id > self.remote_max_path_id {
                        self.remote_max_path_id = path_id;
                        self.issue_first_path_cids(now);
                    }
                }
                Frame::PathsBlocked(frame::PathsBlocked(max_path_id)) => {
                    // Receipt of a value of Maximum Path Identifier or Path Identifier that is higher than the local maximum value MUST
                    // be treated as a connection error of type PROTOCOL_VIOLATION.
                    // Ref <https://www.ietf.org/archive/id/draft-ietf-quic-multipath-14.html#name-paths_blocked-and-path_cids>
                    if self.is_multipath_negotiated() {
                        if self.local_max_path_id > max_path_id {
                            return Err(TransportError::PROTOCOL_VIOLATION(
                                "PATHS_BLOCKED maximum path identifier was larger than local maximum",
                            ));
                        }
                        debug!("received PATHS_BLOCKED({:?})", max_path_id);
                        // TODO(@divma): ensure max concurrent paths
                    } else {
                        return Err(TransportError::PROTOCOL_VIOLATION(
                            "received PATHS_BLOCKED frame when not multipath was not negotiated",
                        ));
                    }
                }
                Frame::PathCidsBlocked(frame::PathCidsBlocked { path_id, next_seq }) => {
                    // Nothing to do.  This is recorded in the frame stats, but otherwise we
                    // always issue all CIDs we're allowed to issue, so either this is an
                    // impatient peer or a bug on our side.

                    // Receipt of a value of Maximum Path Identifier or Path Identifier that is higher than the local maximum value MUST
                    // be treated as a connection error of type PROTOCOL_VIOLATION.
                    // Ref <https://www.ietf.org/archive/id/draft-ietf-quic-multipath-14.html#name-paths_blocked-and-path_cids>
                    if self.is_multipath_negotiated() {
                        if path_id > self.local_max_path_id {
                            return Err(TransportError::PROTOCOL_VIOLATION(
                                "PATH_CIDS_BLOCKED path identifier was larger than local maximum",
                            ));
                        }
                        if next_seq.0
                            > self
                                .local_cid_state
                                .get(&path_id)
                                .map(|cid_state| cid_state.active_seq().1 + 1)
                                .unwrap_or_default()
                        {
                            return Err(TransportError::PROTOCOL_VIOLATION(
                                "PATH_CIDS_BLOCKED next sequence number larger than in local state",
                            ));
                        }
                        debug!(%path_id, %next_seq, "received PATH_CIDS_BLOCKED");
                    } else {
                        return Err(TransportError::PROTOCOL_VIOLATION(
                            "received PATH_CIDS_BLOCKED frame when not multipath was not negotiated",
                        ));
                    }
                }
                Frame::AddAddress(addr) => {
                    let client_state = match self.iroh_hp.client_side_mut() {
                        Ok(state) => state,
                        Err(err) => {
                            return Err(TransportError::PROTOCOL_VIOLATION(format!(
                                "Nat traversal(ADD_ADDRESS): {err}"
                            )));
                        }
                    };

                    if !client_state.check_remote_address(&addr) {
                        // if the address is not valid we flag it, but update anyway
                        warn!(?addr, "server sent illegal ADD_ADDRESS frame");
                    }

                    match client_state.add_remote_address(addr) {
                        Ok(maybe_added) => {
                            if let Some(added) = maybe_added {
                                self.events.push_back(Event::NatTraversal(
                                    iroh_hp::Event::AddressAdded(added),
                                ));
                            }
                        }
                        Err(e) => {
                            warn!(%e, "failed to add remote address")
                        }
                    }
                }
                Frame::RemoveAddress(addr) => {
                    let client_state = match self.iroh_hp.client_side_mut() {
                        Ok(state) => state,
                        Err(err) => {
                            return Err(TransportError::PROTOCOL_VIOLATION(format!(
                                "Nat traversal(REMOVE_ADDRESS): {err}"
                            )));
                        }
                    };
                    if let Some(removed_addr) = client_state.remove_remote_address(addr) {
                        self.events
                            .push_back(Event::NatTraversal(iroh_hp::Event::AddressRemoved(
                                removed_addr,
                            )));
                    }
                }
                Frame::ReachOut(reach_out) => {
                    let server_state = match self.iroh_hp.server_side_mut() {
                        Ok(state) => state,
                        Err(err) => {
                            return Err(TransportError::PROTOCOL_VIOLATION(format!(
                                "Nat traversal(REACH_OUT): {err}"
                            )));
                        }
                    };

                    match server_state.handle_reach_out(reach_out) {
                        Ok(None) => {
                            // no action required here
                        }
                        Ok(Some(info)) => {
                            let iroh_hp::RandDataNeeded {
                                ip,
                                port,
                                round,
                                is_new_round,
                            } = info;
                            if is_new_round {
                                // TODO(@divma): this depends on round starting on 1 right now,
                                // because the round should be greater to the default one, which is
                                // zero
                                self.spaces[SpaceId::Data].pending.hole_punch_round = round;
                                self.spaces[SpaceId::Data].pending.hole_punch_to.clear();
                            }

                            self.spaces[SpaceId::Data]
                                .pending
                                .hole_punch_to
                                .push((ip, port));
                        }
                        Err(iroh_hp::Error::WrongConnectionSide) => {
                            return Err(TransportError::PROTOCOL_VIOLATION(
                                "server sent REACH_OUT frames for nat traversal",
                            ));
                        }
                        Err(iroh_hp::Error::TooManyAddresses) => {
                            return Err(TransportError::PROTOCOL_VIOLATION(
                                "client exceeded allowed REACH_OUT frames for this round",
                            ));
                        }
                        Err(error) => {
                            warn!(%error,"error handling REACH_OUT frame");
                            // TODO(@divma): check if this is reachable
                        }
                    }
                }
            }
        }

        let space = self.spaces[SpaceId::Data].for_path(path_id);
        if space
            .pending_acks
            .packet_received(now, number, ack_eliciting, &space.dedup)
        {
            if self.abandoned_paths.contains(&path_id) {
                // § 3.4.3 QUIC-MULTIPATH: promptly send ACKs for packets received from
                // abandoned paths.
                space.pending_acks.set_immediate_ack_required();
            } else {
                self.timers.set(
                    Timer::PerPath(path_id, PathTimer::MaxAckDelay),
                    now + self.ack_frequency.max_ack_delay,
                );
            }
        }

        // Issue stream ID credit due to ACKs of outgoing finish/resets and incoming finish/resets
        // on stopped streams. Incoming finishes/resets on open streams are not handled here as they
        // are only freed, and hence only issue credit, once the application has been notified
        // during a read on the stream.
        let pending = &mut self.spaces[SpaceId::Data].pending;
        self.streams.queue_max_stream_id(pending);

        if let Some(reason) = close {
            self.state.move_to_draining(Some(reason.into()));
            self.close = true;
        }

        if Some(number) == self.spaces[SpaceId::Data].for_path(path_id).rx_packet
            && !is_probing_packet
            && remote != self.path_data(path_id).remote
        {
            let ConnectionSide::Server { ref server_config } = self.side else {
                panic!("packets from unknown remote should be dropped by clients");
            };
            debug_assert!(
                server_config.migration,
                "migration-initiating packets should have been dropped immediately"
            );
            self.migrate(path_id, now, remote, migration_observed_addr);
            // Break linkability, if possible
            self.update_rem_cid(path_id);
            self.spin = false;
        }

        Ok(())
    }

    fn migrate(
        &mut self,
        path_id: PathId,
        now: Instant,
        remote: SocketAddr,
        observed_addr: Option<ObservedAddr>,
    ) {
        trace!(%remote, %path_id, "migration initiated");
        self.path_counter = self.path_counter.wrapping_add(1);
        // TODO(@divma): conditions for path migration in multipath are very specific, check them
        // again to prevent path migrations that should actually create a new path

        // Reset rtt/congestion state for new path unless it looks like a NAT rebinding.
        // Note that the congestion window will not grow until validation terminates. Helps mitigate
        // amplification attacks performed by spoofing source addresses.
        let prev_pto = self.pto(SpaceId::Data, path_id);
        let known_path = self.paths.get_mut(&path_id).expect("known path");
        let path = &mut known_path.data;
        let mut new_path = if remote.is_ipv4() && remote.ip() == path.remote.ip() {
            PathData::from_previous(remote, path, self.path_counter, now)
        } else {
            let peer_max_udp_payload_size =
                u16::try_from(self.peer_params.max_udp_payload_size.into_inner())
                    .unwrap_or(u16::MAX);
            PathData::new(
                remote,
                self.allow_mtud,
                Some(peer_max_udp_payload_size),
                self.path_counter,
                now,
                &self.config,
            )
        };
        new_path.last_observed_addr_report = path.last_observed_addr_report.clone();
        if let Some(report) = observed_addr {
            if let Some(updated) = new_path.update_observed_addr_report(report) {
                tracing::info!("adding observed addr event from migration");
                self.events.push_back(Event::Path(PathEvent::ObservedAddr {
                    id: path_id,
                    addr: updated,
                }));
            }
        }
        new_path.send_new_challenge = true;

        let mut prev = mem::replace(path, new_path);
        // Don't clobber the original path if the previous one hasn't been validated yet
        if !prev.is_validating_path() {
            prev.send_new_challenge = true;
            // We haven't updated the remote CID yet, this captures the remote CID we were using on
            // the previous path.

            known_path.prev = Some((self.rem_cids.get(&path_id).unwrap().active(), prev));
        }

        self.timers.set(
            Timer::PerPath(path_id, PathTimer::PathValidation),
            now + 3 * cmp::max(self.pto(SpaceId::Data, path_id), prev_pto),
        );
    }

    /// Handle a change in the local address, i.e. an active migration
    pub fn local_address_changed(&mut self) {
        // TODO(flub): if multipath is enabled this needs to create a new path entirely.
        self.update_rem_cid(PathId::ZERO);
        self.ping();
    }

    /// Switch to a previously unused remote connection ID, if possible
    fn update_rem_cid(&mut self, path_id: PathId) {
        let Some((reset_token, retired)) =
            self.rem_cids.get_mut(&path_id).and_then(|cids| cids.next())
        else {
            return;
        };

        // Retire the current remote CID and any CIDs we had to skip.
        self.spaces[SpaceId::Data]
            .pending
            .retire_cids
            .extend(retired.map(|seq| (path_id, seq)));
        let remote = self.path_data(path_id).remote;
        self.set_reset_token(path_id, remote, reset_token);
    }

    /// Sends this reset token to the endpoint
    ///
    /// The endpoint needs to know the reset tokens issued by the peer, so that if the peer
    /// sends a reset token it knows to route it to this connection. See RFC 9000 section
    /// 10.3. Stateless Reset.
    ///
    /// Reset tokens are different for each path, the endpoint identifies paths by peer
    /// socket address however, not by path ID.
    fn set_reset_token(&mut self, path_id: PathId, remote: SocketAddr, reset_token: ResetToken) {
        self.endpoint_events
            .push_back(EndpointEventInner::ResetToken(path_id, remote, reset_token));

        // During the handshake the server sends a reset token in the transport
        // parameters. When we are the client and we receive the reset token during the
        // handshake we want this to affect our peer transport parameters.
        // TODO(flub): Pretty sure this is pointless, the entire params is overwritten
        //    shortly after this was called.  And then the params don't have this anymore.
        if path_id == PathId::ZERO {
            self.peer_params.stateless_reset_token = Some(reset_token);
        }
    }

    /// Issue an initial set of connection IDs to the peer upon connection
    fn issue_first_cids(&mut self, now: Instant) {
        if self
            .local_cid_state
            .get(&PathId::ZERO)
            .expect("PathId::ZERO exists when the connection is created")
            .cid_len()
            == 0
        {
            return;
        }

        // Subtract 1 to account for the CID we supplied while handshaking
        let mut n = self.peer_params.issue_cids_limit() - 1;
        if let ConnectionSide::Server { server_config } = &self.side {
            if server_config.has_preferred_address() {
                // We also sent a CID in the transport parameters
                n -= 1;
            }
        }
        self.endpoint_events
            .push_back(EndpointEventInner::NeedIdentifiers(PathId::ZERO, now, n));
    }

    /// Issues an initial set of CIDs for paths that have not yet had any CIDs issued
    ///
    /// Later CIDs are issued when CIDs expire or are retired by the peer.
    fn issue_first_path_cids(&mut self, now: Instant) {
        if let Some(max_path_id) = self.max_path_id() {
            let mut path_id = self.max_path_id_with_cids.next();
            while path_id <= max_path_id {
                self.endpoint_events
                    .push_back(EndpointEventInner::NeedIdentifiers(
                        path_id,
                        now,
                        self.peer_params.issue_cids_limit(),
                    ));
                path_id = path_id.next();
            }
            self.max_path_id_with_cids = max_path_id;
        }
    }

    /// Populates a packet with frames
    ///
    /// This tries to fit as many frames as possible into the packet.
    ///
    /// *path_exclusive_only* means to only build frames which can only be sent on this
    /// *path.  This is used in multipath for backup paths while there is still an active
    /// *path.
    fn populate_packet(
        &mut self,
        now: Instant,
        space_id: SpaceId,
        path_id: PathId,
        path_exclusive_only: bool,
        buf: &mut impl BufMut,
        pn: u64,
        #[allow(unused)] qlog: &mut QlogSentPacket,
    ) -> SentFrames {
        let mut sent = SentFrames::default();
        let is_multipath_negotiated = self.is_multipath_negotiated();
        let space = &mut self.spaces[space_id];
        let path = &mut self.paths.get_mut(&path_id).expect("known path").data;
        let is_0rtt = space_id == SpaceId::Data && space.crypto.is_none();
        space
            .for_path(path_id)
            .pending_acks
            .maybe_ack_non_eliciting();

        // HANDSHAKE_DONE
        if !is_0rtt && mem::replace(&mut space.pending.handshake_done, false) {
            trace!("HANDSHAKE_DONE");
            buf.write(frame::FrameType::HANDSHAKE_DONE);
            qlog.frame(&Frame::HandshakeDone);
            sent.retransmits.get_or_create().handshake_done = true;
            // This is just a u8 counter and the frame is typically just sent once
            self.stats.frame_tx.handshake_done =
                self.stats.frame_tx.handshake_done.saturating_add(1);
        }

        // REACH_OUT
        // TODO(@divma): path explusive considerations
        if let Some((round, addresses)) = space.pending.reach_out.as_mut() {
            while let Some(local_addr) = addresses.pop() {
                let reach_out = frame::ReachOut::new(*round, local_addr);
                if buf.remaining_mut() > reach_out.size() {
                    trace!(%round, ?local_addr, "REACH_OUT");
                    reach_out.write(buf);
                    let sent_reachouts = sent
                        .retransmits
                        .get_or_create()
                        .reach_out
                        .get_or_insert_with(|| (*round, Default::default()));
                    sent_reachouts.1.push(local_addr);
                    self.stats.frame_tx.reach_out = self.stats.frame_tx.reach_out.saturating_add(1);
                } else {
                    addresses.push(local_addr);
                    break;
                }
            }
            if addresses.is_empty() {
                space.pending.reach_out = None;
            }
        }

        // OBSERVED_ADDR
        if !path_exclusive_only
            && space_id == SpaceId::Data
            && self
                .config
                .address_discovery_role
                .should_report(&self.peer_params.address_discovery_role)
            && (!path.observed_addr_sent || space.pending.observed_addr)
        {
            let frame = frame::ObservedAddr::new(path.remote, self.next_observed_addr_seq_no);
            if buf.remaining_mut() > frame.size() {
                trace!(seq = %frame.seq_no, ip = %frame.ip, port = frame.port, "OBSERVED_ADDRESS");
                frame.write(buf);

                self.next_observed_addr_seq_no = self.next_observed_addr_seq_no.saturating_add(1u8);
                path.observed_addr_sent = true;

                self.stats.frame_tx.observed_addr += 1;
                sent.retransmits.get_or_create().observed_addr = true;
                space.pending.observed_addr = false;
                qlog.frame(&Frame::ObservedAddr(frame));
            }
        }

        // PING
        if mem::replace(&mut space.for_path(path_id).ping_pending, false) {
            trace!("PING");
            buf.write(frame::FrameType::PING);
            sent.non_retransmits = true;
            self.stats.frame_tx.ping += 1;
            qlog.frame(&Frame::Ping);
        }

        // IMMEDIATE_ACK
        if mem::replace(&mut space.for_path(path_id).immediate_ack_pending, false) {
            trace!("IMMEDIATE_ACK");
            buf.write(frame::FrameType::IMMEDIATE_ACK);
            sent.non_retransmits = true;
            self.stats.frame_tx.immediate_ack += 1;
            qlog.frame(&Frame::ImmediateAck);
        }

        // ACK
        // TODO(flub): Should this sends acks for this path anyway?
        if !path_exclusive_only {
            for path_id in space
                .number_spaces
                .iter_mut()
                .filter(|(_, pns)| pns.pending_acks.can_send())
                .map(|(&path_id, _)| path_id)
                .collect::<Vec<_>>()
            {
                debug_assert!(
                    is_multipath_negotiated || path_id == PathId::ZERO,
                    "Only PathId::ZERO allowed without multipath (have {path_id:?})"
                );
                Self::populate_acks(
                    now,
                    self.receiving_ecn,
                    &mut sent,
                    path_id,
                    space,
                    is_multipath_negotiated,
                    buf,
                    &mut self.stats,
                    qlog,
                );
            }
        }

        // ACK_FREQUENCY
        if !path_exclusive_only && mem::replace(&mut space.pending.ack_frequency, false) {
            let sequence_number = self.ack_frequency.next_sequence_number();

            // Safe to unwrap because this is always provided when ACK frequency is enabled
            let config = self.config.ack_frequency_config.as_ref().unwrap();

            // Ensure the delay is within bounds to avoid a PROTOCOL_VIOLATION error
            let max_ack_delay = self.ack_frequency.candidate_max_ack_delay(
                path.rtt.get(),
                config,
                &self.peer_params,
            );

            trace!(?max_ack_delay, "ACK_FREQUENCY");

            let frame = frame::AckFrequency {
                sequence: sequence_number,
                ack_eliciting_threshold: config.ack_eliciting_threshold,
                request_max_ack_delay: max_ack_delay.as_micros().try_into().unwrap_or(VarInt::MAX),
                reordering_threshold: config.reordering_threshold,
            };
            frame.encode(buf);
            qlog.frame(&Frame::AckFrequency(frame));

            sent.retransmits.get_or_create().ack_frequency = true;

            self.ack_frequency
                .ack_frequency_sent(path_id, pn, max_ack_delay);
            self.stats.frame_tx.ack_frequency += 1;
        }

        // PATH_CHALLENGE
        if buf.remaining_mut() > 9 && space_id == SpaceId::Data && path.send_new_challenge {
            path.send_new_challenge = false;

            // Generate a new challenge every time we send a new PATH_CHALLENGE
            let token = self.rng.random();
            path.challenges_sent.insert(token, now);
            sent.non_retransmits = true;
            sent.requires_padding = true;
            trace!("PATH_CHALLENGE {:08x}", token);
            buf.write(frame::FrameType::PATH_CHALLENGE);
            buf.write(token);
            qlog.frame(&Frame::PathChallenge(token));
            self.stats.frame_tx.path_challenge += 1;
            let pto = self.ack_frequency.max_ack_delay_for_pto() + path.rtt.pto_base();
            self.timers.set(
                Timer::PerPath(path_id, PathTimer::PathChallengeLost),
                now + pto,
            );

            if is_multipath_negotiated && !path.validated && path.send_new_challenge {
                // queue informing the path status along with the challenge
                space.pending.path_status.insert(path_id);
            }

            // Always include an OBSERVED_ADDR frame with a PATH_CHALLENGE, regardless
            // of whether one has already been sent on this path.
            if space_id == SpaceId::Data
                && self
                    .config
                    .address_discovery_role
                    .should_report(&self.peer_params.address_discovery_role)
            {
                let frame = frame::ObservedAddr::new(path.remote, self.next_observed_addr_seq_no);
                if buf.remaining_mut() > frame.size() {
                    frame.write(buf);
                    qlog.frame(&Frame::ObservedAddr(frame));

                    self.next_observed_addr_seq_no =
                        self.next_observed_addr_seq_no.saturating_add(1u8);
                    path.observed_addr_sent = true;

                    self.stats.frame_tx.observed_addr += 1;
                    sent.retransmits.get_or_create().observed_addr = true;
                    space.pending.observed_addr = false;
                }
            }
        }

        // PATH_RESPONSE
        if buf.remaining_mut() > 9 && space_id == SpaceId::Data {
            if let Some(token) = path.path_responses.pop_on_path(path.remote) {
                sent.non_retransmits = true;
                sent.requires_padding = true;
                trace!("PATH_RESPONSE {:08x}", token);
                buf.write(frame::FrameType::PATH_RESPONSE);
                buf.write(token);
                qlog.frame(&Frame::PathResponse(token));
                self.stats.frame_tx.path_response += 1;

                // NOTE: this is technically not required but might be useful to ride the
                // request/response nature of path challenges to refresh an observation
                // Since PATH_RESPONSE is a probing frame, this is allowed by the spec.
                if space_id == SpaceId::Data
                    && self
                        .config
                        .address_discovery_role
                        .should_report(&self.peer_params.address_discovery_role)
                {
                    let frame =
                        frame::ObservedAddr::new(path.remote, self.next_observed_addr_seq_no);
                    if buf.remaining_mut() > frame.size() {
                        frame.write(buf);
                        qlog.frame(&Frame::ObservedAddr(frame));

                        self.next_observed_addr_seq_no =
                            self.next_observed_addr_seq_no.saturating_add(1u8);
                        path.observed_addr_sent = true;

                        self.stats.frame_tx.observed_addr += 1;
                        sent.retransmits.get_or_create().observed_addr = true;
                        space.pending.observed_addr = false;
                    }
                }
            }
        }

        // CRYPTO
        while !path_exclusive_only && buf.remaining_mut() > frame::Crypto::SIZE_BOUND && !is_0rtt {
            let mut frame = match space.pending.crypto.pop_front() {
                Some(x) => x,
                None => break,
            };

            // Calculate the maximum amount of crypto data we can store in the buffer.
            // Since the offset is known, we can reserve the exact size required to encode it.
            // For length we reserve 2bytes which allows to encode up to 2^14,
            // which is more than what fits into normally sized QUIC frames.
            let max_crypto_data_size = buf.remaining_mut()
                - 1 // Frame Type
                - VarInt::size(unsafe { VarInt::from_u64_unchecked(frame.offset) })
                - 2; // Maximum encoded length for frame size, given we send less than 2^14 bytes

            let len = frame
                .data
                .len()
                .min(2usize.pow(14) - 1)
                .min(max_crypto_data_size);

            let data = frame.data.split_to(len);
            let truncated = frame::Crypto {
                offset: frame.offset,
                data,
            };
            trace!(
                "CRYPTO: off {} len {}",
                truncated.offset,
                truncated.data.len()
            );
            truncated.encode(buf);
            self.stats.frame_tx.crypto += 1;

            // The clone is cheap but we still cfg it out if qlog is disabled.
            #[cfg(feature = "qlog")]
            qlog.frame(&Frame::Crypto(truncated.clone()));
            sent.retransmits.get_or_create().crypto.push_back(truncated);
            if !frame.data.is_empty() {
                frame.offset += len as u64;
                space.pending.crypto.push_front(frame);
            }
        }

        // TODO(flub): maybe this is much higher priority?
        // PATH_ABANDON
        while !path_exclusive_only
            && space_id == SpaceId::Data
            && frame::PathAbandon::SIZE_BOUND <= buf.remaining_mut()
        {
            let Some((path_id, error_code)) = space.pending.path_abandon.pop_first() else {
                break;
            };
            let frame = frame::PathAbandon {
                path_id,
                error_code,
            };
            frame.encode(buf);
            qlog.frame(&Frame::PathAbandon(frame));
            self.stats.frame_tx.path_abandon += 1;
            trace!(%path_id, "PATH_ABANDON");
            sent.retransmits
                .get_or_create()
                .path_abandon
                .entry(path_id)
                .or_insert(error_code);
        }

        // PATH_AVAILABLE & PATH_BACKUP
        while !path_exclusive_only
            && space_id == SpaceId::Data
            && frame::PathAvailable::SIZE_BOUND <= buf.remaining_mut()
        {
            let Some(path_id) = space.pending.path_status.pop_first() else {
                break;
            };
            let Some(path) = self.paths.get(&path_id).map(|path_state| &path_state.data) else {
                trace!(%path_id, "discarding queued path status for unknown path");
                continue;
            };

            let seq = path.status.seq();
            sent.retransmits.get_or_create().path_status.insert(path_id);
            match path.local_status() {
                PathStatus::Available => {
                    let frame = frame::PathAvailable {
                        path_id,
                        status_seq_no: seq,
                    };
                    frame.encode(buf);
                    qlog.frame(&Frame::PathAvailable(frame));
                    self.stats.frame_tx.path_available += 1;
                    trace!(%path_id, %seq, "PATH_AVAILABLE")
                }
                PathStatus::Backup => {
                    let frame = frame::PathBackup {
                        path_id,
                        status_seq_no: seq,
                    };
                    frame.encode(buf);
                    qlog.frame(&Frame::PathBackup(frame));
                    self.stats.frame_tx.path_backup += 1;
                    trace!(%path_id, %seq, "PATH_BACKUP")
                }
            }
        }

        // MAX_PATH_ID
        if space_id == SpaceId::Data
            && space.pending.max_path_id
            && frame::MaxPathId::SIZE_BOUND <= buf.remaining_mut()
        {
            let frame = frame::MaxPathId(self.local_max_path_id);
            frame.encode(buf);
            qlog.frame(&Frame::MaxPathId(frame));
            space.pending.max_path_id = false;
            sent.retransmits.get_or_create().max_path_id = true;
            trace!(val = %self.local_max_path_id, "MAX_PATH_ID");
            self.stats.frame_tx.max_path_id += 1;
        }

        // PATHS_BLOCKED
        if space_id == SpaceId::Data
            && space.pending.paths_blocked
            && frame::PathsBlocked::SIZE_BOUND <= buf.remaining_mut()
        {
            let frame = frame::PathsBlocked(self.remote_max_path_id);
            frame.encode(buf);
            qlog.frame(&Frame::PathsBlocked(frame));
            space.pending.paths_blocked = false;
            sent.retransmits.get_or_create().paths_blocked = true;
            trace!(max_path_id = ?self.remote_max_path_id, "PATHS_BLOCKED");
            self.stats.frame_tx.paths_blocked += 1;
        }

        // PATH_CIDS_BLOCKED
        while space_id == SpaceId::Data && frame::PathCidsBlocked::SIZE_BOUND <= buf.remaining_mut()
        {
            let Some(path_id) = space.pending.path_cids_blocked.pop() else {
                break;
            };
            let next_seq = match self.rem_cids.get(&path_id) {
                Some(cid_queue) => cid_queue.active_seq() + 1,
                None => 0,
            };
            let frame = frame::PathCidsBlocked {
                path_id,
                next_seq: VarInt(next_seq),
            };
            frame.encode(buf);
            qlog.frame(&Frame::PathCidsBlocked(frame));
            sent.retransmits
                .get_or_create()
                .path_cids_blocked
                .push(path_id);
            trace!(%path_id, next_seq, "PATH_CIDS_BLOCKED");
            self.stats.frame_tx.path_cids_blocked += 1;
        }

        // RESET_STREAM, STOP_SENDING, MAX_DATA, MAX_STREAM_DATA, MAX_STREAMS
        if space_id == SpaceId::Data {
            self.streams.write_control_frames(
                buf,
                &mut space.pending,
                &mut sent.retransmits,
                &mut self.stats.frame_tx,
                qlog,
            );
        }

        // NEW_CONNECTION_ID
        let cid_len = self
            .local_cid_state
            .values()
            .map(|cid_state| cid_state.cid_len())
            .max()
            .expect("some local CID state must exist");
        let new_cid_size_bound =
            frame::NewConnectionId::size_bound(is_multipath_negotiated, cid_len);
        while !path_exclusive_only && buf.remaining_mut() > new_cid_size_bound {
            let issued = match space.pending.new_cids.pop() {
                Some(x) => x,
                None => break,
            };
            let retire_prior_to = self
                .local_cid_state
                .get(&issued.path_id)
                .map(|cid_state| cid_state.retire_prior_to())
                .unwrap_or_else(|| {
                    error!(path_id = ?issued.path_id, "Missing local CID state");
                    0
                });
            let cid_path_id = match is_multipath_negotiated {
                true => {
                    trace!(
                        path_id = ?issued.path_id,
                        sequence = issued.sequence,
                        id = %issued.id,
                        "PATH_NEW_CONNECTION_ID",
                    );
                    self.stats.frame_tx.path_new_connection_id += 1;
                    Some(issued.path_id)
                }
                false => {
                    trace!(
                        sequence = issued.sequence,
                        id = %issued.id,
                        "NEW_CONNECTION_ID"
                    );
                    debug_assert_eq!(issued.path_id, PathId::ZERO);
                    self.stats.frame_tx.new_connection_id += 1;
                    None
                }
            };
            let frame = frame::NewConnectionId {
                path_id: cid_path_id,
                sequence: issued.sequence,
                retire_prior_to,
                id: issued.id,
                reset_token: issued.reset_token,
            };
            frame.encode(buf);
            sent.retransmits.get_or_create().new_cids.push(issued);
            qlog.frame(&Frame::NewConnectionId(frame));
        }

        // RETIRE_CONNECTION_ID
        let retire_cid_bound = frame::RetireConnectionId::size_bound(is_multipath_negotiated);
        while !path_exclusive_only && buf.remaining_mut() > retire_cid_bound {
            let (path_id, sequence) = match space.pending.retire_cids.pop() {
                Some((PathId::ZERO, seq)) if !is_multipath_negotiated => {
                    trace!(sequence = seq, "RETIRE_CONNECTION_ID");
                    self.stats.frame_tx.retire_connection_id += 1;
                    (None, seq)
                }
                Some((path_id, seq)) => {
                    trace!(%path_id, sequence = seq, "PATH_RETIRE_CONNECTION_ID");
                    self.stats.frame_tx.path_retire_connection_id += 1;
                    (Some(path_id), seq)
                }
                None => break,
            };
            let frame = frame::RetireConnectionId { path_id, sequence };
            frame.encode(buf);
            qlog.frame(&Frame::RetireConnectionId(frame));
            sent.retransmits
                .get_or_create()
                .retire_cids
                .push((path_id.unwrap_or_default(), sequence));
        }

        // DATAGRAM
        let mut sent_datagrams = false;
        while !path_exclusive_only
            && buf.remaining_mut() > Datagram::SIZE_BOUND
            && space_id == SpaceId::Data
        {
            let prev_remaining = buf.remaining_mut();
            match self.datagrams.write(buf) {
                true => {
                    sent_datagrams = true;
                    sent.non_retransmits = true;
                    self.stats.frame_tx.datagram += 1;
                    qlog.frame_datagram((prev_remaining - buf.remaining_mut()) as u64);
                }
                false => break,
            }
        }
        if self.datagrams.send_blocked && sent_datagrams {
            self.events.push_back(Event::DatagramsUnblocked);
            self.datagrams.send_blocked = false;
        }

        let path = &mut self.paths.get_mut(&path_id).expect("known path").data;

        // NEW_TOKEN
        while let Some(remote_addr) = space.pending.new_tokens.pop() {
            if path_exclusive_only {
                break;
            }
            debug_assert_eq!(space_id, SpaceId::Data);
            let ConnectionSide::Server { server_config } = &self.side else {
                panic!("NEW_TOKEN frames should not be enqueued by clients");
            };

            if remote_addr != path.remote {
                // NEW_TOKEN frames contain tokens bound to a client's IP address, and are only
                // useful if used from the same IP address.  Thus, we abandon enqueued NEW_TOKEN
                // frames upon an path change. Instead, when the new path becomes validated,
                // NEW_TOKEN frames may be enqueued for the new path instead.
                continue;
            }

            let token = Token::new(
                TokenPayload::Validation {
                    ip: remote_addr.ip(),
                    issued: server_config.time_source.now(),
                },
                &mut self.rng,
            );
            let new_token = NewToken {
                token: token.encode(&*server_config.token_key).into(),
            };

            if buf.remaining_mut() < new_token.size() {
                space.pending.new_tokens.push(remote_addr);
                break;
            }

            trace!("NEW_TOKEN");
            new_token.encode(buf);
            qlog.frame(&Frame::NewToken(new_token));
            sent.retransmits
                .get_or_create()
                .new_tokens
                .push(remote_addr);
            self.stats.frame_tx.new_token += 1;
        }

        // STREAM
        if !path_exclusive_only && space_id == SpaceId::Data {
            sent.stream_frames =
                self.streams
                    .write_stream_frames(buf, self.config.send_fairness, qlog);
            self.stats.frame_tx.stream += sent.stream_frames.len() as u64;
        }

        // ADD_ADDRESS
        // TODO(@divma): check if we need to do path exclusive filters
        while space_id == SpaceId::Data && frame::AddAddress::SIZE_BOUND <= buf.remaining_mut() {
            if let Some(added_address) = space.pending.add_address.pop_last() {
                trace!(
                    seq = %added_address.seq_no,
                    ip = ?added_address.ip,
                    port = added_address.port,
                    "ADD_ADDRESS",
                );
                added_address.write(buf);
                sent.retransmits
                    .get_or_create()
                    .add_address
                    .insert(added_address);
                self.stats.frame_tx.add_address = self.stats.frame_tx.add_address.saturating_add(1);
            } else {
                break;
            }
        }

        // REMOVE_ADDRESS
        while space_id == SpaceId::Data && frame::RemoveAddress::SIZE_BOUND <= buf.remaining_mut() {
            if let Some(removed_address) = space.pending.remove_address.pop_last() {
                trace!(seq = %removed_address.seq_no, "REMOVE_ADDRESS");
                removed_address.write(buf);
                sent.retransmits
                    .get_or_create()
                    .remove_address
                    .insert(removed_address);
                self.stats.frame_tx.remove_address =
                    self.stats.frame_tx.remove_address.saturating_add(1);
            } else {
                break;
            }
        }

        sent
    }

    /// Write pending ACKs into a buffer
    fn populate_acks(
        now: Instant,
        receiving_ecn: bool,
        sent: &mut SentFrames,
        path_id: PathId,
        space: &mut PacketSpace,
        send_path_acks: bool,
        buf: &mut impl BufMut,
        stats: &mut ConnectionStats,
        #[allow(unused)] qlog: &mut QlogSentPacket,
    ) {
        // 0-RTT packets must never carry acks (which would have to be of handshake packets)
        debug_assert!(space.crypto.is_some(), "tried to send ACK in 0-RTT");

        let pns = space.for_path(path_id);
        let ranges = pns.pending_acks.ranges();
        debug_assert!(!ranges.is_empty(), "can not send empty ACK range");
        let ecn = if receiving_ecn {
            Some(&pns.ecn_counters)
        } else {
            None
        };
        if let Some(max) = ranges.max() {
            sent.largest_acked.insert(path_id, max);
        }

        let delay_micros = pns.pending_acks.ack_delay(now).as_micros() as u64;
        // TODO: This should come from `TransportConfig` if that gets configurable.
        let ack_delay_exp = TransportParameters::default().ack_delay_exponent;
        let delay = delay_micros >> ack_delay_exp.into_inner();

        if send_path_acks {
            if !ranges.is_empty() {
                trace!("PATH_ACK {path_id:?} {ranges:?}, Delay = {delay_micros}us");
                frame::PathAck::encode(path_id, delay as _, ranges, ecn, buf);
                qlog.frame_path_ack(path_id, delay as _, ranges, ecn);
                stats.frame_tx.path_acks += 1;
            }
        } else {
            trace!("ACK {ranges:?}, Delay = {delay_micros}us");
            frame::Ack::encode(delay as _, ranges, ecn, buf);
            stats.frame_tx.acks += 1;
            qlog.frame_ack(delay, ranges, ecn);
        }
    }

    fn close_common(&mut self) {
        trace!("connection closed");
        self.timers.reset();
    }

    fn set_close_timer(&mut self, now: Instant) {
        // QUIC-MULTIPATH § 2.6 Connection Closure: draining for 3*PTO with PTO the max of
        // the PTO for all paths.
        self.timers.set(
            Timer::Conn(ConnTimer::Close),
            now + 3 * self.pto_max_path(self.highest_space),
        );
    }

    /// Handle transport parameters received from the peer
    ///
    /// *rem_cid* and *loc_cid* are the source and destination CIDs respectively of the
    /// *packet into which the transport parameters arrived.
    fn handle_peer_params(
        &mut self,
        params: TransportParameters,
        loc_cid: ConnectionId,
        rem_cid: ConnectionId,
    ) -> Result<(), TransportError> {
        if Some(self.orig_rem_cid) != params.initial_src_cid
            || (self.side.is_client()
                && (Some(self.initial_dst_cid) != params.original_dst_cid
                    || self.retry_src_cid != params.retry_src_cid))
        {
            return Err(TransportError::TRANSPORT_PARAMETER_ERROR(
                "CID authentication failure",
            ));
        }
        if params.initial_max_path_id.is_some() && (loc_cid.is_empty() || rem_cid.is_empty()) {
            return Err(TransportError::PROTOCOL_VIOLATION(
                "multipath must not use zero-length CIDs",
            ));
        }

        self.set_peer_params(params);

        Ok(())
    }

    fn set_peer_params(&mut self, params: TransportParameters) {
        self.streams.set_params(&params);
        self.idle_timeout =
            negotiate_max_idle_timeout(self.config.max_idle_timeout, Some(params.max_idle_timeout));
        trace!("negotiated max idle timeout {:?}", self.idle_timeout);

        if let Some(ref info) = params.preferred_address {
            // During the handshake PathId::ZERO exists.
            self.rem_cids.get_mut(&PathId::ZERO).expect("not yet abandoned").insert(frame::NewConnectionId {
                path_id: None,
                sequence: 1,
                id: info.connection_id,
                reset_token: info.stateless_reset_token,
                retire_prior_to: 0,
            })
            .expect(
                "preferred address CID is the first received, and hence is guaranteed to be legal",
            );
            let remote = self.path_data(PathId::ZERO).remote;
            self.set_reset_token(PathId::ZERO, remote, info.stateless_reset_token);
        }
        self.ack_frequency.peer_max_ack_delay = get_max_ack_delay(&params);

        let mut multipath_enabled = None;
        if let (Some(local_max_path_id), Some(remote_max_path_id)) = (
            self.config.get_initial_max_path_id(),
            params.initial_max_path_id,
        ) {
            // multipath is enabled, register the local and remote maximums
            self.local_max_path_id = local_max_path_id;
            self.remote_max_path_id = remote_max_path_id;
            let initial_max_path_id = local_max_path_id.min(remote_max_path_id);
            debug!(%initial_max_path_id, "multipath negotiated");
            multipath_enabled = Some(initial_max_path_id);
        }

        if let Some((max_locally_allowed_remote_addresses, max_remotely_allowed_remote_addresses)) =
            self.config
                .max_remote_nat_traversal_addresses
                .zip(params.max_remote_nat_traversal_addresses)
        {
            if let Some(max_initial_paths) =
                multipath_enabled.map(|path_id| path_id.saturating_add(1u8))
            {
                let max_local_addresses = max_remotely_allowed_remote_addresses.get();
                let max_remote_addresses = max_locally_allowed_remote_addresses.get();
                self.iroh_hp =
                    iroh_hp::State::new(max_remote_addresses, max_local_addresses, self.side());
                debug!(
                    %max_remote_addresses, %max_local_addresses,
                    "iroh hole punching negotiated"
                );

                match self.side() {
                    Side::Client => {
                        if max_initial_paths.as_u32() < max_remote_addresses as u32 + 1 {
                            // in this case the client might try to open `max_remote_addresses` new
                            // paths, but the current multipath configuration will not allow it
                            warn!(%max_initial_paths, %max_remote_addresses, "local client configuration might cause nat traversal issues")
                        } else if max_local_addresses as u64
                            > params.active_connection_id_limit.into_inner()
                        {
                            // the server allows us to send at most `params.active_connection_id_limit`
                            // but they might need at least `max_local_addresses` to effectively send
                            // `PATH_CHALLENGE` frames to each advertised local address
                            warn!(%max_local_addresses, remote_cid_limit=%params.active_connection_id_limit.into_inner(), "remote server configuration might cause nat traversal issues")
                        }
                    }
                    Side::Server => {
                        if (max_initial_paths.as_u32() as u64) < crate::LOC_CID_COUNT {
                            warn!(%max_initial_paths, local_cid_limit=%crate::LOC_CID_COUNT, "local server configuration might cause nat traversal issues")
                        }
                    }
                }
            } else {
                debug!("iroh nat traversal enabled for both endpoints, but multipath is missing")
            }
        }

        self.peer_params = params;
        let peer_max_udp_payload_size =
            u16::try_from(self.peer_params.max_udp_payload_size.into_inner()).unwrap_or(u16::MAX);
        self.path_data_mut(PathId::ZERO)
            .mtud
            .on_peer_max_udp_payload_size_received(peer_max_udp_payload_size);
    }

    /// Decrypts a packet, returning the packet number on success
    fn decrypt_packet(
        &mut self,
        now: Instant,
        path_id: PathId,
        packet: &mut Packet,
    ) -> Result<Option<u64>, Option<TransportError>> {
        let result = packet_crypto::decrypt_packet_body(
            packet,
            path_id,
            &self.spaces,
            self.zero_rtt_crypto.as_ref(),
            self.key_phase,
            self.prev_crypto.as_ref(),
            self.next_crypto.as_ref(),
        )?;

        let result = match result {
            Some(r) => r,
            None => return Ok(None),
        };

        if result.outgoing_key_update_acked {
            if let Some(prev) = self.prev_crypto.as_mut() {
                prev.end_packet = Some((result.number, now));
                self.set_key_discard_timer(now, packet.header.space());
            }
        }

        if result.incoming_key_update {
            trace!("key update authenticated");
            self.update_keys(Some((result.number, now)), true);
            self.set_key_discard_timer(now, packet.header.space());
        }

        Ok(Some(result.number))
    }

    fn update_keys(&mut self, end_packet: Option<(u64, Instant)>, remote: bool) {
        trace!("executing key update");
        // Generate keys for the key phase after the one we're switching to, store them in
        // `next_crypto`, make the contents of `next_crypto` current, and move the current keys into
        // `prev_crypto`.
        let new = self
            .crypto
            .next_1rtt_keys()
            .expect("only called for `Data` packets");
        self.key_phase_size = new
            .local
            .confidentiality_limit()
            .saturating_sub(KEY_UPDATE_MARGIN);
        let old = mem::replace(
            &mut self.spaces[SpaceId::Data]
                .crypto
                .as_mut()
                .unwrap() // safe because update_keys() can only be triggered by short packets
                .packet,
            mem::replace(self.next_crypto.as_mut().unwrap(), new),
        );
        self.spaces[SpaceId::Data]
            .iter_paths_mut()
            .for_each(|s| s.sent_with_keys = 0);
        self.prev_crypto = Some(PrevCrypto {
            crypto: old,
            end_packet,
            update_unacked: remote,
        });
        self.key_phase = !self.key_phase;
    }

    fn peer_supports_ack_frequency(&self) -> bool {
        self.peer_params.min_ack_delay.is_some()
    }

    /// Send an IMMEDIATE_ACK frame to the remote endpoint
    ///
    /// According to the spec, this will result in an error if the remote endpoint does not support
    /// the Acknowledgement Frequency extension
    pub(crate) fn immediate_ack(&mut self, path_id: PathId) {
        self.spaces[self.highest_space]
            .for_path(path_id)
            .immediate_ack_pending = true;
    }

    #[cfg(test)]
    pub(crate) fn panic_on_transport_error(&mut self) {
        self.panic_on_transport_error = true;
    }

    /// Decodes a packet, returning its decrypted payload, so it can be inspected in tests
    #[cfg(test)]
    pub(crate) fn decode_packet(&self, event: &ConnectionEvent) -> Option<Vec<u8>> {
        let (path_id, first_decode, remaining) = match &event.0 {
            ConnectionEventInner::Datagram(DatagramConnectionEvent {
                path_id,
                first_decode,
                remaining,
                ..
            }) => (path_id, first_decode, remaining),
            _ => return None,
        };

        if remaining.is_some() {
            panic!("Packets should never be coalesced in tests");
        }

        let decrypted_header = packet_crypto::unprotect_header(
            first_decode.clone(),
            &self.spaces,
            self.zero_rtt_crypto.as_ref(),
            self.peer_params.stateless_reset_token,
        )?;

        let mut packet = decrypted_header.packet?;
        packet_crypto::decrypt_packet_body(
            &mut packet,
            *path_id,
            &self.spaces,
            self.zero_rtt_crypto.as_ref(),
            self.key_phase,
            self.prev_crypto.as_ref(),
            self.next_crypto.as_ref(),
        )
        .ok()?;

        Some(packet.payload.to_vec())
    }

    /// The number of bytes of packets containing retransmittable frames that have not been
    /// acknowledged or declared lost.
    #[cfg(test)]
    pub(crate) fn bytes_in_flight(&self) -> u64 {
        // TODO(@divma): consider including for multipath?
        self.path_data(PathId::ZERO).in_flight.bytes
    }

    /// Number of bytes worth of non-ack-only packets that may be sent
    #[cfg(test)]
    pub(crate) fn congestion_window(&self) -> u64 {
        let path = self.path_data(PathId::ZERO);
        path.congestion
            .window()
            .saturating_sub(path.in_flight.bytes)
    }

    /// Whether no timers but keepalive, idle, rtt, pushnewcid, and key discard are running
    #[cfg(test)]
    pub(crate) fn is_idle(&self) -> bool {
        let current_timers = self.timers.values();
        current_timers
            .into_iter()
            .filter(|(timer, _)| {
                !matches!(
                    timer,
                    Timer::Conn(ConnTimer::KeepAlive)
                        | Timer::PerPath(_, PathTimer::PathKeepAlive)
                        | Timer::Conn(ConnTimer::PushNewCid)
                        | Timer::Conn(ConnTimer::KeyDiscard)
                )
            })
            .min_by_key(|(_, time)| *time)
            .is_none_or(|(timer, _)| timer == Timer::Conn(ConnTimer::Idle))
    }

    /// Whether explicit congestion notification is in use on outgoing packets.
    #[cfg(test)]
    pub(crate) fn using_ecn(&self) -> bool {
        self.path_data(PathId::ZERO).sending_ecn
    }

    /// The number of received bytes in the current path
    #[cfg(test)]
    pub(crate) fn total_recvd(&self) -> u64 {
        self.path_data(PathId::ZERO).total_recvd
    }

    #[cfg(test)]
    pub(crate) fn active_local_cid_seq(&self) -> (u64, u64) {
        self.local_cid_state
            .get(&PathId::ZERO)
            .unwrap()
            .active_seq()
    }

    #[cfg(test)]
    #[track_caller]
    pub(crate) fn active_local_path_cid_seq(&self, path_id: u32) -> (u64, u64) {
        self.local_cid_state
            .get(&PathId(path_id))
            .unwrap()
            .active_seq()
    }

    /// Instruct the peer to replace previously issued CIDs by sending a NEW_CONNECTION_ID frame
    /// with updated `retire_prior_to` field set to `v`
    #[cfg(test)]
    pub(crate) fn rotate_local_cid(&mut self, v: u64, now: Instant) {
        let n = self
            .local_cid_state
            .get_mut(&PathId::ZERO)
            .unwrap()
            .assign_retire_seq(v);
        self.endpoint_events
            .push_back(EndpointEventInner::NeedIdentifiers(PathId::ZERO, now, n));
    }

    /// Check the current active remote CID sequence for `PathId::ZERO`
    #[cfg(test)]
    pub(crate) fn active_rem_cid_seq(&self) -> u64 {
        self.rem_cids.get(&PathId::ZERO).unwrap().active_seq()
    }

    /// Returns the detected maximum udp payload size for the current path
    #[cfg(test)]
    pub(crate) fn path_mtu(&self) -> u16 {
        self.path_data(PathId::ZERO).current_mtu()
    }

    /// Triggers path validation on all paths
    #[cfg(test)]
    pub(crate) fn trigger_path_validation(&mut self) {
        for path in self.paths.values_mut() {
            path.data.send_new_challenge = true;
        }
    }

    /// Whether we have 1-RTT data to send
    ///
    /// This checks for frames that can only be sent in the data space (1-RTT):
    /// - Pending PATH_CHALLENGE frames on the active and previous path if just migrated.
    /// - Pending PATH_RESPONSE frames.
    /// - Pending data to send in STREAM frames.
    /// - Pending DATAGRAM frames to send.
    ///
    /// See also [`PacketSpace::can_send`] which keeps track of all other frame types that
    /// may need to be sent.
    fn can_send_1rtt(&self, path_id: PathId, max_size: usize) -> SendableFrames {
        let path_exclusive = self.paths.get(&path_id).is_some_and(|path| {
            path.data.send_new_challenge
                || path
                    .prev
                    .as_ref()
                    .is_some_and(|(_, path)| path.send_new_challenge)
                || !path.data.path_responses.is_empty()
        });
        let other = self.streams.can_send_stream_data()
            || self
                .datagrams
                .outgoing
                .front()
                .is_some_and(|x| x.size(true) <= max_size);
        SendableFrames {
            acks: false,
            other,
            close: false,
            path_exclusive,
        }
    }

    /// Terminate the connection instantly, without sending a close packet
    fn kill(&mut self, reason: ConnectionError) {
        self.close_common();
        self.state.move_to_drained(Some(reason));
        self.endpoint_events.push_back(EndpointEventInner::Drained);
    }

    /// Storage size required for the largest packet that can be transmitted on all currently
    /// available paths
    ///
    /// Buffers passed to [`Connection::poll_transmit`] should be at least this large.
    ///
    /// When multipath is enabled, this value is the minimum MTU across all available paths.
    pub fn current_mtu(&self) -> u16 {
        self.paths
            .iter()
            .filter(|&(path_id, _path_state)| !self.abandoned_paths.contains(path_id))
            .map(|(_path_id, path_state)| path_state.data.current_mtu())
            .min()
            .expect("There is always at least one available path")
    }

    /// Size of non-frame data for a 1-RTT packet
    ///
    /// Quantifies space consumed by the QUIC header and AEAD tag. All other bytes in a packet are
    /// frames. Changes if the length of the remote connection ID changes, which is expected to be
    /// rare. If `pn` is specified, may additionally change unpredictably due to variations in
    /// latency and packet loss.
    fn predict_1rtt_overhead(&mut self, pn: u64, path: PathId) -> usize {
        let pn_len = PacketNumber::new(
            pn,
            self.spaces[SpaceId::Data]
                .for_path(path)
                .largest_acked_packet
                .unwrap_or(0),
        )
        .len();

        // 1 byte for flags
        1 + self
            .rem_cids
            .get(&path)
            .map(|cids| cids.active().len())
            .unwrap_or(20)      // Max CID len in QUIC v1
            + pn_len
            + self.tag_len_1rtt()
    }

    fn predict_1rtt_overhead_no_pn(&self) -> usize {
        let pn_len = 4;

        let cid_len = self
            .rem_cids
            .values()
            .map(|cids| cids.active().len())
            .max()
            .unwrap_or(20); // Max CID len in QUIC v1

        // 1 byte for flags
        1 + cid_len + pn_len + self.tag_len_1rtt()
    }

    fn tag_len_1rtt(&self) -> usize {
        let key = match self.spaces[SpaceId::Data].crypto.as_ref() {
            Some(crypto) => Some(&*crypto.packet.local),
            None => self.zero_rtt_crypto.as_ref().map(|x| &*x.packet),
        };
        // If neither Data nor 0-RTT keys are available, make a reasonable tag length guess. As of
        // this writing, all QUIC cipher suites use 16-byte tags. We could return `None` instead,
        // but that would needlessly prevent sending datagrams during 0-RTT.
        key.map_or(16, |x| x.tag_len())
    }

    /// Mark the path as validated, and enqueue NEW_TOKEN frames to be sent as appropriate
    fn on_path_validated(&mut self, path_id: PathId) {
        self.path_data_mut(path_id).validated = true;
        let ConnectionSide::Server { server_config } = &self.side else {
            return;
        };
        let remote_addr = self.path_data(path_id).remote;
        let new_tokens = &mut self.spaces[SpaceId::Data as usize].pending.new_tokens;
        new_tokens.clear();
        for _ in 0..server_config.validation_token.sent {
            new_tokens.push(remote_addr);
        }
    }

    /// Handle new path status information: PATH_AVAILABLE, PATH_BACKUP
    fn on_path_status(&mut self, path_id: PathId, status: PathStatus, status_seq_no: VarInt) {
        if let Some(path) = self.paths.get_mut(&path_id) {
            path.data.status.remote_update(status, status_seq_no);
        } else {
            debug!("PATH_AVAILABLE received unknown path {:?}", path_id);
        }
        self.events.push_back(
            PathEvent::RemoteStatus {
                id: path_id,
                status,
            }
            .into(),
        );
    }

    /// Returns the maximum [`PathId`] to be used for sending in this connection.
    ///
    /// This is calculated as minimum between the local and remote's maximums when multipath is
    /// enabled, or `None` when disabled.
    ///
    /// For data that's received, we should use [`Self::local_max_path_id`] instead.
    /// The reasoning is that the remote might already have updated to its own newer
    /// [`Self::max_path_id`] after sending out a `MAX_PATH_ID` frame, but it got re-ordered.
    fn max_path_id(&self) -> Option<PathId> {
        if self.is_multipath_negotiated() {
            Some(self.remote_max_path_id.min(self.local_max_path_id))
        } else {
            None
        }
    }

    /// Add addresses the local endpoint considers are reachable for nat traversal
    pub fn add_nat_traversal_address(&mut self, address: SocketAddr) -> Result<(), iroh_hp::Error> {
        if let Some(added) = self.iroh_hp.add_local_address(address)? {
            self.spaces[SpaceId::Data].pending.add_address.insert(added);
        };
        Ok(())
    }

    /// Removes an address the endpoing no longer considers reachable for nat traversal
    ///
    /// Addresses not present in the set will be silently ignored.
    pub fn remove_nat_traversal_address(
        &mut self,
        address: SocketAddr,
    ) -> Result<(), iroh_hp::Error> {
        if let Some(removed) = self.iroh_hp.remove_local_address(address)? {
            self.spaces[SpaceId::Data]
                .pending
                .remove_address
                .insert(removed);
        }
        Ok(())
    }

    /// Get the current local nat traversal addresses
    pub fn get_local_nat_traversal_addresses(&self) -> Result<Vec<SocketAddr>, iroh_hp::Error> {
        self.iroh_hp.get_local_nat_traversal_addresses()
    }

    /// Get the currently advertised nat traversal addresses by the server
    pub fn get_remote_nat_traversal_addresses(&self) -> Result<Vec<SocketAddr>, iroh_hp::Error> {
        Ok(self
            .iroh_hp
            .client_side()?
            .get_remote_nat_traversal_addresses())
    }

    /// Initiates a new nat traversal round
    ///
    /// A nat traversal round involves advertising the client's local addresses in `REACH_OUT`
    /// frames, and initiating probing of the known remote addresses. When a new round is
    /// initiated, the previous one is cancelled, and paths that have not been opened are closed.
    ///
    /// Returns the server addresses that are now being probed.
    pub fn initiate_nat_traversal_round(
        &mut self,
        now: Instant,
    ) -> Result<Vec<SocketAddr>, iroh_hp::Error> {
        let client_state = self.iroh_hp.client_side_mut()?;
        let iroh_hp::NatTraversalRound {
            new_round,
            reach_out_at,
            addresses_to_probe,
            prev_round_path_ids,
        } = client_state.initiate_nat_traversal_round()?;

        self.spaces[SpaceId::Data].pending.reach_out = Some((new_round, reach_out_at));

        for path_id in prev_round_path_ids {
            // TODO(@divma): this sounds reasonable but we need if this actually works for the
            // purposes of the protocol
            let validated = self
                .path(path_id)
                .map(|path| path.validated)
                .unwrap_or(false);

            if !validated {
                let _ =
                    self.close_path(now, path_id, TransportErrorCode::APPLICATION_ABANDON.into());
            }
        }

        let mut err = None;

        let mut path_ids = Vec::with_capacity(addresses_to_probe.len());
        let mut probed_addresses = Vec::with_capacity(addresses_to_probe.len());
        let ipv6 = self.paths.values().any(|p| p.data.remote.is_ipv6());

        for (ip, port) in addresses_to_probe {
            // If this endpoint is an IPv6 endpoint we use IPv6 addresses for all remotes.
            let remote = match ip {
                IpAddr::V4(addr) if ipv6 => SocketAddr::new(addr.to_ipv6_mapped().into(), port),
                IpAddr::V4(addr) => SocketAddr::new(addr.into(), port),
                IpAddr::V6(_) if ipv6 => SocketAddr::new(ip, port),
                IpAddr::V6(_) => {
                    trace!("not using IPv6 nat candidate for IPv4 socket");
                    continue;
                }
            };
            match self.open_path_ensure(remote, PathStatus::Backup, now) {
                Ok((path_id, path_was_known)) if !path_was_known => {
                    path_ids.push(path_id);
                    probed_addresses.push(remote);
                }
                Ok((path_id, _)) => {
                    trace!(%path_id, %remote,"nat traversal: path existed for remote")
                }
                Err(e) => {
                    debug!(%remote, %e,"nat traversal: failed to probe remote");
                    err.get_or_insert(e);
                }
            }
        }

        self.iroh_hp
            .client_side_mut()
            .expect("connection side validated")
            .set_round_path_ids(path_ids);

        Ok(probed_addresses)
    }
}

impl fmt::Debug for Connection {
    fn fmt(&self, f: &mut fmt::Formatter) -> fmt::Result {
        f.debug_struct("Connection")
            .field("handshake_cid", &self.handshake_cid)
            .finish()
    }
}

#[derive(Debug, Copy, Clone, PartialEq, Eq)]
enum PathBlocked {
    No,
    AntiAmplification,
    Congestion,
    Pacing,
}

/// Fields of `Connection` specific to it being client-side or server-side
enum ConnectionSide {
    Client {
        /// Sent in every outgoing Initial packet. Always empty after Initial keys are discarded
        token: Bytes,
        token_store: Arc<dyn TokenStore>,
        server_name: String,
    },
    Server {
        server_config: Arc<ServerConfig>,
    },
}

impl ConnectionSide {
    fn remote_may_migrate(&self, state: &State) -> bool {
        match self {
            Self::Server { server_config } => server_config.migration,
            Self::Client { .. } => {
                if let Some(hs) = state.as_handshake() {
                    hs.allow_server_migration
                } else {
                    false
                }
            }
        }
    }

    fn is_client(&self) -> bool {
        self.side().is_client()
    }

    fn is_server(&self) -> bool {
        self.side().is_server()
    }

    fn side(&self) -> Side {
        match *self {
            Self::Client { .. } => Side::Client,
            Self::Server { .. } => Side::Server,
        }
    }
}

impl From<SideArgs> for ConnectionSide {
    fn from(side: SideArgs) -> Self {
        match side {
            SideArgs::Client {
                token_store,
                server_name,
            } => Self::Client {
                token: token_store.take(&server_name).unwrap_or_default(),
                token_store,
                server_name,
            },
            SideArgs::Server {
                server_config,
                pref_addr_cid: _,
                path_validated: _,
            } => Self::Server { server_config },
        }
    }
}

/// Parameters to `Connection::new` specific to it being client-side or server-side
pub(crate) enum SideArgs {
    Client {
        token_store: Arc<dyn TokenStore>,
        server_name: String,
    },
    Server {
        server_config: Arc<ServerConfig>,
        pref_addr_cid: Option<ConnectionId>,
        path_validated: bool,
    },
}

impl SideArgs {
    pub(crate) fn pref_addr_cid(&self) -> Option<ConnectionId> {
        match *self {
            Self::Client { .. } => None,
            Self::Server { pref_addr_cid, .. } => pref_addr_cid,
        }
    }

    pub(crate) fn path_validated(&self) -> bool {
        match *self {
            Self::Client { .. } => true,
            Self::Server { path_validated, .. } => path_validated,
        }
    }

    pub(crate) fn side(&self) -> Side {
        match *self {
            Self::Client { .. } => Side::Client,
            Self::Server { .. } => Side::Server,
        }
    }
}

/// Reasons why a connection might be lost
#[derive(Debug, Error, Clone, PartialEq, Eq)]
pub enum ConnectionError {
    /// The peer doesn't implement any supported version
    #[error("peer doesn't implement any supported version")]
    VersionMismatch,
    /// The peer violated the QUIC specification as understood by this implementation
    #[error(transparent)]
    TransportError(#[from] TransportError),
    /// The peer's QUIC stack aborted the connection automatically
    #[error("aborted by peer: {0}")]
    ConnectionClosed(frame::ConnectionClose),
    /// The peer closed the connection
    #[error("closed by peer: {0}")]
    ApplicationClosed(frame::ApplicationClose),
    /// The peer is unable to continue processing this connection, usually due to having restarted
    #[error("reset by peer")]
    Reset,
    /// Communication with the peer has lapsed for longer than the negotiated idle timeout
    ///
    /// If neither side is sending keep-alives, a connection will time out after a long enough idle
    /// period even if the peer is still reachable. See also [`TransportConfig::max_idle_timeout()`]
    /// and [`TransportConfig::keep_alive_interval()`].
    #[error("timed out")]
    TimedOut,
    /// The local application closed the connection
    #[error("closed")]
    LocallyClosed,
    /// The connection could not be created because not enough of the CID space is available
    ///
    /// Try using longer connection IDs.
    #[error("CIDs exhausted")]
    CidsExhausted,
}

impl From<Close> for ConnectionError {
    fn from(x: Close) -> Self {
        match x {
            Close::Connection(reason) => Self::ConnectionClosed(reason),
            Close::Application(reason) => Self::ApplicationClosed(reason),
        }
    }
}

// For compatibility with API consumers
impl From<ConnectionError> for io::Error {
    fn from(x: ConnectionError) -> Self {
        use ConnectionError::*;
        let kind = match x {
            TimedOut => io::ErrorKind::TimedOut,
            Reset => io::ErrorKind::ConnectionReset,
            ApplicationClosed(_) | ConnectionClosed(_) => io::ErrorKind::ConnectionAborted,
            TransportError(_) | VersionMismatch | LocallyClosed | CidsExhausted => {
                io::ErrorKind::Other
            }
        };
        Self::new(kind, x)
    }
}

/// Errors that might trigger a path being closed
// TODO(@divma): maybe needs to be reworked based on what we want to do with the public API
#[derive(Debug, Error, PartialEq, Eq, Clone, Copy)]
pub enum PathError {
    /// The extension was not negotiated with the peer
    #[error("multipath extension not negotiated")]
    MultipathNotNegotiated,
    /// Paths can only be opened client-side
    #[error("the server side may not open a path")]
    ServerSideNotAllowed,
    /// Current limits do not allow us to open more paths
    #[error("maximum number of concurrent paths reached")]
    MaxPathIdReached,
    /// No remote CIDs available to open a new path
    #[error("remoted CIDs exhausted")]
    RemoteCidsExhausted,
    /// Path could not be validated and will be abandoned
    #[error("path validation failed")]
    ValidationFailed,
    /// The remote address for the path is not supported by the endpoint
    #[error("invalid remote address")]
    InvalidRemoteAddress(SocketAddr),
}

/// Errors triggered when abandoning a path
#[derive(Debug, Error, Clone, Eq, PartialEq)]
pub enum ClosePathError {
    /// The path is already closed or was never opened
    #[error("closed path")]
    ClosedPath,
    /// This is the last path, which can not be abandoned
    #[error("last open path")]
    LastOpenPath,
}

#[derive(Debug, Error, Clone, Copy)]
#[error("Multipath extension not negotiated")]
pub struct MultipathNotNegotiated {
    _private: (),
}

/// Events of interest to the application
#[derive(Debug)]
pub enum Event {
    /// The connection's handshake data is ready
    HandshakeDataReady,
    /// The connection was successfully established
    Connected,
    /// The TLS handshake was confirmed
    HandshakeConfirmed,
    /// The connection was lost
    ///
    /// Emitted if the peer closes the connection or an error is encountered.
    ConnectionLost {
        /// Reason that the connection was closed
        reason: ConnectionError,
    },
    /// Stream events
    Stream(StreamEvent),
    /// One or more application datagrams have been received
    DatagramReceived,
    /// One or more application datagrams have been sent after blocking
    DatagramsUnblocked,
    /// (Multi)Path events
    Path(PathEvent),
    /// Iroh's nat traversal events
    NatTraversal(iroh_hp::Event),
}

impl From<PathEvent> for Event {
    fn from(source: PathEvent) -> Self {
        Self::Path(source)
    }
}

fn get_max_ack_delay(params: &TransportParameters) -> Duration {
    Duration::from_micros(params.max_ack_delay.0 * 1000)
}

// Prevents overflow and improves behavior in extreme circumstances
const MAX_BACKOFF_EXPONENT: u32 = 16;

/// Minimal remaining size to allow packet coalescing, excluding cryptographic tag
///
/// This must be at least as large as the header for a well-formed empty packet to be coalesced,
/// plus some space for frames. We only care about handshake headers because short header packets
/// necessarily have smaller headers, and initial packets are only ever the first packet in a
/// datagram (because we coalesce in ascending packet space order and the only reason to split a
/// packet is when packet space changes).
const MIN_PACKET_SPACE: usize = MAX_HANDSHAKE_OR_0RTT_HEADER_SIZE + 32;

/// Largest amount of space that could be occupied by a Handshake or 0-RTT packet's header
///
/// Excludes packet-type-specific fields such as packet number or Initial token
// https://www.rfc-editor.org/rfc/rfc9000.html#name-0-rtt: flags + version + dcid len + dcid +
// scid len + scid + length + pn
const MAX_HANDSHAKE_OR_0RTT_HEADER_SIZE: usize =
    1 + 4 + 1 + MAX_CID_SIZE + 1 + MAX_CID_SIZE + VarInt::from_u32(u16::MAX as u32).size() + 4;

/// Perform key updates this many packets before the AEAD confidentiality limit.
///
/// Chosen arbitrarily, intended to be large enough to prevent spurious connection loss.
const KEY_UPDATE_MARGIN: u64 = 10_000;

#[derive(Default)]
struct SentFrames {
    retransmits: ThinRetransmits,
    /// The packet number of the largest acknowledged packet for each path
    largest_acked: FxHashMap<PathId, u64>,
    stream_frames: StreamMetaVec,
    /// Whether the packet contains non-retransmittable frames (like datagrams)
    non_retransmits: bool,
    /// If the datagram containing these frames should be padded to the min MTU
    requires_padding: bool,
}

impl SentFrames {
    /// Returns whether the packet contains only ACKs
    fn is_ack_only(&self, streams: &StreamsState) -> bool {
        !self.largest_acked.is_empty()
            && !self.non_retransmits
            && self.stream_frames.is_empty()
            && self.retransmits.is_empty(streams)
    }
}

/// Compute the negotiated idle timeout based on local and remote max_idle_timeout transport parameters.
///
/// According to the definition of max_idle_timeout, a value of `0` means the timeout is disabled; see <https://www.rfc-editor.org/rfc/rfc9000#section-18.2-4.4.1.>
///
/// According to the negotiation procedure, either the minimum of the timeouts or one specified is used as the negotiated value; see <https://www.rfc-editor.org/rfc/rfc9000#section-10.1-2.>
///
/// Returns the negotiated idle timeout as a `Duration`, or `None` when both endpoints have opted out of idle timeout.
fn negotiate_max_idle_timeout(x: Option<VarInt>, y: Option<VarInt>) -> Option<Duration> {
    match (x, y) {
        (Some(VarInt(0)) | None, Some(VarInt(0)) | None) => None,
        (Some(VarInt(0)) | None, Some(y)) => Some(Duration::from_millis(y.0)),
        (Some(x), Some(VarInt(0)) | None) => Some(Duration::from_millis(x.0)),
        (Some(x), Some(y)) => Some(Duration::from_millis(cmp::min(x, y).0)),
    }
}

#[cfg(test)]
mod tests {
    use super::*;

    #[test]
    fn negotiate_max_idle_timeout_commutative() {
        let test_params = [
            (None, None, None),
            (None, Some(VarInt(0)), None),
            (None, Some(VarInt(2)), Some(Duration::from_millis(2))),
            (Some(VarInt(0)), Some(VarInt(0)), None),
            (
                Some(VarInt(2)),
                Some(VarInt(0)),
                Some(Duration::from_millis(2)),
            ),
            (
                Some(VarInt(1)),
                Some(VarInt(4)),
                Some(Duration::from_millis(1)),
            ),
        ];

        for (left, right, result) in test_params {
            assert_eq!(negotiate_max_idle_timeout(left, right), result);
            assert_eq!(negotiate_max_idle_timeout(right, left), result);
        }
    }
}<|MERGE_RESOLUTION|>--- conflicted
+++ resolved
@@ -314,13 +314,10 @@
     //    paths.  Or a set together with a minimum.  Or something.
     abandoned_paths: FxHashSet<PathId>,
 
-<<<<<<< HEAD
-    iroh_hp: Option<iroh_hp::State>,
+    iroh_hp: iroh_hp::State,
+
     #[cfg(test)]
     panic_on_transport_error: bool,
-=======
-    iroh_hp: iroh_hp::State,
->>>>>>> fc35922d
 }
 
 impl Connection {
@@ -461,14 +458,10 @@
             abandoned_paths: Default::default(),
 
             // iroh's nat traversal
-<<<<<<< HEAD
-            iroh_hp: None,
+            iroh_hp: Default::default(),
 
             #[cfg(test)]
             panic_on_transport_error: false,
-=======
-            iroh_hp: Default::default(),
->>>>>>> fc35922d
         };
         if path_validated {
             this.on_path_validated(PathId::ZERO);
