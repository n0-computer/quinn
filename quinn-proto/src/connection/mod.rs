use std::{
    cmp,
    collections::VecDeque,
    convert::TryFrom,
    fmt, io, mem,
    net::{IpAddr, SocketAddr},
    sync::Arc,
};

use bytes::{Bytes, BytesMut};
use frame::StreamMetaVec;
use rand::{rngs::StdRng, Rng, SeedableRng};
use thiserror::Error;
use tracing::{debug, error, trace, trace_span, warn};

use crate::{
    cid_generator::ConnectionIdGenerator,
    cid_queue::CidQueue,
    coding::BufMutExt,
    config::{ServerConfig, TransportConfig},
    crypto::{self, KeyPair, Keys, PacketKey},
<<<<<<< HEAD
    frame,
    frame::{Close, Datagram, FrameStruct, ObservedAddr},
=======
    frame::{self, Close, Datagram, FrameStruct},
>>>>>>> fbc795e3
    packet::{
        FixedLengthConnectionIdParser, Header, InitialHeader, InitialPacket, LongType, Packet,
        PacketNumber, PartialDecode, SpaceId,
    },
    range_set::ArrayRangeSet,
    shared::{
        ConnectionEvent, ConnectionEventInner, ConnectionId, DatagramConnectionEvent, EcnCodepoint,
        EndpointEvent, EndpointEventInner,
    },
    token::ResetToken,
    transport_parameters::TransportParameters,
    Dir, Duration, EndpointConfig, Frame, Instant, Side, StreamId, Transmit, TransportError,
    TransportErrorCode, VarInt, INITIAL_MTU, MAX_CID_SIZE, MAX_STREAM_COUNT, MIN_INITIAL_SIZE,
    TIMER_GRANULARITY,
};

mod ack_frequency;
use ack_frequency::AckFrequencyState;

mod assembler;
pub use assembler::Chunk;

mod cid_state;
use cid_state::CidState;

mod datagrams;
use datagrams::DatagramState;
pub use datagrams::{Datagrams, SendDatagramError};

mod mtud;
mod pacing;

mod packet_builder;
use packet_builder::PacketBuilder;

mod packet_crypto;
use packet_crypto::{PrevCrypto, ZeroRttCrypto};

mod paths;
pub use paths::RttEstimator;
use paths::{PathData, PathResponses};

mod send_buffer;

mod spaces;
#[cfg(fuzzing)]
pub use spaces::Retransmits;
#[cfg(not(fuzzing))]
use spaces::Retransmits;
use spaces::{PacketNumberFilter, PacketSpace, SendableFrames, SentPacket, ThinRetransmits};

mod stats;
pub use stats::{ConnectionStats, FrameStats, PathStats, UdpStats};

mod streams;
#[cfg(fuzzing)]
pub use streams::StreamsState;
#[cfg(not(fuzzing))]
use streams::StreamsState;
pub use streams::{
    BytesSource, Chunks, ClosedStream, FinishError, ReadError, ReadableError, RecvStream,
    SendStream, ShouldTransmit, StreamEvent, Streams, WriteError, Written,
};

mod timer;
use crate::congestion::Controller;
use timer::{Timer, TimerTable};

/// Protocol state and logic for a single QUIC connection
///
/// Objects of this type receive [`ConnectionEvent`]s and emit [`EndpointEvent`]s and application
/// [`Event`]s to make progress. To handle timeouts, a `Connection` returns timer updates and
/// expects timeouts through various methods. A number of simple getter methods are exposed
/// to allow callers to inspect some of the connection state.
///
/// `Connection` has roughly 4 types of methods:
///
/// - A. Simple getters, taking `&self`
/// - B. Handlers for incoming events from the network or system, named `handle_*`.
/// - C. State machine mutators, for incoming commands from the application. For convenience we
///   refer to this as "performing I/O" below, however as per the design of this library none of the
///   functions actually perform system-level I/O. For example, [`read`](RecvStream::read) and
///   [`write`](SendStream::write), but also things like [`reset`](SendStream::reset).
/// - D. Polling functions for outgoing events or actions for the caller to
///   take, named `poll_*`.
///
/// The simplest way to use this API correctly is to call (B) and (C) whenever
/// appropriate, then after each of those calls, as soon as feasible call all
/// polling methods (D) and deal with their outputs appropriately, e.g. by
/// passing it to the application or by making a system-level I/O call. You
/// should call the polling functions in this order:
///
/// 1. [`poll_transmit`](Self::poll_transmit)
/// 2. [`poll_timeout`](Self::poll_timeout)
/// 3. [`poll_endpoint_events`](Self::poll_endpoint_events)
/// 4. [`poll`](Self::poll)
///
/// Currently the only actual dependency is from (2) to (1), however additional
/// dependencies may be added in future, so the above order is recommended.
///
/// (A) may be called whenever desired.
///
/// Care should be made to ensure that the input events represent monotonically
/// increasing time. Specifically, calling [`handle_timeout`](Self::handle_timeout)
/// with events of the same [`Instant`] may be interleaved in any order with a
/// call to [`handle_event`](Self::handle_event) at that same instant; however
/// events or timeouts with different instants must not be interleaved.
pub struct Connection {
    endpoint_config: Arc<EndpointConfig>,
    config: Arc<TransportConfig>,
    rng: StdRng,
    crypto: Box<dyn crypto::Session>,
    /// The CID we initially chose, for use during the handshake
    handshake_cid: ConnectionId,
    /// The CID the peer initially chose, for use during the handshake
    rem_handshake_cid: ConnectionId,
    /// The "real" local IP address which was was used to receive the initial packet.
    /// This is only populated for the server case, and if known
    local_ip: Option<IpAddr>,
    path: PathData,
    /// Whether MTU detection is supported in this environment
    allow_mtud: bool,
    prev_path: Option<(ConnectionId, PathData)>,
    state: State,
    side: ConnectionSide,
    /// Whether or not 0-RTT was enabled during the handshake. Does not imply acceptance.
    zero_rtt_enabled: bool,
    /// Set if 0-RTT is supported, then cleared when no longer needed.
    zero_rtt_crypto: Option<ZeroRttCrypto>,
    key_phase: bool,
    /// How many packets are in the current key phase. Used only for `Data` space.
    key_phase_size: u64,
    /// Transport parameters set by the peer
    peer_params: TransportParameters,
    /// Source ConnectionId of the first packet received from the peer
    orig_rem_cid: ConnectionId,
    /// Destination ConnectionId sent by the client on the first Initial
    initial_dst_cid: ConnectionId,
    /// The value that the server included in the Source Connection ID field of a Retry packet, if
    /// one was received
    retry_src_cid: Option<ConnectionId>,
    /// Total number of outgoing packets that have been deemed lost
    lost_packets: u64,
    events: VecDeque<Event>,
    endpoint_events: VecDeque<EndpointEventInner>,
    /// Whether the spin bit is in use for this connection
    spin_enabled: bool,
    /// Outgoing spin bit state
    spin: bool,
    /// Packet number spaces: initial, handshake, 1-RTT
    spaces: [PacketSpace; 3],
    /// Highest usable packet number space
    highest_space: SpaceId,
    /// 1-RTT keys used prior to a key update
    prev_crypto: Option<PrevCrypto>,
    /// 1-RTT keys to be used for the next key update
    ///
    /// These are generated in advance to prevent timing attacks and/or DoS by third-party attackers
    /// spoofing key updates.
    next_crypto: Option<KeyPair<Box<dyn PacketKey>>>,
    accepted_0rtt: bool,
    /// Whether the idle timer should be reset the next time an ack-eliciting packet is transmitted.
    permit_idle_reset: bool,
    /// Negotiated idle timeout
    idle_timeout: Option<Duration>,
    timers: TimerTable,
    /// Number of packets received which could not be authenticated
    authentication_failures: u64,
    /// Why the connection was lost, if it has been
    error: Option<ConnectionError>,
    /// Identifies Data-space packet numbers to skip. Not used in earlier spaces.
    packet_number_filter: PacketNumberFilter,

    //
    // Queued non-retransmittable 1-RTT data
    //
    /// Responses to PATH_CHALLENGE frames
    path_responses: PathResponses,
    close: bool,

    //
    // ACK frequency
    //
    ack_frequency: AckFrequencyState,

    //
    // Loss Detection
    //
    /// The number of times a PTO has been sent without receiving an ack.
    pto_count: u32,

    //
    // Congestion Control
    //
    /// Whether the most recently received packet had an ECN codepoint set
    receiving_ecn: bool,
    /// Number of packets authenticated
    total_authed_packets: u64,
    /// Whether the last `poll_transmit` call yielded no data because there was
    /// no outgoing application data.
    app_limited: bool,

    //
    // ObservedAddr
    //
    /// Sequence number for the next observed address frame sent to the peer.
    next_observed_addr_seq_no: VarInt,

    streams: StreamsState,
    /// Surplus remote CIDs for future use on new paths
    rem_cids: CidQueue,
    // Attributes of CIDs generated by local peer
    local_cid_state: CidState,
    /// State of the unreliable datagram extension
    datagrams: DatagramState,
    /// Connection level statistics
    stats: ConnectionStats,
    /// QUIC version used for the connection.
    version: u32,
}

impl Connection {
    pub(crate) fn new(
        endpoint_config: Arc<EndpointConfig>,
        config: Arc<TransportConfig>,
        init_cid: ConnectionId,
        loc_cid: ConnectionId,
        rem_cid: ConnectionId,
        remote: SocketAddr,
        local_ip: Option<IpAddr>,
        crypto: Box<dyn crypto::Session>,
        cid_gen: &dyn ConnectionIdGenerator,
        now: Instant,
        version: u32,
        allow_mtud: bool,
        rng_seed: [u8; 32],
        side_args: SideArgs,
    ) -> Self {
        let pref_addr_cid = side_args.pref_addr_cid();
        let path_validated = side_args.path_validated();
        let connection_side = ConnectionSide::from(side_args);
        let side = connection_side.side();
        let initial_space = PacketSpace {
            crypto: Some(crypto.initial_keys(&init_cid, side)),
            ..PacketSpace::new(now)
        };
        let state = State::Handshake(state::Handshake {
            rem_cid_set: side.is_server(),
            expected_token: Bytes::new(),
            client_hello: None,
        });
        let mut rng = StdRng::from_seed(rng_seed);
        let mut this = Self {
            endpoint_config,
            crypto,
            handshake_cid: loc_cid,
            rem_handshake_cid: rem_cid,
            local_cid_state: CidState::new(
                cid_gen.cid_len(),
                cid_gen.cid_lifetime(),
                now,
                if pref_addr_cid.is_some() { 2 } else { 1 },
            ),
            path: PathData::new(remote, allow_mtud, None, now, path_validated, &config),
            allow_mtud,
            local_ip,
            prev_path: None,
            state,
            side: connection_side,
            zero_rtt_enabled: false,
            zero_rtt_crypto: None,
            key_phase: false,
            // A small initial key phase size ensures peers that don't handle key updates correctly
            // fail sooner rather than later. It's okay for both peers to do this, as the first one
            // to perform an update will reset the other's key phase size in `update_keys`, and a
            // simultaneous key update by both is just like a regular key update with a really fast
            // response. Inspired by quic-go's similar behavior of performing the first key update
            // at the 100th short-header packet.
            key_phase_size: rng.gen_range(10..1000),
            peer_params: TransportParameters::default(),
            orig_rem_cid: rem_cid,
            initial_dst_cid: init_cid,
            retry_src_cid: None,
            lost_packets: 0,
            events: VecDeque::new(),
            endpoint_events: VecDeque::new(),
            spin_enabled: config.allow_spin && rng.gen_ratio(7, 8),
            spin: false,
            spaces: [initial_space, PacketSpace::new(now), PacketSpace::new(now)],
            highest_space: SpaceId::Initial,
            prev_crypto: None,
            next_crypto: None,
            accepted_0rtt: false,
            permit_idle_reset: true,
            idle_timeout: match config.max_idle_timeout {
                None | Some(VarInt(0)) => None,
                Some(dur) => Some(Duration::from_millis(dur.0)),
            },
            timers: TimerTable::default(),
            authentication_failures: 0,
            error: None,
            #[cfg(test)]
            packet_number_filter: match config.deterministic_packet_numbers {
                false => PacketNumberFilter::new(&mut rng),
                true => PacketNumberFilter::disabled(),
            },
            #[cfg(not(test))]
            packet_number_filter: PacketNumberFilter::new(&mut rng),

            path_responses: PathResponses::default(),
            close: false,

            ack_frequency: AckFrequencyState::new(get_max_ack_delay(
                &TransportParameters::default(),
            )),

            pto_count: 0,

            app_limited: false,
            receiving_ecn: false,
            total_authed_packets: 0,

            next_observed_addr_seq_no: 0u32.into(),

            streams: StreamsState::new(
                side,
                config.max_concurrent_uni_streams,
                config.max_concurrent_bidi_streams,
                config.send_window,
                config.receive_window,
                config.stream_receive_window,
            ),
            datagrams: DatagramState::default(),
            config,
            rem_cids: CidQueue::new(rem_cid),
            rng,
            stats: ConnectionStats::default(),
            version,
        };
        if side.is_client() {
            // Kick off the connection
            this.write_crypto();
            this.init_0rtt();
        }
        this
    }

    /// Returns the next time at which `handle_timeout` should be called
    ///
    /// The value returned may change after:
    /// - the application performed some I/O on the connection
    /// - a call was made to `handle_event`
    /// - a call to `poll_transmit` returned `Some`
    /// - a call was made to `handle_timeout`
    #[must_use]
    pub fn poll_timeout(&mut self) -> Option<Instant> {
        self.timers.next_timeout()
    }

    /// Returns application-facing events
    ///
    /// Connections should be polled for events after:
    /// - a call was made to `handle_event`
    /// - a call was made to `handle_timeout`
    #[must_use]
    pub fn poll(&mut self) -> Option<Event> {
        if let Some(x) = self.events.pop_front() {
            return Some(x);
        }

        if let Some(event) = self.streams.poll() {
            return Some(Event::Stream(event));
        }

        if let Some(err) = self.error.take() {
            return Some(Event::ConnectionLost { reason: err });
        }

        None
    }

    /// Return endpoint-facing events
    #[must_use]
    pub fn poll_endpoint_events(&mut self) -> Option<EndpointEvent> {
        self.endpoint_events.pop_front().map(EndpointEvent)
    }

    /// Provide control over streams
    #[must_use]
    pub fn streams(&mut self) -> Streams<'_> {
        Streams {
            state: &mut self.streams,
            conn_state: &self.state,
        }
    }

    /// Provide control over streams
    #[must_use]
    pub fn recv_stream(&mut self, id: StreamId) -> RecvStream<'_> {
        assert!(id.dir() == Dir::Bi || id.initiator() != self.side.side());
        RecvStream {
            id,
            state: &mut self.streams,
            pending: &mut self.spaces[SpaceId::Data].pending,
        }
    }

    /// Provide control over streams
    #[must_use]
    pub fn send_stream(&mut self, id: StreamId) -> SendStream<'_> {
        assert!(id.dir() == Dir::Bi || id.initiator() == self.side.side());
        SendStream {
            id,
            state: &mut self.streams,
            pending: &mut self.spaces[SpaceId::Data].pending,
            conn_state: &self.state,
        }
    }

    /// Returns packets to transmit
    ///
    /// Connections should be polled for transmit after:
    /// - the application performed some I/O on the connection
    /// - a call was made to `handle_event`
    /// - a call was made to `handle_timeout`
    ///
    /// `max_datagrams` specifies how many datagrams can be returned inside a
    /// single Transmit using GSO. This must be at least 1.
    #[must_use]
    pub fn poll_transmit(
        &mut self,
        now: Instant,
        max_datagrams: usize,
        buf: &mut Vec<u8>,
    ) -> Option<Transmit> {
        assert!(max_datagrams != 0);
        let max_datagrams = match self.config.enable_segmentation_offload {
            false => 1,
            true => max_datagrams.min(MAX_TRANSMIT_SEGMENTS),
        };

        let mut num_datagrams = 0;
        // Position in `buf` of the first byte of the current UDP datagram. When coalescing QUIC
        // packets, this can be earlier than the start of the current QUIC packet.
        let mut datagram_start = 0;
        let mut segment_size = usize::from(self.path.current_mtu());

        // Send PATH_CHALLENGE for a previous path if necessary
        if let Some((prev_cid, ref mut prev_path)) = self.prev_path {
            if prev_path.challenge_pending {
                prev_path.challenge_pending = false;
                let token = prev_path
                    .challenge
                    .expect("previous path challenge pending without token");
                let destination = prev_path.remote;
                debug_assert_eq!(
                    self.highest_space,
                    SpaceId::Data,
                    "PATH_CHALLENGE queued without 1-RTT keys"
                );
                buf.reserve(MIN_INITIAL_SIZE as usize);

                let buf_capacity = buf.capacity();

                // Use the previous CID to avoid linking the new path with the previous path. We
                // don't bother accounting for possible retirement of that prev_cid because this is
                // sent once, immediately after migration, when the CID is known to be valid. Even
                // if a post-migration packet caused the CID to be retired, it's fair to pretend
                // this is sent first.
                let mut builder = PacketBuilder::new(
                    now,
                    SpaceId::Data,
                    prev_cid,
                    buf,
                    buf_capacity,
                    0,
                    false,
                    self,
                )?;
                trace!("validating previous path with PATH_CHALLENGE {:08x}", token);
                buf.write(frame::FrameType::PATH_CHALLENGE);
                buf.write(token);
                self.stats.frame_tx.path_challenge += 1;

                // An endpoint MUST expand datagrams that contain a PATH_CHALLENGE frame
                // to at least the smallest allowed maximum datagram size of 1200 bytes,
                // unless the anti-amplification limit for the path does not permit
                // sending a datagram of this size
                builder.pad_to(MIN_INITIAL_SIZE);

                builder.finish(self, buf);
                self.stats.udp_tx.on_sent(1, buf.len());
                return Some(Transmit {
                    destination,
                    size: buf.len(),
                    ecn: None,
                    segment_size: None,
                    src_ip: self.local_ip,
                });
            }
        }

        // If we need to send a probe, make sure we have something to send.
        for space in SpaceId::iter() {
            let request_immediate_ack =
                space == SpaceId::Data && self.peer_supports_ack_frequency();
            self.spaces[space].maybe_queue_probe(request_immediate_ack, &self.streams);
        }

        // Check whether we need to send a close message
        let close = match self.state {
            State::Drained => {
                self.app_limited = true;
                return None;
            }
            State::Draining | State::Closed(_) => {
                // self.close is only reset once the associated packet had been
                // encoded successfully
                if !self.close {
                    self.app_limited = true;
                    return None;
                }
                true
            }
            _ => false,
        };

        // Check whether we need to send an ACK_FREQUENCY frame
        if let Some(config) = &self.config.ack_frequency_config {
            self.spaces[SpaceId::Data].pending.ack_frequency = self
                .ack_frequency
                .should_send_ack_frequency(self.path.rtt.get(), config, &self.peer_params)
                && self.highest_space == SpaceId::Data
                && self.peer_supports_ack_frequency();
        }

        // Reserving capacity can provide more capacity than we asked for. However, we are not
        // allowed to write more than `segment_size`. Therefore the maximum capacity is tracked
        // separately.
        let mut buf_capacity = 0;

        let mut coalesce = true;
        let mut builder_storage: Option<PacketBuilder> = None;
        let mut sent_frames = None;
        let mut pad_datagram = false;
        let mut congestion_blocked = false;

        // Iterate over all spaces and find data to send
        let mut space_idx = 0;
        let spaces = [SpaceId::Initial, SpaceId::Handshake, SpaceId::Data];
        // This loop will potentially spend multiple iterations in the same `SpaceId`,
        // so we cannot trivially rewrite it to take advantage of `SpaceId::iter()`.
        while space_idx < spaces.len() {
            let space_id = spaces[space_idx];
            // Number of bytes available for frames if this is a 1-RTT packet. We're guaranteed to
            // be able to send an individual frame at least this large in the next 1-RTT
            // packet. This could be generalized to support every space, but it's only needed to
            // handle large fixed-size frames, which only exist in 1-RTT (application datagrams). We
            // don't account for coalesced packets potentially occupying space because frames can
            // always spill into the next datagram.
            let pn = self.packet_number_filter.peek(&self.spaces[SpaceId::Data]);
            let frame_space_1rtt =
                segment_size.saturating_sub(self.predict_1rtt_overhead(Some(pn)));

            // Is there data or a close message to send in this space?
            let can_send = self.space_can_send(space_id, frame_space_1rtt);
            if can_send.is_empty() && (!close || self.spaces[space_id].crypto.is_none()) {
                space_idx += 1;
                continue;
            }

            let mut ack_eliciting = !self.spaces[space_id].pending.is_empty(&self.streams)
                || self.spaces[space_id].ping_pending
                || self.spaces[space_id].immediate_ack_pending;
            if space_id == SpaceId::Data {
                ack_eliciting |= self.can_send_1rtt(frame_space_1rtt);
            }

            // Can we append more data into the current buffer?
            // It is not safe to assume that `buf.len()` is the end of the data,
            // since the last packet might not have been finished.
            let buf_end = if let Some(builder) = &builder_storage {
                buf.len().max(builder.min_size) + builder.tag_len
            } else {
                buf.len()
            };

            let tag_len = if let Some(ref crypto) = self.spaces[space_id].crypto {
                crypto.packet.local.tag_len()
            } else if space_id == SpaceId::Data {
                self.zero_rtt_crypto.as_ref().expect(
                    "sending packets in the application data space requires known 0-RTT or 1-RTT keys",
                ).packet.tag_len()
            } else {
                unreachable!("tried to send {:?} packet without keys", space_id)
            };
            if !coalesce || buf_capacity - buf_end < MIN_PACKET_SPACE + tag_len {
                // We need to send 1 more datagram and extend the buffer for that.

                // Is 1 more datagram allowed?
                if buf_capacity >= segment_size * max_datagrams {
                    // No more datagrams allowed
                    break;
                }

                // Anti-amplification is only based on `total_sent`, which gets
                // updated at the end of this method. Therefore we pass the amount
                // of bytes for datagrams that are already created, as well as 1 byte
                // for starting another datagram. If there is any anti-amplification
                // budget left, we always allow a full MTU to be sent
                // (see https://github.com/quinn-rs/quinn/issues/1082)
                if self
                    .path
                    .anti_amplification_blocked(segment_size as u64 * num_datagrams + 1)
                {
                    trace!("blocked by anti-amplification");
                    break;
                }

                // Congestion control and pacing checks
                // Tail loss probes must not be blocked by congestion, or a deadlock could arise
                if ack_eliciting && self.spaces[space_id].loss_probes == 0 {
                    // Assume the current packet will get padded to fill the segment
                    let untracked_bytes = if let Some(builder) = &builder_storage {
                        buf_capacity - builder.partial_encode.start
                    } else {
                        0
                    } as u64;
                    debug_assert!(untracked_bytes <= segment_size as u64);

                    let bytes_to_send = segment_size as u64 + untracked_bytes;
                    if self.path.in_flight.bytes + bytes_to_send >= self.path.congestion.window() {
                        space_idx += 1;
                        congestion_blocked = true;
                        // We continue instead of breaking here in order to avoid
                        // blocking loss probes queued for higher spaces.
                        trace!("blocked by congestion control");
                        continue;
                    }

                    // Check whether the next datagram is blocked by pacing
                    let smoothed_rtt = self.path.rtt.get();
                    if let Some(delay) = self.path.pacing.delay(
                        smoothed_rtt,
                        bytes_to_send,
                        self.path.current_mtu(),
                        self.path.congestion.window(),
                        now,
                    ) {
                        self.timers.set(Timer::Pacing, delay);
                        congestion_blocked = true;
                        // Loss probes should be subject to pacing, even though
                        // they are not congestion controlled.
                        trace!("blocked by pacing");
                        break;
                    }
                }

                // Finish current packet
                if let Some(mut builder) = builder_storage.take() {
                    if pad_datagram {
                        builder.pad_to(MIN_INITIAL_SIZE);
                    }

                    if num_datagrams > 1 {
                        // If too many padding bytes would be required to continue the GSO batch
                        // after this packet, end the GSO batch here. Ensures that fixed-size frames
                        // with heterogeneous sizes (e.g. application datagrams) won't inadvertently
                        // waste large amounts of bandwidth. The exact threshold is a bit arbitrary
                        // and might benefit from further tuning, though there's no universally
                        // optimal value.
                        //
                        // Additionally, if this datagram is a loss probe and `segment_size` is
                        // larger than `INITIAL_MTU`, then padding it to `segment_size` to continue
                        // the GSO batch would risk failure to recover from a reduction in path
                        // MTU. Loss probes are the only packets for which we might grow
                        // `buf_capacity` by less than `segment_size`.
                        const MAX_PADDING: usize = 16;
                        let packet_len_unpadded = cmp::max(builder.min_size, buf.len())
                            - datagram_start
                            + builder.tag_len;
                        if packet_len_unpadded + MAX_PADDING < segment_size
                            || datagram_start + segment_size > buf_capacity
                        {
                            trace!(
                                "GSO truncated by demand for {} padding bytes or loss probe",
                                segment_size - packet_len_unpadded
                            );
                            builder_storage = Some(builder);
                            break;
                        }

                        // Pad the current datagram to GSO segment size so it can be included in the
                        // GSO batch.
                        builder.pad_to(segment_size as u16);
                    }

                    builder.finish_and_track(now, self, sent_frames.take(), buf);

                    if num_datagrams == 1 {
                        // Set the segment size for this GSO batch to the size of the first UDP
                        // datagram in the batch. Larger data that cannot be fragmented
                        // (e.g. application datagrams) will be included in a future batch. When
                        // sending large enough volumes of data for GSO to be useful, we expect
                        // packet sizes to usually be consistent, e.g. populated by max-size STREAM
                        // frames or uniformly sized datagrams.
                        segment_size = buf.len();
                        // Clip the unused capacity out of the buffer so future packets don't
                        // overrun
                        buf_capacity = buf.len();

                        // Check whether the data we planned to send will fit in the reduced segment
                        // size. If not, bail out and leave it for the next GSO batch so we don't
                        // end up trying to send an empty packet. We can't easily compute the right
                        // segment size before the original call to `space_can_send`, because at
                        // that time we haven't determined whether we're going to coalesce with the
                        // first datagram or potentially pad it to `MIN_INITIAL_SIZE`.
                        if space_id == SpaceId::Data {
                            let frame_space_1rtt =
                                segment_size.saturating_sub(self.predict_1rtt_overhead(Some(pn)));
                            if self.space_can_send(space_id, frame_space_1rtt).is_empty() {
                                break;
                            }
                        }
                    }
                }

                // Allocate space for another datagram
                let next_datagram_size_limit = match self.spaces[space_id].loss_probes {
                    0 => segment_size,
                    _ => {
                        self.spaces[space_id].loss_probes -= 1;
                        // Clamp the datagram to at most the minimum MTU to ensure that loss probes
                        // can get through and enable recovery even if the path MTU has shrank
                        // unexpectedly.
                        usize::from(INITIAL_MTU)
                    }
                };
                buf_capacity += next_datagram_size_limit;
                if buf.capacity() < buf_capacity {
                    // We reserve the maximum space for sending `max_datagrams` upfront
                    // to avoid any reallocations if more datagrams have to be appended later on.
                    // Benchmarks have shown shown a 5-10% throughput improvement
                    // compared to continuously resizing the datagram buffer.
                    // While this will lead to over-allocation for small transmits
                    // (e.g. purely containing ACKs), modern memory allocators
                    // (e.g. mimalloc and jemalloc) will pool certain allocation sizes
                    // and therefore this is still rather efficient.
                    buf.reserve(max_datagrams * segment_size);
                }
                num_datagrams += 1;
                coalesce = true;
                pad_datagram = false;
                datagram_start = buf.len();

                debug_assert_eq!(
                    datagram_start % segment_size,
                    0,
                    "datagrams in a GSO batch must be aligned to the segment size"
                );
            } else {
                // We can append/coalesce the next packet into the current
                // datagram.
                // Finish current packet without adding extra padding
                if let Some(builder) = builder_storage.take() {
                    builder.finish_and_track(now, self, sent_frames.take(), buf);
                }
            }

            debug_assert!(buf_capacity - buf.len() >= MIN_PACKET_SPACE);

            //
            // From here on, we've determined that a packet will definitely be sent.
            //

            if self.spaces[SpaceId::Initial].crypto.is_some()
                && space_id == SpaceId::Handshake
                && self.side.is_client()
            {
                // A client stops both sending and processing Initial packets when it
                // sends its first Handshake packet.
                self.discard_space(now, SpaceId::Initial);
            }
            if let Some(ref mut prev) = self.prev_crypto {
                prev.update_unacked = false;
            }

            debug_assert!(
                builder_storage.is_none() && sent_frames.is_none(),
                "Previous packet must have been finished"
            );

            let builder = builder_storage.insert(PacketBuilder::new(
                now,
                space_id,
                self.rem_cids.active(),
                buf,
                buf_capacity,
                datagram_start,
                ack_eliciting,
                self,
            )?);
            coalesce = coalesce && !builder.short_header;

            // https://tools.ietf.org/html/draft-ietf-quic-transport-34#section-14.1
            pad_datagram |=
                space_id == SpaceId::Initial && (self.side.is_client() || ack_eliciting);

            if close {
                trace!("sending CONNECTION_CLOSE");
                // Encode ACKs before the ConnectionClose message, to give the receiver
                // a better approximate on what data has been processed. This is
                // especially important with ack delay, since the peer might not
                // have gotten any other ACK for the data earlier on.
                if !self.spaces[space_id].pending_acks.ranges().is_empty() {
                    Self::populate_acks(
                        now,
                        self.receiving_ecn,
                        &mut SentFrames::default(),
                        &mut self.spaces[space_id],
                        buf,
                        &mut self.stats,
                    );
                }

                // Since there only 64 ACK frames there will always be enough space
                // to encode the ConnectionClose frame too. However we still have the
                // check here to prevent crashes if something changes.
                debug_assert!(
                    buf.len() + frame::ConnectionClose::SIZE_BOUND < builder.max_size,
                    "ACKs should leave space for ConnectionClose"
                );
                if buf.len() + frame::ConnectionClose::SIZE_BOUND < builder.max_size {
                    let max_frame_size = builder.max_size - buf.len();
                    match self.state {
                        State::Closed(state::Closed { ref reason }) => {
                            if space_id == SpaceId::Data || reason.is_transport_layer() {
                                reason.encode(buf, max_frame_size)
                            } else {
                                frame::ConnectionClose {
                                    error_code: TransportErrorCode::APPLICATION_ERROR,
                                    frame_type: None,
                                    reason: Bytes::new(),
                                }
                                .encode(buf, max_frame_size)
                            }
                        }
                        State::Draining => frame::ConnectionClose {
                            error_code: TransportErrorCode::NO_ERROR,
                            frame_type: None,
                            reason: Bytes::new(),
                        }
                        .encode(buf, max_frame_size),
                        _ => unreachable!(
                            "tried to make a close packet when the connection wasn't closed"
                        ),
                    }
                }
                if space_id == self.highest_space {
                    // Don't send another close packet
                    self.close = false;
                    // `CONNECTION_CLOSE` is the final packet
                    break;
                } else {
                    // Send a close frame in every possible space for robustness, per RFC9000
                    // "Immediate Close during the Handshake". Don't bother trying to send anything
                    // else.
                    space_idx += 1;
                    continue;
                }
            }

            // Send an off-path PATH_RESPONSE. Prioritized over on-path data to ensure that path
            // validation can occur while the link is saturated.
            if space_id == SpaceId::Data && num_datagrams == 1 {
                if let Some((token, remote)) = self.path_responses.pop_off_path(self.path.remote) {
                    // `unwrap` guaranteed to succeed because `builder_storage` was populated just
                    // above.
                    let mut builder = builder_storage.take().unwrap();
                    trace!("PATH_RESPONSE {:08x} (off-path)", token);
                    buf.write(frame::FrameType::PATH_RESPONSE);
                    buf.write(token);
                    self.stats.frame_tx.path_response += 1;
                    builder.pad_to(MIN_INITIAL_SIZE);
                    builder.finish_and_track(
                        now,
                        self,
                        Some(SentFrames {
                            non_retransmits: true,
                            ..SentFrames::default()
                        }),
                        buf,
                    );
                    self.stats.udp_tx.on_sent(1, buf.len());
                    return Some(Transmit {
                        destination: remote,
                        size: buf.len(),
                        ecn: None,
                        segment_size: None,
                        src_ip: self.local_ip,
                    });
                }
            }

            let sent =
                self.populate_packet(now, space_id, buf, builder.max_size, builder.exact_number);

            // ACK-only packets should only be sent when explicitly allowed. If we write them due to
            // any other reason, there is a bug which leads to one component announcing write
            // readiness while not writing any data. This degrades performance. The condition is
            // only checked if the full MTU is available and when potentially large fixed-size
            // frames aren't queued, so that lack of space in the datagram isn't the reason for just
            // writing ACKs.
            debug_assert!(
                !(sent.is_ack_only(&self.streams)
                    && !can_send.acks
                    && can_send.other
                    && (buf_capacity - builder.datagram_start) == self.path.current_mtu() as usize
                    && self.datagrams.outgoing.is_empty()),
                "SendableFrames was {can_send:?}, but only ACKs have been written"
            );
            pad_datagram |= sent.requires_padding;

            if sent.largest_acked.is_some() {
                self.spaces[space_id].pending_acks.acks_sent();
                self.timers.stop(Timer::MaxAckDelay);
            }

            // Keep information about the packet around until it gets finalized
            sent_frames = Some(sent);

            // Don't increment space_idx.
            // We stay in the current space and check if there is more data to send.
        }

        // Finish the last packet
        if let Some(mut builder) = builder_storage {
            if pad_datagram {
                builder.pad_to(MIN_INITIAL_SIZE);
            }
            let last_packet_number = builder.exact_number;
            builder.finish_and_track(now, self, sent_frames, buf);
            self.path
                .congestion
                .on_sent(now, buf.len() as u64, last_packet_number);
        }

        self.app_limited = buf.is_empty() && !congestion_blocked;

        // Send MTU probe if necessary
        if buf.is_empty() && self.state.is_established() {
            let space_id = SpaceId::Data;
            let probe_size = self
                .path
                .mtud
                .poll_transmit(now, self.packet_number_filter.peek(&self.spaces[space_id]))?;

            let buf_capacity = probe_size as usize;
            buf.reserve(buf_capacity);

            let mut builder = PacketBuilder::new(
                now,
                space_id,
                self.rem_cids.active(),
                buf,
                buf_capacity,
                0,
                true,
                self,
            )?;

            // We implement MTU probes as ping packets padded up to the probe size
            buf.write(frame::FrameType::PING);
            self.stats.frame_tx.ping += 1;

            // If supported by the peer, we want no delays to the probe's ACK
            if self.peer_supports_ack_frequency() {
                buf.write(frame::FrameType::IMMEDIATE_ACK);
                self.stats.frame_tx.immediate_ack += 1;
            }

            builder.pad_to(probe_size);
            let sent_frames = SentFrames {
                non_retransmits: true,
                ..Default::default()
            };
            builder.finish_and_track(now, self, Some(sent_frames), buf);

            self.stats.path.sent_plpmtud_probes += 1;
            num_datagrams = 1;

            trace!(?probe_size, "writing MTUD probe");
        }

        if buf.is_empty() {
            return None;
        }

        trace!("sending {} bytes in {} datagrams", buf.len(), num_datagrams);
        self.path.total_sent = self.path.total_sent.saturating_add(buf.len() as u64);

        self.stats.udp_tx.on_sent(num_datagrams, buf.len());

        Some(Transmit {
            destination: self.path.remote,
            size: buf.len(),
            ecn: if self.path.sending_ecn {
                Some(EcnCodepoint::Ect0)
            } else {
                None
            },
            segment_size: match num_datagrams {
                1 => None,
                _ => Some(segment_size),
            },
            src_ip: self.local_ip,
        })
    }

    /// Indicate what types of frames are ready to send for the given space
    fn space_can_send(&self, space_id: SpaceId, frame_space_1rtt: usize) -> SendableFrames {
        if self.spaces[space_id].crypto.is_none()
            && (space_id != SpaceId::Data
                || self.zero_rtt_crypto.is_none()
                || self.side.is_server())
        {
            // No keys available for this space
            return SendableFrames::empty();
        }
        let mut can_send = self.spaces[space_id].can_send(&self.streams);
        if space_id == SpaceId::Data {
            can_send.other |= self.can_send_1rtt(frame_space_1rtt);
        }
        can_send
    }

    /// Process `ConnectionEvent`s generated by the associated `Endpoint`
    ///
    /// Will execute protocol logic upon receipt of a connection event, in turn preparing signals
    /// (including application `Event`s, `EndpointEvent`s and outgoing datagrams) that should be
    /// extracted through the relevant methods.
    pub fn handle_event(&mut self, event: ConnectionEvent) {
        use ConnectionEventInner::*;
        match event.0 {
            Datagram(DatagramConnectionEvent {
                now,
                remote,
                ecn,
                first_decode,
                remaining,
            }) => {
                // If this packet could initiate a migration and we're a client or a server that
                // forbids migration, drop the datagram. This could be relaxed to heuristically
                // permit NAT-rebinding-like migration.
                if remote != self.path.remote && !self.side.remote_may_migrate() {
                    trace!("discarding packet from unrecognized peer {}", remote);
                    return;
                }

                let was_anti_amplification_blocked = self.path.anti_amplification_blocked(1);

                self.stats.udp_rx.datagrams += 1;
                self.stats.udp_rx.bytes += first_decode.len() as u64;
                let data_len = first_decode.len();

                self.handle_decode(now, remote, ecn, first_decode);
                // The current `path` might have changed inside `handle_decode`,
                // since the packet could have triggered a migration. Make sure
                // the data received is accounted for the most recent path by accessing
                // `path` after `handle_decode`.
                self.path.total_recvd = self.path.total_recvd.saturating_add(data_len as u64);

                if let Some(data) = remaining {
                    self.stats.udp_rx.bytes += data.len() as u64;
                    self.handle_coalesced(now, remote, ecn, data);
                }

                if was_anti_amplification_blocked {
                    // A prior attempt to set the loss detection timer may have failed due to
                    // anti-amplification, so ensure it's set now. Prevents a handshake deadlock if
                    // the server's first flight is lost.
                    self.set_loss_detection_timer(now);
                }
            }
            NewIdentifiers(ids, now) => {
                self.local_cid_state.new_cids(&ids, now);
                ids.into_iter().rev().for_each(|frame| {
                    self.spaces[SpaceId::Data].pending.new_cids.push(frame);
                });
                // Update Timer::PushNewCid
                if self
                    .timers
                    .get(Timer::PushNewCid)
                    .map_or(true, |x| x <= now)
                {
                    self.reset_cid_retirement();
                }
            }
        }
    }

    /// Process timer expirations
    ///
    /// Executes protocol logic, potentially preparing signals (including application `Event`s,
    /// `EndpointEvent`s and outgoing datagrams) that should be extracted through the relevant
    /// methods.
    ///
    /// It is most efficient to call this immediately after the system clock reaches the latest
    /// `Instant` that was output by `poll_timeout`; however spurious extra calls will simply
    /// no-op and therefore are safe.
    pub fn handle_timeout(&mut self, now: Instant) {
        for &timer in &Timer::VALUES {
            if !self.timers.is_expired(timer, now) {
                continue;
            }
            self.timers.stop(timer);
            trace!(timer = ?timer, "timeout");
            match timer {
                Timer::Close => {
                    self.state = State::Drained;
                    self.endpoint_events.push_back(EndpointEventInner::Drained);
                }
                Timer::Idle => {
                    self.kill(ConnectionError::TimedOut);
                }
                Timer::KeepAlive => {
                    trace!("sending keep-alive");
                    self.ping();
                }
                Timer::LossDetection => {
                    self.on_loss_detection_timeout(now);
                }
                Timer::KeyDiscard => {
                    self.zero_rtt_crypto = None;
                    self.prev_crypto = None;
                }
                Timer::PathValidation => {
                    debug!("path validation failed");
                    if let Some((_, prev)) = self.prev_path.take() {
                        self.path = prev;
                    }
                    self.path.challenge = None;
                    self.path.challenge_pending = false;
                }
                Timer::Pacing => trace!("pacing timer expired"),
                Timer::PushNewCid => {
                    // Update `retire_prior_to` field in NEW_CONNECTION_ID frame
                    let num_new_cid = self.local_cid_state.on_cid_timeout().into();
                    if !self.state.is_closed() {
                        trace!(
                            "push a new cid to peer RETIRE_PRIOR_TO field {}",
                            self.local_cid_state.retire_prior_to()
                        );
                        self.endpoint_events
                            .push_back(EndpointEventInner::NeedIdentifiers(now, num_new_cid));
                    }
                }
                Timer::MaxAckDelay => {
                    trace!("max ack delay reached");
                    // This timer is only armed in the Data space
                    self.spaces[SpaceId::Data]
                        .pending_acks
                        .on_max_ack_delay_timeout()
                }
            }
        }
    }

    /// Close a connection immediately
    ///
    /// This does not ensure delivery of outstanding data. It is the application's responsibility to
    /// call this only when all important communications have been completed, e.g. by calling
    /// [`SendStream::finish`] on outstanding streams and waiting for the corresponding
    /// [`StreamEvent::Finished`] event.
    ///
    /// If [`Streams::send_streams`] returns 0, all outstanding stream data has been
    /// delivered. There may still be data from the peer that has not been received.
    ///
    /// [`StreamEvent::Finished`]: crate::StreamEvent::Finished
    pub fn close(&mut self, now: Instant, error_code: VarInt, reason: Bytes) {
        self.close_inner(
            now,
            Close::Application(frame::ApplicationClose { error_code, reason }),
        )
    }

    fn close_inner(&mut self, now: Instant, reason: Close) {
        let was_closed = self.state.is_closed();
        if !was_closed {
            self.close_common();
            self.set_close_timer(now);
            self.close = true;
            self.state = State::Closed(state::Closed { reason });
        }
    }

    /// Control datagrams
    pub fn datagrams(&mut self) -> Datagrams<'_> {
        Datagrams { conn: self }
    }

    /// Returns connection statistics
    pub fn stats(&self) -> ConnectionStats {
        let mut stats = self.stats;
        stats.path.rtt = self.path.rtt.get();
        stats.path.cwnd = self.path.congestion.window();
        stats.path.current_mtu = self.path.mtud.current_mtu();

        stats
    }

    /// Ping the remote endpoint
    ///
    /// Causes an ACK-eliciting packet to be transmitted.
    pub fn ping(&mut self) {
        self.spaces[self.highest_space].ping_pending = true;
    }

    /// Update traffic keys spontaneously
    ///
    /// This can be useful for testing key updates, as they otherwise only happen infrequently.
    pub fn force_key_update(&mut self) {
        self.update_keys(None, false);
    }

    /// Get a session reference
    pub fn crypto_session(&self) -> &dyn crypto::Session {
        &*self.crypto
    }

    /// Whether the connection is in the process of being established
    ///
    /// If this returns `false`, the connection may be either established or closed, signaled by the
    /// emission of a `Connected` or `ConnectionLost` message respectively.
    pub fn is_handshaking(&self) -> bool {
        self.state.is_handshake()
    }

    /// Whether the connection is closed
    ///
    /// Closed connections cannot transport any further data. A connection becomes closed when
    /// either peer application intentionally closes it, or when either transport layer detects an
    /// error such as a time-out or certificate validation failure.
    ///
    /// A `ConnectionLost` event is emitted with details when the connection becomes closed.
    pub fn is_closed(&self) -> bool {
        self.state.is_closed()
    }

    /// Whether there is no longer any need to keep the connection around
    ///
    /// Closed connections become drained after a brief timeout to absorb any remaining in-flight
    /// packets from the peer. All drained connections have been closed.
    pub fn is_drained(&self) -> bool {
        self.state.is_drained()
    }

    /// For clients, if the peer accepted the 0-RTT data packets
    ///
    /// The value is meaningless until after the handshake completes.
    pub fn accepted_0rtt(&self) -> bool {
        self.accepted_0rtt
    }

    /// Whether 0-RTT is/was possible during the handshake
    pub fn has_0rtt(&self) -> bool {
        self.zero_rtt_enabled
    }

    /// Whether there are any pending retransmits
    pub fn has_pending_retransmits(&self) -> bool {
        !self.spaces[SpaceId::Data].pending.is_empty(&self.streams)
    }

    /// Look up whether we're the client or server of this Connection
    pub fn side(&self) -> Side {
        self.side.side()
    }

    /// The latest socket address for this connection's peer
    pub fn remote_address(&self) -> SocketAddr {
        self.path.remote
    }

    /// The local IP address which was used when the peer established
    /// the connection
    ///
    /// This can be different from the address the endpoint is bound to, in case
    /// the endpoint is bound to a wildcard address like `0.0.0.0` or `::`.
    ///
    /// This will return `None` for clients, or when no `local_ip` was passed to
    /// [`Endpoint::handle()`](crate::Endpoint::handle) for the datagrams establishing this
    /// connection.
    pub fn local_ip(&self) -> Option<IpAddr> {
        self.local_ip
    }

    /// Current best estimate of this connection's latency (round-trip-time)
    pub fn rtt(&self) -> Duration {
        self.path.rtt.get()
    }

    /// Current state of this connection's congestion controller, for debugging purposes
    pub fn congestion_state(&self) -> &dyn Controller {
        self.path.congestion.as_ref()
    }

    /// Resets path-specific settings.
    ///
    /// This will force-reset several subsystems related to a specific network path.
    /// Currently this is the congestion controller, round-trip estimator, and the MTU
    /// discovery.
    ///
<<<<<<< HEAD
    /// This is useful when it is know the underlying network path has changed and the old
    /// state of these subsystems is no longer valid.
    pub fn network_path_changed(&mut self) {
        self.path.reset(&self.config);
=======
    /// This is useful when it is known the underlying network path has changed and the old
    /// state of these subsystems is no longer valid or optimal. In this case it might be
    /// faster or reduce loss to settle on optimal values by restarting from the initial
    /// configuration in the [`TransportConfig`].
    pub fn path_changed(&mut self, now: Instant) {
        self.path.reset(now, &self.config);
>>>>>>> fbc795e3
    }

    /// Modify the number of remotely initiated streams that may be concurrently open
    ///
    /// No streams may be opened by the peer unless fewer than `count` are already open. Large
    /// `count`s increase both minimum and worst-case memory consumption.
    pub fn set_max_concurrent_streams(&mut self, dir: Dir, count: VarInt) {
        self.streams.set_max_concurrent(dir, count);
        // If the limit was reduced, then a flow control update previously deemed insignificant may
        // now be significant.
        let pending = &mut self.spaces[SpaceId::Data].pending;
        self.streams.queue_max_stream_id(pending);
    }

    /// Current number of remotely initiated streams that may be concurrently open
    ///
    /// If the target for this limit is reduced using [`set_max_concurrent_streams`](Self::set_max_concurrent_streams),
    /// it will not change immediately, even if fewer streams are open. Instead, it will
    /// decrement by one for each time a remotely initiated stream of matching directionality is closed.
    pub fn max_concurrent_streams(&self, dir: Dir) -> u64 {
        self.streams.max_concurrent(dir)
    }

    /// See [`TransportConfig::receive_window()`]
    pub fn set_receive_window(&mut self, receive_window: VarInt) {
        if self.streams.set_receive_window(receive_window) {
            self.spaces[SpaceId::Data].pending.max_data = true;
        }
    }

    fn on_ack_received(
        &mut self,
        now: Instant,
        space: SpaceId,
        ack: frame::Ack,
    ) -> Result<(), TransportError> {
        if ack.largest >= self.spaces[space].next_packet_number {
            return Err(TransportError::PROTOCOL_VIOLATION("unsent packet acked"));
        }
        let new_largest = {
            let space = &mut self.spaces[space];
            if space
                .largest_acked_packet
                .map_or(true, |pn| ack.largest > pn)
            {
                space.largest_acked_packet = Some(ack.largest);
                if let Some(info) = space.sent_packets.get(&ack.largest) {
                    // This should always succeed, but a misbehaving peer might ACK a packet we
                    // haven't sent. At worst, that will result in us spuriously reducing the
                    // congestion window.
                    space.largest_acked_packet_sent = info.time_sent;
                }
                true
            } else {
                false
            }
        };

        // Avoid DoS from unreasonably huge ack ranges by filtering out just the new acks.
        let mut newly_acked = ArrayRangeSet::new();
        for range in ack.iter() {
            self.packet_number_filter.check_ack(space, range.clone())?;
            for (&pn, _) in self.spaces[space].sent_packets.range(range) {
                newly_acked.insert_one(pn);
            }
        }

        if newly_acked.is_empty() {
            return Ok(());
        }

        let mut ack_eliciting_acked = false;
        for packet in newly_acked.elts() {
            if let Some(info) = self.spaces[space].take(packet) {
                if let Some(acked) = info.largest_acked {
                    // Assume ACKs for all packets below the largest acknowledged in `packet` have
                    // been received. This can cause the peer to spuriously retransmit if some of
                    // our earlier ACKs were lost, but allows for simpler state tracking. See
                    // discussion at
                    // https://www.rfc-editor.org/rfc/rfc9000.html#name-limiting-ranges-by-tracking
                    self.spaces[space].pending_acks.subtract_below(acked);
                }
                ack_eliciting_acked |= info.ack_eliciting;

                // Notify MTU discovery that a packet was acked, because it might be an MTU probe
                let mtu_updated = self.path.mtud.on_acked(space, packet, info.size);
                if mtu_updated {
                    self.path
                        .congestion
                        .on_mtu_update(self.path.mtud.current_mtu());
                }

                // Notify ack frequency that a packet was acked, because it might contain an ACK_FREQUENCY frame
                self.ack_frequency.on_acked(packet);

                self.on_packet_acked(now, packet, info);
            }
        }

        self.path.congestion.on_end_acks(
            now,
            self.path.in_flight.bytes,
            self.app_limited,
            self.spaces[space].largest_acked_packet,
        );

        if new_largest && ack_eliciting_acked {
            let ack_delay = if space != SpaceId::Data {
                Duration::from_micros(0)
            } else {
                cmp::min(
                    self.ack_frequency.peer_max_ack_delay,
                    Duration::from_micros(ack.delay << self.peer_params.ack_delay_exponent.0),
                )
            };
            let rtt = instant_saturating_sub(now, self.spaces[space].largest_acked_packet_sent);
            self.path.rtt.update(ack_delay, rtt);
            if self.path.first_packet_after_rtt_sample.is_none() {
                self.path.first_packet_after_rtt_sample =
                    Some((space, self.spaces[space].next_packet_number));
            }
        }

        // Must be called before crypto/pto_count are clobbered
        self.detect_lost_packets(now, space, true);

        if self.peer_completed_address_validation() {
            self.pto_count = 0;
        }

        // Explicit congestion notification
        if self.path.sending_ecn {
            if let Some(ecn) = ack.ecn {
                // We only examine ECN counters from ACKs that we are certain we received in transmit
                // order, allowing us to compute an increase in ECN counts to compare against the number
                // of newly acked packets that remains well-defined in the presence of arbitrary packet
                // reordering.
                if new_largest {
                    let sent = self.spaces[space].largest_acked_packet_sent;
                    self.process_ecn(now, space, newly_acked.len() as u64, ecn, sent);
                }
            } else {
                // We always start out sending ECN, so any ack that doesn't acknowledge it disables it.
                debug!("ECN not acknowledged by peer");
                self.path.sending_ecn = false;
            }
        }

        self.set_loss_detection_timer(now);
        Ok(())
    }

    /// Process a new ECN block from an in-order ACK
    fn process_ecn(
        &mut self,
        now: Instant,
        space: SpaceId,
        newly_acked: u64,
        ecn: frame::EcnCounts,
        largest_sent_time: Instant,
    ) {
        match self.spaces[space].detect_ecn(newly_acked, ecn) {
            Err(e) => {
                debug!("halting ECN due to verification failure: {}", e);
                self.path.sending_ecn = false;
                // Wipe out the existing value because it might be garbage and could interfere with
                // future attempts to use ECN on new paths.
                self.spaces[space].ecn_feedback = frame::EcnCounts::ZERO;
            }
            Ok(false) => {}
            Ok(true) => {
                self.stats.path.congestion_events += 1;
                self.path
                    .congestion
                    .on_congestion_event(now, largest_sent_time, false, 0);
            }
        }
    }

    // Not timing-aware, so it's safe to call this for inferred acks, such as arise from
    // high-latency handshakes
    fn on_packet_acked(&mut self, now: Instant, pn: u64, info: SentPacket) {
        self.remove_in_flight(pn, &info);
        if info.ack_eliciting && self.path.challenge.is_none() {
            // Only pass ACKs to the congestion controller if we are not validating the current
            // path, so as to ignore any ACKs from older paths still coming in.
            self.path.congestion.on_ack(
                now,
                info.time_sent,
                info.size.into(),
                self.app_limited,
                &self.path.rtt,
            );
        }

        // Update state for confirmed delivery of frames
        if let Some(retransmits) = info.retransmits.get() {
            for (id, _) in retransmits.reset_stream.iter() {
                self.streams.reset_acked(*id);
            }
        }

        for frame in info.stream_frames {
            self.streams.received_ack_of(frame);
        }
    }

    fn set_key_discard_timer(&mut self, now: Instant, space: SpaceId) {
        let start = if self.zero_rtt_crypto.is_some() {
            now
        } else {
            self.prev_crypto
                .as_ref()
                .expect("no previous keys")
                .end_packet
                .as_ref()
                .expect("update not acknowledged yet")
                .1
        };
        self.timers
            .set(Timer::KeyDiscard, start + self.pto(space) * 3);
    }

    fn on_loss_detection_timeout(&mut self, now: Instant) {
        if let Some((_, pn_space)) = self.loss_time_and_space() {
            // Time threshold loss Detection
            self.detect_lost_packets(now, pn_space, false);
            self.set_loss_detection_timer(now);
            return;
        }

        let (_, space) = match self.pto_time_and_space(now) {
            Some(x) => x,
            None => {
                error!("PTO expired while unset");
                return;
            }
        };
        trace!(
            in_flight = self.path.in_flight.bytes,
            count = self.pto_count,
            ?space,
            "PTO fired"
        );

        let count = match self.path.in_flight.ack_eliciting {
            // A PTO when we're not expecting any ACKs must be due to handshake anti-amplification
            // deadlock preventions
            0 => {
                debug_assert!(!self.peer_completed_address_validation());
                1
            }
            // Conventional loss probe
            _ => 2,
        };
        self.spaces[space].loss_probes = self.spaces[space].loss_probes.saturating_add(count);
        self.pto_count = self.pto_count.saturating_add(1);
        self.set_loss_detection_timer(now);
    }

    fn detect_lost_packets(&mut self, now: Instant, pn_space: SpaceId, due_to_ack: bool) {
        let mut lost_packets = Vec::<u64>::new();
        let mut lost_mtu_probe = None;
        let in_flight_mtu_probe = self.path.mtud.in_flight_mtu_probe();
        let rtt = self.path.rtt.conservative();
        let loss_delay = cmp::max(rtt.mul_f32(self.config.time_threshold), TIMER_GRANULARITY);

        // Packets sent before this time are deemed lost.
        let lost_send_time = now.checked_sub(loss_delay).unwrap();
        let largest_acked_packet = self.spaces[pn_space].largest_acked_packet.unwrap();
        let packet_threshold = self.config.packet_threshold as u64;
        let mut size_of_lost_packets = 0u64;

        // InPersistentCongestion: Determine if all packets in the time period before the newest
        // lost packet, including the edges, are marked lost. PTO computation must always
        // include max ACK delay, i.e. operate as if in Data space (see RFC9001 §7.6.1).
        let congestion_period =
            self.pto(SpaceId::Data) * self.config.persistent_congestion_threshold;
        let mut persistent_congestion_start: Option<Instant> = None;
        let mut prev_packet = None;
        let mut in_persistent_congestion = false;

        let space = &mut self.spaces[pn_space];
        space.loss_time = None;

        for (&packet, info) in space.sent_packets.range(0..largest_acked_packet) {
            if prev_packet != Some(packet.wrapping_sub(1)) {
                // An intervening packet was acknowledged
                persistent_congestion_start = None;
            }

            if info.time_sent <= lost_send_time || largest_acked_packet >= packet + packet_threshold
            {
                if Some(packet) == in_flight_mtu_probe {
                    // Lost MTU probes are not included in `lost_packets`, because they should not
                    // trigger a congestion control response
                    lost_mtu_probe = in_flight_mtu_probe;
                } else {
                    lost_packets.push(packet);
                    size_of_lost_packets += info.size as u64;
                    if info.ack_eliciting && due_to_ack {
                        match persistent_congestion_start {
                            // Two ACK-eliciting packets lost more than congestion_period apart, with no
                            // ACKed packets in between
                            Some(start) if info.time_sent - start > congestion_period => {
                                in_persistent_congestion = true;
                            }
                            // Persistent congestion must start after the first RTT sample
                            None if self
                                .path
                                .first_packet_after_rtt_sample
                                .is_some_and(|x| x < (pn_space, packet)) =>
                            {
                                persistent_congestion_start = Some(info.time_sent);
                            }
                            _ => {}
                        }
                    }
                }
            } else {
                let next_loss_time = info.time_sent + loss_delay;
                space.loss_time = Some(
                    space
                        .loss_time
                        .map_or(next_loss_time, |x| cmp::min(x, next_loss_time)),
                );
                persistent_congestion_start = None;
            }

            prev_packet = Some(packet);
        }

        // OnPacketsLost
        if let Some(largest_lost) = lost_packets.last().cloned() {
            let old_bytes_in_flight = self.path.in_flight.bytes;
            let largest_lost_sent = self.spaces[pn_space].sent_packets[&largest_lost].time_sent;
            self.lost_packets += lost_packets.len() as u64;
            self.stats.path.lost_packets += lost_packets.len() as u64;
            self.stats.path.lost_bytes += size_of_lost_packets;
            trace!(
                "packets lost: {:?}, bytes lost: {}",
                lost_packets,
                size_of_lost_packets
            );

            for &packet in &lost_packets {
                let info = self.spaces[pn_space].take(packet).unwrap(); // safe: lost_packets is populated just above
                self.remove_in_flight(packet, &info);
                for frame in info.stream_frames {
                    self.streams.retransmit(frame);
                }
                self.spaces[pn_space].pending |= info.retransmits;
                self.path.mtud.on_non_probe_lost(packet, info.size);
            }

            if self.path.mtud.black_hole_detected(now) {
                self.stats.path.black_holes_detected += 1;
                self.path
                    .congestion
                    .on_mtu_update(self.path.mtud.current_mtu());
                if let Some(max_datagram_size) = self.datagrams().max_size() {
                    self.datagrams.drop_oversized(max_datagram_size);
                }
            }

            // Don't apply congestion penalty for lost ack-only packets
            let lost_ack_eliciting = old_bytes_in_flight != self.path.in_flight.bytes;

            if lost_ack_eliciting {
                self.stats.path.congestion_events += 1;
                self.path.congestion.on_congestion_event(
                    now,
                    largest_lost_sent,
                    in_persistent_congestion,
                    size_of_lost_packets,
                );
            }
        }

        // Handle a lost MTU probe
        if let Some(packet) = lost_mtu_probe {
            let info = self.spaces[SpaceId::Data].take(packet).unwrap(); // safe: lost_mtu_probe is omitted from lost_packets, and therefore must not have been removed yet
            self.remove_in_flight(packet, &info);
            self.path.mtud.on_probe_lost();
            self.stats.path.lost_plpmtud_probes += 1;
        }
    }

    fn loss_time_and_space(&self) -> Option<(Instant, SpaceId)> {
        SpaceId::iter()
            .filter_map(|id| Some((self.spaces[id].loss_time?, id)))
            .min_by_key(|&(time, _)| time)
    }

    fn pto_time_and_space(&self, now: Instant) -> Option<(Instant, SpaceId)> {
        let backoff = 2u32.pow(self.pto_count.min(MAX_BACKOFF_EXPONENT));
        let mut duration = self.path.rtt.pto_base() * backoff;

        if self.path.in_flight.ack_eliciting == 0 {
            debug_assert!(!self.peer_completed_address_validation());
            let space = match self.highest_space {
                SpaceId::Handshake => SpaceId::Handshake,
                _ => SpaceId::Initial,
            };
            return Some((now + duration, space));
        }

        let mut result = None;
        for space in SpaceId::iter() {
            if self.spaces[space].in_flight == 0 {
                continue;
            }
            if space == SpaceId::Data {
                // Skip ApplicationData until handshake completes.
                if self.is_handshaking() {
                    return result;
                }
                // Include max_ack_delay and backoff for ApplicationData.
                duration += self.ack_frequency.max_ack_delay_for_pto() * backoff;
            }
            let last_ack_eliciting = match self.spaces[space].time_of_last_ack_eliciting_packet {
                Some(time) => time,
                None => continue,
            };
            let pto = last_ack_eliciting + duration;
            if result.map_or(true, |(earliest_pto, _)| pto < earliest_pto) {
                result = Some((pto, space));
            }
        }
        result
    }

    fn peer_completed_address_validation(&self) -> bool {
        if self.side.is_server() || self.state.is_closed() {
            return true;
        }
        // The server is guaranteed to have validated our address if any of our handshake or 1-RTT
        // packets are acknowledged or we've seen HANDSHAKE_DONE and discarded handshake keys.
        self.spaces[SpaceId::Handshake]
            .largest_acked_packet
            .is_some()
            || self.spaces[SpaceId::Data].largest_acked_packet.is_some()
            || (self.spaces[SpaceId::Data].crypto.is_some()
                && self.spaces[SpaceId::Handshake].crypto.is_none())
    }

    fn set_loss_detection_timer(&mut self, now: Instant) {
        if self.state.is_closed() {
            // No loss detection takes place on closed connections, and `close_common` already
            // stopped time timer. Ensure we don't restart it inadvertently, e.g. in response to a
            // reordered packet being handled by state-insensitive code.
            return;
        }

        if let Some((loss_time, _)) = self.loss_time_and_space() {
            // Time threshold loss detection.
            self.timers.set(Timer::LossDetection, loss_time);
            return;
        }

        if self.path.anti_amplification_blocked(1) {
            // We wouldn't be able to send anything, so don't bother.
            self.timers.stop(Timer::LossDetection);
            return;
        }

        if self.path.in_flight.ack_eliciting == 0 && self.peer_completed_address_validation() {
            // There is nothing to detect lost, so no timer is set. However, the client needs to arm
            // the timer if the server might be blocked by the anti-amplification limit.
            self.timers.stop(Timer::LossDetection);
            return;
        }

        // Determine which PN space to arm PTO for.
        // Calculate PTO duration
        if let Some((timeout, _)) = self.pto_time_and_space(now) {
            self.timers.set(Timer::LossDetection, timeout);
        } else {
            self.timers.stop(Timer::LossDetection);
        }
    }

    /// Probe Timeout
    fn pto(&self, space: SpaceId) -> Duration {
        let max_ack_delay = match space {
            SpaceId::Initial | SpaceId::Handshake => Duration::ZERO,
            SpaceId::Data => self.ack_frequency.max_ack_delay_for_pto(),
        };
        self.path.rtt.pto_base() + max_ack_delay
    }

    fn on_packet_authenticated(
        &mut self,
        now: Instant,
        space_id: SpaceId,
        ecn: Option<EcnCodepoint>,
        packet: Option<u64>,
        spin: bool,
        is_1rtt: bool,
    ) {
        self.total_authed_packets += 1;
        self.reset_keep_alive(now);
        self.reset_idle_timeout(now, space_id);
        self.permit_idle_reset = true;
        self.receiving_ecn |= ecn.is_some();
        if let Some(x) = ecn {
            let space = &mut self.spaces[space_id];
            space.ecn_counters += x;

            if x.is_ce() {
                space.pending_acks.set_immediate_ack_required();
            }
        }

        let packet = match packet {
            Some(x) => x,
            None => return,
        };
        if self.side.is_server() {
            if self.spaces[SpaceId::Initial].crypto.is_some() && space_id == SpaceId::Handshake {
                // A server stops sending and processing Initial packets when it receives its first Handshake packet.
                self.discard_space(now, SpaceId::Initial);
            }
            if self.zero_rtt_crypto.is_some() && is_1rtt {
                // Discard 0-RTT keys soon after receiving a 1-RTT packet
                self.set_key_discard_timer(now, space_id)
            }
        }
        let space = &mut self.spaces[space_id];
        space.pending_acks.insert_one(packet, now);
        if packet >= space.rx_packet {
            space.rx_packet = packet;
            // Update outgoing spin bit, inverting iff we're the client
            self.spin = self.side.is_client() ^ spin;
        }
    }

    fn reset_idle_timeout(&mut self, now: Instant, space: SpaceId) {
        let timeout = match self.idle_timeout {
            None => return,
            Some(dur) => dur,
        };
        if self.state.is_closed() {
            self.timers.stop(Timer::Idle);
            return;
        }
        let dt = cmp::max(timeout, 3 * self.pto(space));
        self.timers.set(Timer::Idle, now + dt);
    }

    fn reset_keep_alive(&mut self, now: Instant) {
        let interval = match self.config.keep_alive_interval {
            Some(x) if self.state.is_established() => x,
            _ => return,
        };
        self.timers.set(Timer::KeepAlive, now + interval);
    }

    fn reset_cid_retirement(&mut self) {
        if let Some(t) = self.local_cid_state.next_timeout() {
            self.timers.set(Timer::PushNewCid, t);
        }
    }

    /// Handle the already-decrypted first packet from the client
    ///
    /// Decrypting the first packet in the `Endpoint` allows stateless packet handling to be more
    /// efficient.
    pub(crate) fn handle_first_packet(
        &mut self,
        now: Instant,
        remote: SocketAddr,
        ecn: Option<EcnCodepoint>,
        packet_number: u64,
        packet: InitialPacket,
        remaining: Option<BytesMut>,
    ) -> Result<(), ConnectionError> {
        let span = trace_span!("first recv");
        let _guard = span.enter();
        debug_assert!(self.side.is_server());
        let len = packet.header_data.len() + packet.payload.len();
        self.path.total_recvd = len as u64;

        match self.state {
            State::Handshake(ref mut state) => {
                state.expected_token = packet.header.token.clone();
            }
            _ => unreachable!("first packet must be delivered in Handshake state"),
        }

        self.on_packet_authenticated(
            now,
            SpaceId::Initial,
            ecn,
            Some(packet_number),
            false,
            false,
        );

        self.process_decrypted_packet(now, remote, Some(packet_number), packet.into())?;
        if let Some(data) = remaining {
            self.handle_coalesced(now, remote, ecn, data);
        }
        Ok(())
    }

    fn init_0rtt(&mut self) {
        let (header, packet) = match self.crypto.early_crypto() {
            Some(x) => x,
            None => return,
        };
        if self.side.is_client() {
            match self.crypto.transport_parameters() {
                Ok(params) => {
                    let params = params
                        .expect("crypto layer didn't supply transport parameters with ticket");
                    // Certain values must not be cached
                    let params = TransportParameters {
                        initial_src_cid: None,
                        original_dst_cid: None,
                        preferred_address: None,
                        retry_src_cid: None,
                        stateless_reset_token: None,
                        min_ack_delay: None,
                        ack_delay_exponent: TransportParameters::default().ack_delay_exponent,
                        max_ack_delay: TransportParameters::default().max_ack_delay,
                        ..params
                    };
                    self.set_peer_params(params);
                }
                Err(e) => {
                    error!("session ticket has malformed transport parameters: {}", e);
                    return;
                }
            }
        }
        trace!("0-RTT enabled");
        self.zero_rtt_enabled = true;
        self.zero_rtt_crypto = Some(ZeroRttCrypto { header, packet });
    }

    fn read_crypto(
        &mut self,
        space: SpaceId,
        crypto: &frame::Crypto,
        payload_len: usize,
    ) -> Result<(), TransportError> {
        let expected = if !self.state.is_handshake() {
            SpaceId::Data
        } else if self.highest_space == SpaceId::Initial {
            SpaceId::Initial
        } else {
            // On the server, self.highest_space can be Data after receiving the client's first
            // flight, but we expect Handshake CRYPTO until the handshake is complete.
            SpaceId::Handshake
        };
        // We can't decrypt Handshake packets when highest_space is Initial, CRYPTO frames in 0-RTT
        // packets are illegal, and we don't process 1-RTT packets until the handshake is
        // complete. Therefore, we will never see CRYPTO data from a later-than-expected space.
        debug_assert!(space <= expected, "received out-of-order CRYPTO data");

        let end = crypto.offset + crypto.data.len() as u64;
        if space < expected && end > self.spaces[space].crypto_stream.bytes_read() {
            warn!(
                "received new {:?} CRYPTO data when expecting {:?}",
                space, expected
            );
            return Err(TransportError::PROTOCOL_VIOLATION(
                "new data at unexpected encryption level",
            ));
        }

        let space = &mut self.spaces[space];
        let max = end.saturating_sub(space.crypto_stream.bytes_read());
        if max > self.config.crypto_buffer_size as u64 {
            return Err(TransportError::CRYPTO_BUFFER_EXCEEDED(""));
        }

        space
            .crypto_stream
            .insert(crypto.offset, crypto.data.clone(), payload_len);
        while let Some(chunk) = space.crypto_stream.read(usize::MAX, true) {
            trace!("consumed {} CRYPTO bytes", chunk.bytes.len());
            if self.crypto.read_handshake(&chunk.bytes)? {
                self.events.push_back(Event::HandshakeDataReady);
            }
        }

        Ok(())
    }

    fn write_crypto(&mut self) {
        loop {
            let space = self.highest_space;
            let mut outgoing = Vec::new();
            if let Some(crypto) = self.crypto.write_handshake(&mut outgoing) {
                match space {
                    SpaceId::Initial => {
                        self.upgrade_crypto(SpaceId::Handshake, crypto);
                    }
                    SpaceId::Handshake => {
                        self.upgrade_crypto(SpaceId::Data, crypto);
                    }
                    _ => unreachable!("got updated secrets during 1-RTT"),
                }
            }
            if outgoing.is_empty() {
                if space == self.highest_space {
                    break;
                } else {
                    // Keys updated, check for more data to send
                    continue;
                }
            }
            let offset = self.spaces[space].crypto_offset;
            let outgoing = Bytes::from(outgoing);
            if let State::Handshake(ref mut state) = self.state {
                if space == SpaceId::Initial && offset == 0 && self.side.is_client() {
                    state.client_hello = Some(outgoing.clone());
                }
            }
            self.spaces[space].crypto_offset += outgoing.len() as u64;
            trace!("wrote {} {:?} CRYPTO bytes", outgoing.len(), space);
            self.spaces[space].pending.crypto.push_back(frame::Crypto {
                offset,
                data: outgoing,
            });
        }
    }

    /// Switch to stronger cryptography during handshake
    fn upgrade_crypto(&mut self, space: SpaceId, crypto: Keys) {
        debug_assert!(
            self.spaces[space].crypto.is_none(),
            "already reached packet space {space:?}"
        );
        trace!("{:?} keys ready", space);
        if space == SpaceId::Data {
            // Precompute the first key update
            self.next_crypto = Some(
                self.crypto
                    .next_1rtt_keys()
                    .expect("handshake should be complete"),
            );
        }

        self.spaces[space].crypto = Some(crypto);
        debug_assert!(space as usize > self.highest_space as usize);
        self.highest_space = space;
        if space == SpaceId::Data && self.side.is_client() {
            // Discard 0-RTT keys because 1-RTT keys are available.
            self.zero_rtt_crypto = None;
        }
    }

    fn discard_space(&mut self, now: Instant, space_id: SpaceId) {
        debug_assert!(space_id != SpaceId::Data);
        trace!("discarding {:?} keys", space_id);
        if space_id == SpaceId::Initial {
            // No longer needed
            if let ConnectionSide::Client { token, .. } = &mut self.side {
                *token = Bytes::new();
            }
        }
        let space = &mut self.spaces[space_id];
        space.crypto = None;
        space.time_of_last_ack_eliciting_packet = None;
        space.loss_time = None;
        space.in_flight = 0;
        let sent_packets = mem::take(&mut space.sent_packets);
        for (pn, packet) in sent_packets.into_iter() {
            self.remove_in_flight(pn, &packet);
        }
        self.set_loss_detection_timer(now)
    }

    fn handle_coalesced(
        &mut self,
        now: Instant,
        remote: SocketAddr,
        ecn: Option<EcnCodepoint>,
        data: BytesMut,
    ) {
        self.path.total_recvd = self.path.total_recvd.saturating_add(data.len() as u64);
        let mut remaining = Some(data);
        while let Some(data) = remaining {
            match PartialDecode::new(
                data,
                &FixedLengthConnectionIdParser::new(self.local_cid_state.cid_len()),
                &[self.version],
                self.endpoint_config.grease_quic_bit,
            ) {
                Ok((partial_decode, rest)) => {
                    remaining = rest;
                    self.handle_decode(now, remote, ecn, partial_decode);
                }
                Err(e) => {
                    trace!("malformed header: {}", e);
                    return;
                }
            }
        }
    }

    fn handle_decode(
        &mut self,
        now: Instant,
        remote: SocketAddr,
        ecn: Option<EcnCodepoint>,
        partial_decode: PartialDecode,
    ) {
        if let Some(decoded) = packet_crypto::unprotect_header(
            partial_decode,
            &self.spaces,
            self.zero_rtt_crypto.as_ref(),
            self.peer_params.stateless_reset_token,
        ) {
            self.handle_packet(now, remote, ecn, decoded.packet, decoded.stateless_reset);
        }
    }

    fn handle_packet(
        &mut self,
        now: Instant,
        remote: SocketAddr,
        ecn: Option<EcnCodepoint>,
        packet: Option<Packet>,
        stateless_reset: bool,
    ) {
        self.stats.udp_rx.ios += 1;
        if let Some(ref packet) = packet {
            trace!(
                "got {:?} packet ({} bytes) from {} using id {}",
                packet.header.space(),
                packet.payload.len() + packet.header_data.len(),
                remote,
                packet.header.dst_cid(),
            );
        }

        if self.is_handshaking() && remote != self.path.remote {
            debug!("discarding packet with unexpected remote during handshake");
            return;
        }

        let was_closed = self.state.is_closed();
        let was_drained = self.state.is_drained();

        let decrypted = match packet {
            None => Err(None),
            Some(mut packet) => self
                .decrypt_packet(now, &mut packet)
                .map(move |number| (packet, number)),
        };
        let result = match decrypted {
            _ if stateless_reset => {
                debug!("got stateless reset");
                Err(ConnectionError::Reset)
            }
            Err(Some(e)) => {
                warn!("illegal packet: {}", e);
                Err(e.into())
            }
            Err(None) => {
                debug!("failed to authenticate packet");
                self.authentication_failures += 1;
                let integrity_limit = self.spaces[self.highest_space]
                    .crypto
                    .as_ref()
                    .unwrap()
                    .packet
                    .local
                    .integrity_limit();
                if self.authentication_failures > integrity_limit {
                    Err(TransportError::AEAD_LIMIT_REACHED("integrity limit violated").into())
                } else {
                    return;
                }
            }
            Ok((packet, number)) => {
                let span = match number {
                    Some(pn) => trace_span!("recv", space = ?packet.header.space(), pn),
                    None => trace_span!("recv", space = ?packet.header.space()),
                };
                let _guard = span.enter();

                let is_duplicate = |n| self.spaces[packet.header.space()].dedup.insert(n);
                if number.is_some_and(is_duplicate) {
                    debug!("discarding possible duplicate packet");
                    return;
                } else if self.state.is_handshake() && packet.header.is_short() {
                    // TODO: SHOULD buffer these to improve reordering tolerance.
                    trace!("dropping short packet during handshake");
                    return;
                } else {
                    if let Header::Initial(InitialHeader { ref token, .. }) = packet.header {
                        if let State::Handshake(ref hs) = self.state {
                            if self.side.is_server() && token != &hs.expected_token {
                                // Clients must send the same retry token in every Initial. Initial
                                // packets can be spoofed, so we discard rather than killing the
                                // connection.
                                warn!("discarding Initial with invalid retry token");
                                return;
                            }
                        }
                    }

                    if !self.state.is_closed() {
                        let spin = match packet.header {
                            Header::Short { spin, .. } => spin,
                            _ => false,
                        };
                        self.on_packet_authenticated(
                            now,
                            packet.header.space(),
                            ecn,
                            number,
                            spin,
                            packet.header.is_1rtt(),
                        );
                    }
                    self.process_decrypted_packet(now, remote, number, packet)
                }
            }
        };

        // State transitions for error cases
        if let Err(conn_err) = result {
            self.error = Some(conn_err.clone());
            self.state = match conn_err {
                ConnectionError::ApplicationClosed(reason) => State::closed(reason),
                ConnectionError::ConnectionClosed(reason) => State::closed(reason),
                ConnectionError::Reset
                | ConnectionError::TransportError(TransportError {
                    code: TransportErrorCode::AEAD_LIMIT_REACHED,
                    ..
                }) => State::Drained,
                ConnectionError::TimedOut => {
                    unreachable!("timeouts aren't generated by packet processing");
                }
                ConnectionError::TransportError(err) => {
                    debug!("closing connection due to transport error: {}", err);
                    State::closed(err)
                }
                ConnectionError::VersionMismatch => State::Draining,
                ConnectionError::LocallyClosed => {
                    unreachable!("LocallyClosed isn't generated by packet processing");
                }
                ConnectionError::CidsExhausted => {
                    unreachable!("CidsExhausted isn't generated by packet processing");
                }
            };
        }

        if !was_closed && self.state.is_closed() {
            self.close_common();
            if !self.state.is_drained() {
                self.set_close_timer(now);
            }
        }
        if !was_drained && self.state.is_drained() {
            self.endpoint_events.push_back(EndpointEventInner::Drained);
            // Close timer may have been started previously, e.g. if we sent a close and got a
            // stateless reset in response
            self.timers.stop(Timer::Close);
        }

        // Transmit CONNECTION_CLOSE if necessary
        if let State::Closed(_) = self.state {
            self.close = remote == self.path.remote;
        }
    }

    fn process_decrypted_packet(
        &mut self,
        now: Instant,
        remote: SocketAddr,
        number: Option<u64>,
        packet: Packet,
    ) -> Result<(), ConnectionError> {
        let state = match self.state {
            State::Established => {
                match packet.header.space() {
                    SpaceId::Data => self.process_payload(now, remote, number.unwrap(), packet)?,
                    _ if packet.header.has_frames() => self.process_early_payload(now, packet)?,
                    _ => {
                        trace!("discarding unexpected pre-handshake packet");
                    }
                }
                return Ok(());
            }
            State::Closed(_) => {
                for result in frame::Iter::new(packet.payload.freeze())? {
                    let frame = match result {
                        Ok(frame) => frame,
                        Err(err) => {
                            debug!("frame decoding error: {err:?}");
                            continue;
                        }
                    };

                    if let Frame::Padding = frame {
                        continue;
                    };

                    self.stats.frame_rx.record(&frame);

                    if let Frame::Close(_) = frame {
                        trace!("draining");
                        self.state = State::Draining;
                        break;
                    }
                }
                return Ok(());
            }
            State::Draining | State::Drained => return Ok(()),
            State::Handshake(ref mut state) => state,
        };

        match packet.header {
            Header::Retry {
                src_cid: rem_cid, ..
            } => {
                if self.side.is_server() {
                    return Err(TransportError::PROTOCOL_VIOLATION("client sent Retry").into());
                }

                if self.total_authed_packets > 1
                            || packet.payload.len() <= 16 // token + 16 byte tag
                            || !self.crypto.is_valid_retry(
                                &self.rem_cids.active(),
                                &packet.header_data,
                                &packet.payload,
                            )
                {
                    trace!("discarding invalid Retry");
                    // - After the client has received and processed an Initial or Retry
                    //   packet from the server, it MUST discard any subsequent Retry
                    //   packets that it receives.
                    // - A client MUST discard a Retry packet with a zero-length Retry Token
                    //   field.
                    // - Clients MUST discard Retry packets that have a Retry Integrity Tag
                    //   that cannot be validated
                    return Ok(());
                }

                trace!("retrying with CID {}", rem_cid);
                let client_hello = state.client_hello.take().unwrap();
                self.retry_src_cid = Some(rem_cid);
                self.rem_cids.update_initial_cid(rem_cid);
                self.rem_handshake_cid = rem_cid;

                let space = &mut self.spaces[SpaceId::Initial];
                if let Some(info) = space.take(0) {
                    self.on_packet_acked(now, 0, info);
                };

                self.discard_space(now, SpaceId::Initial); // Make sure we clean up after any retransmitted Initials
                self.spaces[SpaceId::Initial] = PacketSpace {
                    crypto: Some(self.crypto.initial_keys(&rem_cid, self.side.side())),
                    next_packet_number: self.spaces[SpaceId::Initial].next_packet_number,
                    crypto_offset: client_hello.len() as u64,
                    ..PacketSpace::new(now)
                };
                self.spaces[SpaceId::Initial]
                    .pending
                    .crypto
                    .push_back(frame::Crypto {
                        offset: 0,
                        data: client_hello,
                    });

                // Retransmit all 0-RTT data
                let zero_rtt = mem::take(&mut self.spaces[SpaceId::Data].sent_packets);
                for (pn, info) in zero_rtt {
                    self.remove_in_flight(pn, &info);
                    self.spaces[SpaceId::Data].pending |= info.retransmits;
                }
                self.streams.retransmit_all_for_0rtt();

                let token_len = packet.payload.len() - 16;
                let ConnectionSide::Client { ref mut token, .. } = self.side else {
                    unreachable!("we already short-circuited if we're server");
                };
                *token = packet.payload.freeze().split_to(token_len);
                self.state = State::Handshake(state::Handshake {
                    expected_token: Bytes::new(),
                    rem_cid_set: false,
                    client_hello: None,
                });
                Ok(())
            }
            Header::Long {
                ty: LongType::Handshake,
                src_cid: rem_cid,
                ..
            } => {
                if rem_cid != self.rem_handshake_cid {
                    debug!(
                        "discarding packet with mismatched remote CID: {} != {}",
                        self.rem_handshake_cid, rem_cid
                    );
                    return Ok(());
                }
                self.path.validated = true;

                self.process_early_payload(now, packet)?;
                if self.state.is_closed() {
                    return Ok(());
                }

                if self.crypto.is_handshaking() {
                    trace!("handshake ongoing");
                    return Ok(());
                }

                if self.side.is_client() {
                    // Client-only because server params were set from the client's Initial
                    let params =
                        self.crypto
                            .transport_parameters()?
                            .ok_or_else(|| TransportError {
                                code: TransportErrorCode::crypto(0x6d),
                                frame: None,
                                reason: "transport parameters missing".into(),
                            })?;

                    if self.has_0rtt() {
                        if !self.crypto.early_data_accepted().unwrap() {
                            debug_assert!(self.side.is_client());
                            debug!("0-RTT rejected");
                            self.accepted_0rtt = false;
                            self.streams.zero_rtt_rejected();

                            // Discard already-queued frames
                            self.spaces[SpaceId::Data].pending = Retransmits::default();

                            // Discard 0-RTT packets
                            let sent_packets =
                                mem::take(&mut self.spaces[SpaceId::Data].sent_packets);
                            for (pn, packet) in sent_packets {
                                self.remove_in_flight(pn, &packet);
                            }
                        } else {
                            self.accepted_0rtt = true;
                            params.validate_resumption_from(&self.peer_params)?;
                        }
                    }
                    if let Some(token) = params.stateless_reset_token {
                        self.endpoint_events
                            .push_back(EndpointEventInner::ResetToken(self.path.remote, token));
                    }
                    self.handle_peer_params(params)?;
                    self.issue_first_cids(now);
                } else {
                    // Server-only
                    self.spaces[SpaceId::Data].pending.handshake_done = true;
                    self.discard_space(now, SpaceId::Handshake);
                }

                self.events.push_back(Event::Connected);
                self.state = State::Established;
                trace!("established");
                Ok(())
            }
            Header::Initial(InitialHeader {
                src_cid: rem_cid, ..
            }) => {
                if !state.rem_cid_set {
                    trace!("switching remote CID to {}", rem_cid);
                    let mut state = state.clone();
                    self.rem_cids.update_initial_cid(rem_cid);
                    self.rem_handshake_cid = rem_cid;
                    self.orig_rem_cid = rem_cid;
                    state.rem_cid_set = true;
                    self.state = State::Handshake(state);
                } else if rem_cid != self.rem_handshake_cid {
                    debug!(
                        "discarding packet with mismatched remote CID: {} != {}",
                        self.rem_handshake_cid, rem_cid
                    );
                    return Ok(());
                }

                let starting_space = self.highest_space;
                self.process_early_payload(now, packet)?;

                if self.side.is_server()
                    && starting_space == SpaceId::Initial
                    && self.highest_space != SpaceId::Initial
                {
                    let params =
                        self.crypto
                            .transport_parameters()?
                            .ok_or_else(|| TransportError {
                                code: TransportErrorCode::crypto(0x6d),
                                frame: None,
                                reason: "transport parameters missing".into(),
                            })?;
                    self.handle_peer_params(params)?;
                    self.issue_first_cids(now);
                    self.init_0rtt();
                }
                Ok(())
            }
            Header::Long {
                ty: LongType::ZeroRtt,
                ..
            } => {
                self.process_payload(now, remote, number.unwrap(), packet)?;
                Ok(())
            }
            Header::VersionNegotiate { .. } => {
                if self.total_authed_packets > 1 {
                    return Ok(());
                }
                let supported = packet
                    .payload
                    .chunks(4)
                    .any(|x| match <[u8; 4]>::try_from(x) {
                        Ok(version) => self.version == u32::from_be_bytes(version),
                        Err(_) => false,
                    });
                if supported {
                    return Ok(());
                }
                debug!("remote doesn't support our version");
                Err(ConnectionError::VersionMismatch)
            }
            Header::Short { .. } => unreachable!(
                "short packets received during handshake are discarded in handle_packet"
            ),
        }
    }

    /// Process an Initial or Handshake packet payload
    fn process_early_payload(
        &mut self,
        now: Instant,
        packet: Packet,
    ) -> Result<(), TransportError> {
        debug_assert_ne!(packet.header.space(), SpaceId::Data);
        let payload_len = packet.payload.len();
        let mut ack_eliciting = false;
        for result in frame::Iter::new(packet.payload.freeze())? {
            let frame = result?;
            let span = match frame {
                Frame::Padding => continue,
                _ => Some(trace_span!("frame", ty = %frame.ty())),
            };

            self.stats.frame_rx.record(&frame);

            let _guard = span.as_ref().map(|x| x.enter());
            ack_eliciting |= frame.is_ack_eliciting();

            // Process frames
            match frame {
                Frame::Padding | Frame::Ping => {}
                Frame::Crypto(frame) => {
                    self.read_crypto(packet.header.space(), &frame, payload_len)?;
                }
                Frame::Ack(ack) => {
                    self.on_ack_received(now, packet.header.space(), ack)?;
                }
                Frame::Close(reason) => {
                    self.error = Some(reason.into());
                    self.state = State::Draining;
                    return Ok(());
                }
                _ => {
                    let mut err =
                        TransportError::PROTOCOL_VIOLATION("illegal frame type in handshake");
                    err.frame = Some(frame.ty());
                    return Err(err);
                }
            }
        }

        if ack_eliciting {
            // In the initial and handshake spaces, ACKs must be sent immediately
            self.spaces[packet.header.space()]
                .pending_acks
                .set_immediate_ack_required();
        }

        self.write_crypto();
        Ok(())
    }

    fn process_payload(
        &mut self,
        now: Instant,
        remote: SocketAddr,
        number: u64,
        packet: Packet,
    ) -> Result<(), TransportError> {
        let payload = packet.payload.freeze();
        let mut is_probing_packet = true;
        let mut close = None;
        let payload_len = payload.len();
        let mut ack_eliciting = false;
        // if this packet triggers a path migration and includes a observed address frame, it's
        // stored here
        let mut migration_observed_addr = None;
        for result in frame::Iter::new(payload)? {
            let frame = result?;
            let span = match frame {
                Frame::Padding => continue,
                _ => Some(trace_span!("frame", ty = %frame.ty())),
            };

            self.stats.frame_rx.record(&frame);
            // Crypto, Stream and Datagram frames are special cased in order no pollute
            // the log with payload data
            match &frame {
                Frame::Crypto(f) => {
                    trace!(offset = f.offset, len = f.data.len(), "got crypto frame");
                }
                Frame::Stream(f) => {
                    trace!(id = %f.id, offset = f.offset, len = f.data.len(), fin = f.fin, "got stream frame");
                }
                Frame::Datagram(f) => {
                    trace!(len = f.data.len(), "got datagram frame");
                }
                f => {
                    trace!("got frame {:?}", f);
                }
            }

            let _guard = span.as_ref().map(|x| x.enter());
            if packet.header.is_0rtt() {
                match frame {
                    Frame::Crypto(_) | Frame::Close(Close::Application(_)) => {
                        return Err(TransportError::PROTOCOL_VIOLATION(
                            "illegal frame type in 0-RTT",
                        ));
                    }
                    _ => {}
                }
            }
            ack_eliciting |= frame.is_ack_eliciting();

            // Check whether this could be a probing packet
            match frame {
                Frame::Padding
                | Frame::PathChallenge(_)
                | Frame::PathResponse(_)
                | Frame::NewConnectionId(_)
                | Frame::ObservedAddr(_) => {}
                _ => {
                    is_probing_packet = false;
                }
            }
            match frame {
                Frame::Crypto(frame) => {
                    self.read_crypto(SpaceId::Data, &frame, payload_len)?;
                }
                Frame::Stream(frame) => {
                    if self.streams.received(frame, payload_len)?.should_transmit() {
                        self.spaces[SpaceId::Data].pending.max_data = true;
                    }
                }
                Frame::Ack(ack) => {
                    self.on_ack_received(now, SpaceId::Data, ack)?;
                }
                Frame::Padding | Frame::Ping => {}
                Frame::Close(reason) => {
                    close = Some(reason);
                }
                Frame::PathChallenge(token) => {
                    self.path_responses.push(number, token, remote);
                    if remote == self.path.remote {
                        // PATH_CHALLENGE on active path, possible off-path packet forwarding
                        // attack. Send a non-probing packet to recover the active path.
                        match self.peer_supports_ack_frequency() {
                            true => self.immediate_ack(),
                            false => self.ping(),
                        }
                    }
                }
                Frame::PathResponse(token) => {
                    if self.path.challenge == Some(token) && remote == self.path.remote {
                        trace!("new path validated");
                        self.timers.stop(Timer::PathValidation);
                        self.path.challenge = None;
                        self.path.validated = true;
                        if let Some((_, ref mut prev_path)) = self.prev_path {
                            prev_path.challenge = None;
                            prev_path.challenge_pending = false;
                        }
                    } else {
                        debug!(token, "ignoring invalid PATH_RESPONSE");
                    }
                }
                Frame::MaxData(bytes) => {
                    self.streams.received_max_data(bytes);
                }
                Frame::MaxStreamData { id, offset } => {
                    self.streams.received_max_stream_data(id, offset)?;
                }
                Frame::MaxStreams { dir, count } => {
                    self.streams.received_max_streams(dir, count)?;
                }
                Frame::ResetStream(frame) => {
                    if self.streams.received_reset(frame)?.should_transmit() {
                        self.spaces[SpaceId::Data].pending.max_data = true;
                    }
                }
                Frame::DataBlocked { offset } => {
                    debug!(offset, "peer claims to be blocked at connection level");
                }
                Frame::StreamDataBlocked { id, offset } => {
                    if id.initiator() == self.side.side() && id.dir() == Dir::Uni {
                        debug!("got STREAM_DATA_BLOCKED on send-only {}", id);
                        return Err(TransportError::STREAM_STATE_ERROR(
                            "STREAM_DATA_BLOCKED on send-only stream",
                        ));
                    }
                    debug!(
                        stream = %id,
                        offset, "peer claims to be blocked at stream level"
                    );
                }
                Frame::StreamsBlocked { dir, limit } => {
                    if limit > MAX_STREAM_COUNT {
                        return Err(TransportError::FRAME_ENCODING_ERROR(
                            "unrepresentable stream limit",
                        ));
                    }
                    debug!(
                        "peer claims to be blocked opening more than {} {} streams",
                        limit, dir
                    );
                }
                Frame::StopSending(frame::StopSending { id, error_code }) => {
                    if id.initiator() != self.side.side() {
                        if id.dir() == Dir::Uni {
                            debug!("got STOP_SENDING on recv-only {}", id);
                            return Err(TransportError::STREAM_STATE_ERROR(
                                "STOP_SENDING on recv-only stream",
                            ));
                        }
                    } else if self.streams.is_local_unopened(id) {
                        return Err(TransportError::STREAM_STATE_ERROR(
                            "STOP_SENDING on unopened stream",
                        ));
                    }
                    self.streams.received_stop_sending(id, error_code);
                }
                Frame::RetireConnectionId { sequence } => {
                    let allow_more_cids = self
                        .local_cid_state
                        .on_cid_retirement(sequence, self.peer_params.issue_cids_limit())?;
                    self.endpoint_events
                        .push_back(EndpointEventInner::RetireConnectionId(
                            now,
                            sequence,
                            allow_more_cids,
                        ));
                }
                Frame::NewConnectionId(frame) => {
                    trace!(
                        sequence = frame.sequence,
                        id = %frame.id,
                        retire_prior_to = frame.retire_prior_to,
                    );
                    if self.rem_cids.active().is_empty() {
                        return Err(TransportError::PROTOCOL_VIOLATION(
                            "NEW_CONNECTION_ID when CIDs aren't in use",
                        ));
                    }
                    if frame.retire_prior_to > frame.sequence {
                        return Err(TransportError::PROTOCOL_VIOLATION(
                            "NEW_CONNECTION_ID retiring unissued CIDs",
                        ));
                    }

                    use crate::cid_queue::InsertError;
                    match self.rem_cids.insert(frame) {
                        Ok(None) => {}
                        Ok(Some((retired, reset_token))) => {
                            let pending_retired =
                                &mut self.spaces[SpaceId::Data].pending.retire_cids;
                            /// Ensure `pending_retired` cannot grow without bound. Limit is
                            /// somewhat arbitrary but very permissive.
                            const MAX_PENDING_RETIRED_CIDS: u64 = CidQueue::LEN as u64 * 10;
                            // We don't bother counting in-flight frames because those are bounded
                            // by congestion control.
                            if (pending_retired.len() as u64)
                                .saturating_add(retired.end.saturating_sub(retired.start))
                                > MAX_PENDING_RETIRED_CIDS
                            {
                                return Err(TransportError::CONNECTION_ID_LIMIT_ERROR(
                                    "queued too many retired CIDs",
                                ));
                            }
                            pending_retired.extend(retired);
                            self.set_reset_token(reset_token);
                        }
                        Err(InsertError::ExceedsLimit) => {
                            return Err(TransportError::CONNECTION_ID_LIMIT_ERROR(""));
                        }
                        Err(InsertError::Retired) => {
                            trace!("discarding already-retired");
                            // RETIRE_CONNECTION_ID might not have been previously sent if e.g. a
                            // range of connection IDs larger than the active connection ID limit
                            // was retired all at once via retire_prior_to.
                            self.spaces[SpaceId::Data]
                                .pending
                                .retire_cids
                                .push(frame.sequence);
                            continue;
                        }
                    };

                    if self.side.is_server() && self.rem_cids.active_seq() == 0 {
                        // We're a server still using the initial remote CID for the client, so
                        // let's switch immediately to enable clientside stateless resets.
                        self.update_rem_cid();
                    }
                }
                Frame::NewToken { token } => {
                    if self.side.is_server() {
                        return Err(TransportError::PROTOCOL_VIOLATION("client sent NEW_TOKEN"));
                    }
                    if token.is_empty() {
                        return Err(TransportError::FRAME_ENCODING_ERROR("empty token"));
                    }
                    trace!("got new token");
                    // TODO: Cache, or perhaps forward to user?
                }
                Frame::Datagram(datagram) => {
                    if self
                        .datagrams
                        .received(datagram, &self.config.datagram_receive_buffer_size)?
                    {
                        self.events.push_back(Event::DatagramReceived);
                    }
                }
                Frame::AckFrequency(ack_frequency) => {
                    // This frame can only be sent in the Data space
                    let space = &mut self.spaces[SpaceId::Data];

                    if !self
                        .ack_frequency
                        .ack_frequency_received(&ack_frequency, &mut space.pending_acks)?
                    {
                        // The AckFrequency frame is stale (we have already received a more recent one)
                        continue;
                    }

                    // Our `max_ack_delay` has been updated, so we may need to adjust its associated
                    // timeout
                    if let Some(timeout) = space
                        .pending_acks
                        .max_ack_delay_timeout(self.ack_frequency.max_ack_delay)
                    {
                        self.timers.set(Timer::MaxAckDelay, timeout);
                    }
                }
                Frame::ImmediateAck => {
                    // This frame can only be sent in the Data space
                    self.spaces[SpaceId::Data]
                        .pending_acks
                        .set_immediate_ack_required();
                }
                Frame::HandshakeDone => {
                    if self.side.is_server() {
                        return Err(TransportError::PROTOCOL_VIOLATION(
                            "client sent HANDSHAKE_DONE",
                        ));
                    }
                    if self.spaces[SpaceId::Handshake].crypto.is_some() {
                        self.discard_space(now, SpaceId::Handshake);
                    }
                }
                Frame::ObservedAddr(observed) => {
                    // check if params allows the peer to send report and this node to receive it
                    if !self
                        .peer_params
                        .address_discovery_role
                        .should_report(&self.config.address_discovery_role)
                    {
                        return Err(TransportError::PROTOCOL_VIOLATION(
                            "received OBSERVED_ADDRESS frame when not negotiated",
                        ));
                    }
                    // must only be sent in data space
                    if packet.header.space() != SpaceId::Data {
                        return Err(TransportError::PROTOCOL_VIOLATION(
                            "OBSERVED_ADDRESS frame outside data space",
                        ));
                    }

                    if remote == self.path.remote {
                        if let Some(updated) = self.path.update_observed_addr_report(observed) {
                            self.events.push_back(Event::ObservedAddr(updated));
                        }
                    } else {
                        // include in migration
                        migration_observed_addr = Some(observed)
                    }
                }
            }
        }

        let space = &mut self.spaces[SpaceId::Data];
        if space
            .pending_acks
            .packet_received(now, number, ack_eliciting, &space.dedup)
        {
            self.timers
                .set(Timer::MaxAckDelay, now + self.ack_frequency.max_ack_delay);
        }

        // Issue stream ID credit due to ACKs of outgoing finish/resets and incoming finish/resets
        // on stopped streams. Incoming finishes/resets on open streams are not handled here as they
        // are only freed, and hence only issue credit, once the application has been notified
        // during a read on the stream.
        let pending = &mut self.spaces[SpaceId::Data].pending;
        self.streams.queue_max_stream_id(pending);

        if let Some(reason) = close {
            self.error = Some(reason.into());
            self.state = State::Draining;
            self.close = true;
        }

        if remote != self.path.remote
            && !is_probing_packet
            && number == self.spaces[SpaceId::Data].rx_packet
        {
            let ConnectionSide::Server { ref server_config } = self.side else {
                panic!("packets from unknown remote should be dropped by clients");
            };
            debug_assert!(
                server_config.migration,
                "migration-initiating packets should have been dropped immediately"
            );
            self.migrate(now, remote, migration_observed_addr);
            // Break linkability, if possible
            self.update_rem_cid();
            self.spin = false;
        }

        Ok(())
    }

    fn migrate(&mut self, now: Instant, remote: SocketAddr, observed_addr: Option<ObservedAddr>) {
        trace!(%remote, "migration initiated");
        // Reset rtt/congestion state for new path unless it looks like a NAT rebinding.
        // Note that the congestion window will not grow until validation terminates. Helps mitigate
        // amplification attacks performed by spoofing source addresses.
        let mut new_path = if remote.is_ipv4() && remote.ip() == self.path.remote.ip() {
            PathData::from_previous(remote, &self.path, now)
        } else {
            let peer_max_udp_payload_size =
                u16::try_from(self.peer_params.max_udp_payload_size.into_inner())
                    .unwrap_or(u16::MAX);
            PathData::new(
                remote,
                self.allow_mtud,
                Some(peer_max_udp_payload_size),
                now,
                false,
                &self.config,
            )
        };
        new_path.last_observed_addr_report = self.path.last_observed_addr_report.clone();
        if let Some(report) = observed_addr {
            if let Some(updated) = new_path.update_observed_addr_report(report) {
                self.events.push_back(Event::ObservedAddr(updated));
            }
        }
        new_path.challenge = Some(self.rng.gen());
        new_path.challenge_pending = true;
        let prev_pto = self.pto(SpaceId::Data);

        let mut prev = mem::replace(&mut self.path, new_path);
        // Don't clobber the original path if the previous one hasn't been validated yet
        if prev.challenge.is_none() {
            prev.challenge = Some(self.rng.gen());
            prev.challenge_pending = true;
            // We haven't updated the remote CID yet, this captures the remote CID we were using on
            // the previous path.
            self.prev_path = Some((self.rem_cids.active(), prev));
        }

        self.timers.set(
            Timer::PathValidation,
            now + 3 * cmp::max(self.pto(SpaceId::Data), prev_pto),
        );
    }

    /// Handle a change in the local address, i.e. an active migration
    pub fn local_address_changed(&mut self) {
        self.update_rem_cid();
        self.ping();
    }

    /// Switch to a previously unused remote connection ID, if possible
    fn update_rem_cid(&mut self) {
        let (reset_token, retired) = match self.rem_cids.next() {
            Some(x) => x,
            None => return,
        };

        // Retire the current remote CID and any CIDs we had to skip.
        self.spaces[SpaceId::Data]
            .pending
            .retire_cids
            .extend(retired);
        self.set_reset_token(reset_token);
    }

    fn set_reset_token(&mut self, reset_token: ResetToken) {
        self.endpoint_events
            .push_back(EndpointEventInner::ResetToken(
                self.path.remote,
                reset_token,
            ));
        self.peer_params.stateless_reset_token = Some(reset_token);
    }

    /// Issue an initial set of connection IDs to the peer upon connection
    fn issue_first_cids(&mut self, now: Instant) {
        if self.local_cid_state.cid_len() == 0 {
            return;
        }

        // Subtract 1 to account for the CID we supplied while handshaking
        let n = self.peer_params.issue_cids_limit() - 1;
        self.endpoint_events
            .push_back(EndpointEventInner::NeedIdentifiers(now, n));
    }

    fn populate_packet(
        &mut self,
        now: Instant,
        space_id: SpaceId,
        buf: &mut Vec<u8>,
        max_size: usize,
        pn: u64,
    ) -> SentFrames {
        let mut sent = SentFrames::default();
        let space = &mut self.spaces[space_id];
        let is_0rtt = space_id == SpaceId::Data && space.crypto.is_none();
        space.pending_acks.maybe_ack_non_eliciting();

        // HANDSHAKE_DONE
        if !is_0rtt && mem::replace(&mut space.pending.handshake_done, false) {
            buf.write(frame::FrameType::HANDSHAKE_DONE);
            sent.retransmits.get_or_create().handshake_done = true;
            // This is just a u8 counter and the frame is typically just sent once
            self.stats.frame_tx.handshake_done =
                self.stats.frame_tx.handshake_done.saturating_add(1);
        }

        // OBSERVED_ADDR
        let mut send_observed_address =
            |space_id: SpaceId,
             buf: &mut Vec<u8>,
             max_size: usize,
             space: &mut PacketSpace,
             sent: &mut SentFrames,
             stats: &mut ConnectionStats,
             skip_sent_check: bool| {
                // should only be sent within Data space and only if allowed by extension
                // negotiation
                // send is also skipped if the path has already sent an observed address
                let send_allowed = self
                    .config
                    .address_discovery_role
                    .should_report(&self.peer_params.address_discovery_role);
                let send_required =
                    space.pending.observed_addr || !self.path.observed_addr_sent || skip_sent_check;
                if space_id != SpaceId::Data || !send_allowed || !send_required {
                    return;
                }

                let observed =
                    frame::ObservedAddr::new(self.path.remote, self.next_observed_addr_seq_no);

                if buf.len() + observed.size() < max_size {
                    observed.write(buf);

                    self.next_observed_addr_seq_no =
                        self.next_observed_addr_seq_no.saturating_add(1u8);
                    self.path.observed_addr_sent = true;

                    stats.frame_tx.observed_addr += 1;
                    sent.retransmits.get_or_create().observed_addr = true;
                    space.pending.observed_addr = false;
                }
            };
        send_observed_address(
            space_id,
            buf,
            max_size,
            space,
            &mut sent,
            &mut self.stats,
            false,
        );

        // PING
        if mem::replace(&mut space.ping_pending, false) {
            trace!("PING");
            buf.write(frame::FrameType::PING);
            sent.non_retransmits = true;
            self.stats.frame_tx.ping += 1;
        }

        // IMMEDIATE_ACK
        if mem::replace(&mut space.immediate_ack_pending, false) {
            trace!("IMMEDIATE_ACK");
            buf.write(frame::FrameType::IMMEDIATE_ACK);
            sent.non_retransmits = true;
            self.stats.frame_tx.immediate_ack += 1;
        }

        // ACK
        if space.pending_acks.can_send() {
            Self::populate_acks(
                now,
                self.receiving_ecn,
                &mut sent,
                space,
                buf,
                &mut self.stats,
            );
        }

        // ACK_FREQUENCY
        if mem::replace(&mut space.pending.ack_frequency, false) {
            let sequence_number = self.ack_frequency.next_sequence_number();

            // Safe to unwrap because this is always provided when ACK frequency is enabled
            let config = self.config.ack_frequency_config.as_ref().unwrap();

            // Ensure the delay is within bounds to avoid a PROTOCOL_VIOLATION error
            let max_ack_delay = self.ack_frequency.candidate_max_ack_delay(
                self.path.rtt.get(),
                config,
                &self.peer_params,
            );

            trace!(?max_ack_delay, "ACK_FREQUENCY");

            frame::AckFrequency {
                sequence: sequence_number,
                ack_eliciting_threshold: config.ack_eliciting_threshold,
                request_max_ack_delay: max_ack_delay.as_micros().try_into().unwrap_or(VarInt::MAX),
                reordering_threshold: config.reordering_threshold,
            }
            .encode(buf);

            sent.retransmits.get_or_create().ack_frequency = true;

            self.ack_frequency.ack_frequency_sent(pn, max_ack_delay);
            self.stats.frame_tx.ack_frequency += 1;
        }

        // PATH_CHALLENGE
        if buf.len() + 9 < max_size && space_id == SpaceId::Data {
            // Transmit challenges with every outgoing frame on an unvalidated path
            if let Some(token) = self.path.challenge {
                // But only send a packet solely for that purpose at most once
                self.path.challenge_pending = false;
                sent.non_retransmits = true;
                sent.requires_padding = true;
                trace!("PATH_CHALLENGE {:08x}", token);
                buf.write(frame::FrameType::PATH_CHALLENGE);
                buf.write(token);

                send_observed_address(
                    space_id,
                    buf,
                    max_size,
                    space,
                    &mut sent,
                    &mut self.stats,
                    true,
                );
            }
        }

        // PATH_RESPONSE
        if buf.len() + 9 < max_size && space_id == SpaceId::Data {
            if let Some(token) = self.path_responses.pop_on_path(self.path.remote) {
                sent.non_retransmits = true;
                sent.requires_padding = true;
                trace!("PATH_RESPONSE {:08x}", token);
                buf.write(frame::FrameType::PATH_RESPONSE);
                buf.write(token);
                self.stats.frame_tx.path_response += 1;

                // NOTE: this is technically not required but might be useful to ride the
                // request/response nature of path challenges to refresh an observation
                // Since PATH_RESPONSE is a probing frame, this is allowed by the spec.
                send_observed_address(
                    space_id,
                    buf,
                    max_size,
                    space,
                    &mut sent,
                    &mut self.stats,
                    true,
                );
            }
        }

        // CRYPTO
        while buf.len() + frame::Crypto::SIZE_BOUND < max_size && !is_0rtt {
            let mut frame = match space.pending.crypto.pop_front() {
                Some(x) => x,
                None => break,
            };

            // Calculate the maximum amount of crypto data we can store in the buffer.
            // Since the offset is known, we can reserve the exact size required to encode it.
            // For length we reserve 2bytes which allows to encode up to 2^14,
            // which is more than what fits into normally sized QUIC frames.
            let max_crypto_data_size = max_size
                - buf.len()
                - 1 // Frame Type
                - VarInt::size(unsafe { VarInt::from_u64_unchecked(frame.offset) })
                - 2; // Maximum encoded length for frame size, given we send less than 2^14 bytes

            let len = frame
                .data
                .len()
                .min(2usize.pow(14) - 1)
                .min(max_crypto_data_size);

            let data = frame.data.split_to(len);
            let truncated = frame::Crypto {
                offset: frame.offset,
                data,
            };
            trace!(
                "CRYPTO: off {} len {}",
                truncated.offset,
                truncated.data.len()
            );
            truncated.encode(buf);
            self.stats.frame_tx.crypto += 1;
            sent.retransmits.get_or_create().crypto.push_back(truncated);
            if !frame.data.is_empty() {
                frame.offset += len as u64;
                space.pending.crypto.push_front(frame);
            }
        }

        if space_id == SpaceId::Data {
            self.streams.write_control_frames(
                buf,
                &mut space.pending,
                &mut sent.retransmits,
                &mut self.stats.frame_tx,
                max_size,
            );
        }

        // NEW_CONNECTION_ID
        while buf.len() + 44 < max_size {
            let issued = match space.pending.new_cids.pop() {
                Some(x) => x,
                None => break,
            };
            trace!(
                sequence = issued.sequence,
                id = %issued.id,
                "NEW_CONNECTION_ID"
            );
            frame::NewConnectionId {
                sequence: issued.sequence,
                retire_prior_to: self.local_cid_state.retire_prior_to(),
                id: issued.id,
                reset_token: issued.reset_token,
            }
            .encode(buf);
            sent.retransmits.get_or_create().new_cids.push(issued);
            self.stats.frame_tx.new_connection_id += 1;
        }

        // RETIRE_CONNECTION_ID
        while buf.len() + frame::RETIRE_CONNECTION_ID_SIZE_BOUND < max_size {
            let seq = match space.pending.retire_cids.pop() {
                Some(x) => x,
                None => break,
            };
            trace!(sequence = seq, "RETIRE_CONNECTION_ID");
            buf.write(frame::FrameType::RETIRE_CONNECTION_ID);
            buf.write_var(seq);
            sent.retransmits.get_or_create().retire_cids.push(seq);
            self.stats.frame_tx.retire_connection_id += 1;
        }

        // DATAGRAM
        let mut sent_datagrams = false;
        while buf.len() + Datagram::SIZE_BOUND < max_size && space_id == SpaceId::Data {
            match self.datagrams.write(buf, max_size) {
                true => {
                    sent_datagrams = true;
                    sent.non_retransmits = true;
                    self.stats.frame_tx.datagram += 1;
                }
                false => break,
            }
        }
        if self.datagrams.send_blocked && sent_datagrams {
            self.events.push_back(Event::DatagramsUnblocked);
            self.datagrams.send_blocked = false;
        }

        // STREAM
        if space_id == SpaceId::Data {
            sent.stream_frames =
                self.streams
                    .write_stream_frames(buf, max_size, self.config.send_fairness);
            self.stats.frame_tx.stream += sent.stream_frames.len() as u64;
        }

        sent
    }

    /// Write pending ACKs into a buffer
    ///
    /// This method assumes ACKs are pending, and should only be called if
    /// `!PendingAcks::ranges().is_empty()` returns `true`.
    fn populate_acks(
        now: Instant,
        receiving_ecn: bool,
        sent: &mut SentFrames,
        space: &mut PacketSpace,
        buf: &mut Vec<u8>,
        stats: &mut ConnectionStats,
    ) {
        debug_assert!(!space.pending_acks.ranges().is_empty());

        // 0-RTT packets must never carry acks (which would have to be of handshake packets)
        debug_assert!(space.crypto.is_some(), "tried to send ACK in 0-RTT");
        let ecn = if receiving_ecn {
            Some(&space.ecn_counters)
        } else {
            None
        };
        sent.largest_acked = space.pending_acks.ranges().max();

        let delay_micros = space.pending_acks.ack_delay(now).as_micros() as u64;

        // TODO: This should come from `TransportConfig` if that gets configurable.
        let ack_delay_exp = TransportParameters::default().ack_delay_exponent;
        let delay = delay_micros >> ack_delay_exp.into_inner();

        trace!(
            "ACK {:?}, Delay = {}us",
            space.pending_acks.ranges(),
            delay_micros
        );

        frame::Ack::encode(delay as _, space.pending_acks.ranges(), ecn, buf);
        stats.frame_tx.acks += 1;
    }

    fn close_common(&mut self) {
        trace!("connection closed");
        for &timer in &Timer::VALUES {
            self.timers.stop(timer);
        }
    }

    fn set_close_timer(&mut self, now: Instant) {
        self.timers
            .set(Timer::Close, now + 3 * self.pto(self.highest_space));
    }

    /// Handle transport parameters received from the peer
    fn handle_peer_params(&mut self, params: TransportParameters) -> Result<(), TransportError> {
        if Some(self.orig_rem_cid) != params.initial_src_cid
            || (self.side.is_client()
                && (Some(self.initial_dst_cid) != params.original_dst_cid
                    || self.retry_src_cid != params.retry_src_cid))
        {
            return Err(TransportError::TRANSPORT_PARAMETER_ERROR(
                "CID authentication failure",
            ));
        }

        self.set_peer_params(params);

        Ok(())
    }

    fn set_peer_params(&mut self, params: TransportParameters) {
        self.streams.set_params(&params);
        self.idle_timeout =
            negotiate_max_idle_timeout(self.config.max_idle_timeout, Some(params.max_idle_timeout));
        trace!("negotiated max idle timeout {:?}", self.idle_timeout);
        if let Some(ref info) = params.preferred_address {
            self.rem_cids.insert(frame::NewConnectionId {
                sequence: 1,
                id: info.connection_id,
                reset_token: info.stateless_reset_token,
                retire_prior_to: 0,
            }).expect("preferred address CID is the first received, and hence is guaranteed to be legal");
        }
        self.ack_frequency.peer_max_ack_delay = get_max_ack_delay(&params);
        self.peer_params = params;
        self.path.mtud.on_peer_max_udp_payload_size_received(
            u16::try_from(self.peer_params.max_udp_payload_size.into_inner()).unwrap_or(u16::MAX),
        );
    }

    fn decrypt_packet(
        &mut self,
        now: Instant,
        packet: &mut Packet,
    ) -> Result<Option<u64>, Option<TransportError>> {
        let result = packet_crypto::decrypt_packet_body(
            packet,
            &self.spaces,
            self.zero_rtt_crypto.as_ref(),
            self.key_phase,
            self.prev_crypto.as_ref(),
            self.next_crypto.as_ref(),
        )?;

        let result = match result {
            Some(r) => r,
            None => return Ok(None),
        };

        if result.outgoing_key_update_acked {
            if let Some(prev) = self.prev_crypto.as_mut() {
                prev.end_packet = Some((result.number, now));
                self.set_key_discard_timer(now, packet.header.space());
            }
        }

        if result.incoming_key_update {
            trace!("key update authenticated");
            self.update_keys(Some((result.number, now)), true);
            self.set_key_discard_timer(now, packet.header.space());
        }

        Ok(Some(result.number))
    }

    fn update_keys(&mut self, end_packet: Option<(u64, Instant)>, remote: bool) {
        trace!("executing key update");
        // Generate keys for the key phase after the one we're switching to, store them in
        // `next_crypto`, make the contents of `next_crypto` current, and move the current keys into
        // `prev_crypto`.
        let new = self
            .crypto
            .next_1rtt_keys()
            .expect("only called for `Data` packets");
        self.key_phase_size = new
            .local
            .confidentiality_limit()
            .saturating_sub(KEY_UPDATE_MARGIN);
        let old = mem::replace(
            &mut self.spaces[SpaceId::Data]
                .crypto
                .as_mut()
                .unwrap() // safe because update_keys() can only be triggered by short packets
                .packet,
            mem::replace(self.next_crypto.as_mut().unwrap(), new),
        );
        self.spaces[SpaceId::Data].sent_with_keys = 0;
        self.prev_crypto = Some(PrevCrypto {
            crypto: old,
            end_packet,
            update_unacked: remote,
        });
        self.key_phase = !self.key_phase;
    }

    fn peer_supports_ack_frequency(&self) -> bool {
        self.peer_params.min_ack_delay.is_some()
    }

    /// Send an IMMEDIATE_ACK frame to the remote endpoint
    ///
    /// According to the spec, this will result in an error if the remote endpoint does not support
    /// the Acknowledgement Frequency extension
    pub(crate) fn immediate_ack(&mut self) {
        self.spaces[self.highest_space].immediate_ack_pending = true;
    }

    /// Decodes a packet, returning its decrypted payload, so it can be inspected in tests
    #[cfg(test)]
    pub(crate) fn decode_packet(&self, event: &ConnectionEvent) -> Option<Vec<u8>> {
        let (first_decode, remaining) = match &event.0 {
            ConnectionEventInner::Datagram(DatagramConnectionEvent {
                first_decode,
                remaining,
                ..
            }) => (first_decode, remaining),
            _ => return None,
        };

        if remaining.is_some() {
            panic!("Packets should never be coalesced in tests");
        }

        let decrypted_header = packet_crypto::unprotect_header(
            first_decode.clone(),
            &self.spaces,
            self.zero_rtt_crypto.as_ref(),
            self.peer_params.stateless_reset_token,
        )?;

        let mut packet = decrypted_header.packet?;
        packet_crypto::decrypt_packet_body(
            &mut packet,
            &self.spaces,
            self.zero_rtt_crypto.as_ref(),
            self.key_phase,
            self.prev_crypto.as_ref(),
            self.next_crypto.as_ref(),
        )
        .ok()?;

        Some(packet.payload.to_vec())
    }

    /// The number of bytes of packets containing retransmittable frames that have not been
    /// acknowledged or declared lost.
    #[cfg(test)]
    pub(crate) fn bytes_in_flight(&self) -> u64 {
        self.path.in_flight.bytes
    }

    /// Number of bytes worth of non-ack-only packets that may be sent
    #[cfg(test)]
    pub(crate) fn congestion_window(&self) -> u64 {
        self.path
            .congestion
            .window()
            .saturating_sub(self.path.in_flight.bytes)
    }

    /// Whether no timers but keepalive, idle, rtt and pushnewcid are running
    #[cfg(test)]
    pub(crate) fn is_idle(&self) -> bool {
        Timer::VALUES
            .iter()
            .filter(|&&t| t != Timer::KeepAlive && t != Timer::PushNewCid)
            .filter_map(|&t| Some((t, self.timers.get(t)?)))
            .min_by_key(|&(_, time)| time)
            .map_or(true, |(timer, _)| timer == Timer::Idle)
    }

    /// Total number of outgoing packets that have been deemed lost
    #[cfg(test)]
    pub(crate) fn lost_packets(&self) -> u64 {
        self.lost_packets
    }

    /// Whether explicit congestion notification is in use on outgoing packets.
    #[cfg(test)]
    pub(crate) fn using_ecn(&self) -> bool {
        self.path.sending_ecn
    }

    /// The number of received bytes in the current path
    #[cfg(test)]
    pub(crate) fn total_recvd(&self) -> u64 {
        self.path.total_recvd
    }

    #[cfg(test)]
    pub(crate) fn active_local_cid_seq(&self) -> (u64, u64) {
        self.local_cid_state.active_seq()
    }

    /// Instruct the peer to replace previously issued CIDs by sending a NEW_CONNECTION_ID frame
    /// with updated `retire_prior_to` field set to `v`
    #[cfg(test)]
    pub(crate) fn rotate_local_cid(&mut self, v: u64, now: Instant) {
        let n = self.local_cid_state.assign_retire_seq(v);
        self.endpoint_events
            .push_back(EndpointEventInner::NeedIdentifiers(now, n));
    }

    /// Check the current active remote CID sequence
    #[cfg(test)]
    pub(crate) fn active_rem_cid_seq(&self) -> u64 {
        self.rem_cids.active_seq()
    }

    /// Returns the detected maximum udp payload size for the current path
    #[cfg(test)]
    pub(crate) fn path_mtu(&self) -> u16 {
        self.path.current_mtu()
    }

    /// Whether we have 1-RTT data to send
    ///
    /// See also `self.space(SpaceId::Data).can_send()`
    fn can_send_1rtt(&self, max_size: usize) -> bool {
        self.streams.can_send_stream_data()
            || self.path.challenge_pending
            || self
                .prev_path
                .as_ref()
                .is_some_and(|(_, x)| x.challenge_pending)
            || !self.path_responses.is_empty()
            || self
                .datagrams
                .outgoing
                .front()
                .is_some_and(|x| x.size(true) <= max_size)
    }

    /// Update counters to account for a packet becoming acknowledged, lost, or abandoned
    fn remove_in_flight(&mut self, pn: u64, packet: &SentPacket) {
        // Visit known paths from newest to oldest to find the one `pn` was sent on
        for path in [&mut self.path]
            .into_iter()
            .chain(self.prev_path.as_mut().map(|(_, data)| data))
        {
            if path.remove_in_flight(pn, packet) {
                return;
            }
        }
    }

    /// Terminate the connection instantly, without sending a close packet
    fn kill(&mut self, reason: ConnectionError) {
        self.close_common();
        self.error = Some(reason);
        self.state = State::Drained;
        self.endpoint_events.push_back(EndpointEventInner::Drained);
    }

    /// Storage size required for the largest packet known to be supported by the current path
    ///
    /// Buffers passed to [`Connection::poll_transmit`] should be at least this large.
    pub fn current_mtu(&self) -> u16 {
        self.path.current_mtu()
    }

    /// Size of non-frame data for a 1-RTT packet
    ///
    /// Quantifies space consumed by the QUIC header and AEAD tag. All other bytes in a packet are
    /// frames. Changes if the length of the remote connection ID changes, which is expected to be
    /// rare. If `pn` is specified, may additionally change unpredictably due to variations in
    /// latency and packet loss.
    fn predict_1rtt_overhead(&self, pn: Option<u64>) -> usize {
        let pn_len = match pn {
            Some(pn) => PacketNumber::new(
                pn,
                self.spaces[SpaceId::Data].largest_acked_packet.unwrap_or(0),
            )
            .len(),
            // Upper bound
            None => 4,
        };

        // 1 byte for flags
        1 + self.rem_cids.active().len() + pn_len + self.tag_len_1rtt()
    }

    fn tag_len_1rtt(&self) -> usize {
        let key = match self.spaces[SpaceId::Data].crypto.as_ref() {
            Some(crypto) => Some(&*crypto.packet.local),
            None => self.zero_rtt_crypto.as_ref().map(|x| &*x.packet),
        };
        // If neither Data nor 0-RTT keys are available, make a reasonable tag length guess. As of
        // this writing, all QUIC cipher suites use 16-byte tags. We could return `None` instead,
        // but that would needlessly prevent sending datagrams during 0-RTT.
        key.map_or(16, |x| x.tag_len())
    }
}

impl fmt::Debug for Connection {
    fn fmt(&self, f: &mut fmt::Formatter) -> fmt::Result {
        f.debug_struct("Connection")
            .field("handshake_cid", &self.handshake_cid)
            .finish()
    }
}

/// Fields of `Connection` specific to it being client-side or server-side
enum ConnectionSide {
    Client {
        /// Sent in every outgoing Initial packet. Always empty after Initial keys are discarded
        token: Bytes,
    },
    Server {
        server_config: Arc<ServerConfig>,
    },
}

impl ConnectionSide {
    fn remote_may_migrate(&self) -> bool {
        match self {
            Self::Server { server_config } => server_config.migration,
            Self::Client { .. } => false,
        }
    }

    fn is_client(&self) -> bool {
        self.side().is_client()
    }

    fn is_server(&self) -> bool {
        self.side().is_server()
    }

    fn side(&self) -> Side {
        match *self {
            Self::Client { .. } => Side::Client,
            Self::Server { .. } => Side::Server,
        }
    }
}

impl From<SideArgs> for ConnectionSide {
    fn from(side: SideArgs) -> Self {
        match side {
            SideArgs::Client => Self::Client {
                token: Bytes::new(),
            },
            SideArgs::Server {
                server_config,
                pref_addr_cid: _,
                path_validated: _,
            } => Self::Server { server_config },
        }
    }
}

/// Parameters to `Connection::new` specific to it being client-side or server-side
pub(crate) enum SideArgs {
    Client,
    Server {
        server_config: Arc<ServerConfig>,
        pref_addr_cid: Option<ConnectionId>,
        path_validated: bool,
    },
}

impl SideArgs {
    pub(crate) fn pref_addr_cid(&self) -> Option<ConnectionId> {
        match *self {
            Self::Client { .. } => None,
            Self::Server { pref_addr_cid, .. } => pref_addr_cid,
        }
    }

    pub(crate) fn path_validated(&self) -> bool {
        match *self {
            Self::Client { .. } => true,
            Self::Server { path_validated, .. } => path_validated,
        }
    }

    pub(crate) fn side(&self) -> Side {
        match *self {
            Self::Client { .. } => Side::Client,
            Self::Server { .. } => Side::Server,
        }
    }
}

/// Reasons why a connection might be lost
#[derive(Debug, Error, Clone, PartialEq, Eq)]
pub enum ConnectionError {
    /// The peer doesn't implement any supported version
    #[error("peer doesn't implement any supported version")]
    VersionMismatch,
    /// The peer violated the QUIC specification as understood by this implementation
    #[error(transparent)]
    TransportError(#[from] TransportError),
    /// The peer's QUIC stack aborted the connection automatically
    #[error("aborted by peer: {0}")]
    ConnectionClosed(frame::ConnectionClose),
    /// The peer closed the connection
    #[error("closed by peer: {0}")]
    ApplicationClosed(frame::ApplicationClose),
    /// The peer is unable to continue processing this connection, usually due to having restarted
    #[error("reset by peer")]
    Reset,
    /// Communication with the peer has lapsed for longer than the negotiated idle timeout
    ///
    /// If neither side is sending keep-alives, a connection will time out after a long enough idle
    /// period even if the peer is still reachable. See also [`TransportConfig::max_idle_timeout()`]
    /// and [`TransportConfig::keep_alive_interval()`].
    #[error("timed out")]
    TimedOut,
    /// The local application closed the connection
    #[error("closed")]
    LocallyClosed,
    /// The connection could not be created because not enough of the CID space is available
    ///
    /// Try using longer connection IDs.
    #[error("CIDs exhausted")]
    CidsExhausted,
}

impl From<Close> for ConnectionError {
    fn from(x: Close) -> Self {
        match x {
            Close::Connection(reason) => Self::ConnectionClosed(reason),
            Close::Application(reason) => Self::ApplicationClosed(reason),
        }
    }
}

// For compatibility with API consumers
impl From<ConnectionError> for io::Error {
    fn from(x: ConnectionError) -> Self {
        use ConnectionError::*;
        let kind = match x {
            TimedOut => io::ErrorKind::TimedOut,
            Reset => io::ErrorKind::ConnectionReset,
            ApplicationClosed(_) | ConnectionClosed(_) => io::ErrorKind::ConnectionAborted,
            TransportError(_) | VersionMismatch | LocallyClosed | CidsExhausted => {
                io::ErrorKind::Other
            }
        };
        Self::new(kind, x)
    }
}

#[allow(unreachable_pub)] // fuzzing only
#[derive(Clone)]
pub enum State {
    Handshake(state::Handshake),
    Established,
    Closed(state::Closed),
    Draining,
    /// Waiting for application to call close so we can dispose of the resources
    Drained,
}

impl State {
    fn closed<R: Into<Close>>(reason: R) -> Self {
        Self::Closed(state::Closed {
            reason: reason.into(),
        })
    }

    fn is_handshake(&self) -> bool {
        matches!(*self, Self::Handshake(_))
    }

    fn is_established(&self) -> bool {
        matches!(*self, Self::Established)
    }

    fn is_closed(&self) -> bool {
        matches!(*self, Self::Closed(_) | Self::Draining | Self::Drained)
    }

    fn is_drained(&self) -> bool {
        matches!(*self, Self::Drained)
    }
}

mod state {
    use super::*;

    #[allow(unreachable_pub)] // fuzzing only
    #[derive(Clone)]
    pub struct Handshake {
        /// Whether the remote CID has been set by the peer yet
        ///
        /// Always set for servers
        pub(super) rem_cid_set: bool,
        /// Stateless retry token received in the first Initial by a server.
        ///
        /// Must be present in every Initial. Always empty for clients.
        pub(super) expected_token: Bytes,
        /// First cryptographic message
        ///
        /// Only set for clients
        pub(super) client_hello: Option<Bytes>,
    }

    #[allow(unreachable_pub)] // fuzzing only
    #[derive(Clone)]
    pub struct Closed {
        pub(super) reason: Close,
    }
}

/// Events of interest to the application
#[derive(Debug)]
pub enum Event {
    /// The connection's handshake data is ready
    HandshakeDataReady,
    /// The connection was successfully established
    Connected,
    /// The connection was lost
    ///
    /// Emitted if the peer closes the connection or an error is encountered.
    ConnectionLost {
        /// Reason that the connection was closed
        reason: ConnectionError,
    },
    /// Stream events
    Stream(StreamEvent),
    /// One or more application datagrams have been received
    DatagramReceived,
    /// One or more application datagrams have been sent after blocking
    DatagramsUnblocked,
    /// Received an observation of our external address from the peer.
    ObservedAddr(SocketAddr),
}

fn instant_saturating_sub(x: Instant, y: Instant) -> Duration {
    if x > y {
        x - y
    } else {
        Duration::ZERO
    }
}

fn get_max_ack_delay(params: &TransportParameters) -> Duration {
    Duration::from_micros(params.max_ack_delay.0 * 1000)
}

// Prevents overflow and improves behavior in extreme circumstances
const MAX_BACKOFF_EXPONENT: u32 = 16;

/// Minimal remaining size to allow packet coalescing, excluding cryptographic tag
///
/// This must be at least as large as the header for a well-formed empty packet to be coalesced,
/// plus some space for frames. We only care about handshake headers because short header packets
/// necessarily have smaller headers, and initial packets are only ever the first packet in a
/// datagram (because we coalesce in ascending packet space order and the only reason to split a
/// packet is when packet space changes).
const MIN_PACKET_SPACE: usize = MAX_HANDSHAKE_OR_0RTT_HEADER_SIZE + 32;

/// Largest amount of space that could be occupied by a Handshake or 0-RTT packet's header
///
/// Excludes packet-type-specific fields such as packet number or Initial token
// https://www.rfc-editor.org/rfc/rfc9000.html#name-0-rtt: flags + version + dcid len + dcid +
// scid len + scid + length + pn
const MAX_HANDSHAKE_OR_0RTT_HEADER_SIZE: usize =
    1 + 4 + 1 + MAX_CID_SIZE + 1 + MAX_CID_SIZE + VarInt::from_u32(u16::MAX as u32).size() + 4;

/// The maximum amount of datagrams that are sent in a single transmit
///
/// This can be lower than the maximum platform capabilities, to avoid excessive
/// memory allocations when calling `poll_transmit()`. Benchmarks have shown
/// that numbers around 10 are a good compromise.
const MAX_TRANSMIT_SEGMENTS: usize = 10;

/// Perform key updates this many packets before the AEAD confidentiality limit.
///
/// Chosen arbitrarily, intended to be large enough to prevent spurious connection loss.
const KEY_UPDATE_MARGIN: u64 = 10_000;

#[derive(Default)]
struct SentFrames {
    retransmits: ThinRetransmits,
    largest_acked: Option<u64>,
    stream_frames: StreamMetaVec,
    /// Whether the packet contains non-retransmittable frames (like datagrams)
    non_retransmits: bool,
    requires_padding: bool,
}

impl SentFrames {
    /// Returns whether the packet contains only ACKs
    fn is_ack_only(&self, streams: &StreamsState) -> bool {
        self.largest_acked.is_some()
            && !self.non_retransmits
            && self.stream_frames.is_empty()
            && self.retransmits.is_empty(streams)
    }
}

/// Compute the negotiated idle timeout based on local and remote max_idle_timeout transport parameters.
///
/// According to the definition of max_idle_timeout, a value of `0` means the timeout is disabled; see <https://www.rfc-editor.org/rfc/rfc9000#section-18.2-4.4.1.>
///
/// According to the negotiation procedure, either the minimum of the timeouts or one specified is used as the negotiated value; see <https://www.rfc-editor.org/rfc/rfc9000#section-10.1-2.>
///
/// Returns the negotiated idle timeout as a `Duration`, or `None` when both endpoints have opted out of idle timeout.
fn negotiate_max_idle_timeout(x: Option<VarInt>, y: Option<VarInt>) -> Option<Duration> {
    match (x, y) {
        (Some(VarInt(0)) | None, Some(VarInt(0)) | None) => None,
        (Some(VarInt(0)) | None, Some(y)) => Some(Duration::from_millis(y.0)),
        (Some(x), Some(VarInt(0)) | None) => Some(Duration::from_millis(x.0)),
        (Some(x), Some(y)) => Some(Duration::from_millis(cmp::min(x, y).0)),
    }
}

#[cfg(test)]
mod tests {
    use super::*;

    #[test]
    fn negotiate_max_idle_timeout_commutative() {
        let test_params = [
            (None, None, None),
            (None, Some(VarInt(0)), None),
            (None, Some(VarInt(2)), Some(Duration::from_millis(2))),
            (Some(VarInt(0)), Some(VarInt(0)), None),
            (
                Some(VarInt(2)),
                Some(VarInt(0)),
                Some(Duration::from_millis(2)),
            ),
            (
                Some(VarInt(1)),
                Some(VarInt(4)),
                Some(Duration::from_millis(1)),
            ),
        ];

        for (left, right, result) in test_params {
            assert_eq!(negotiate_max_idle_timeout(left, right), result);
            assert_eq!(negotiate_max_idle_timeout(right, left), result);
        }
    }
}<|MERGE_RESOLUTION|>--- conflicted
+++ resolved
@@ -19,12 +19,7 @@
     coding::BufMutExt,
     config::{ServerConfig, TransportConfig},
     crypto::{self, KeyPair, Keys, PacketKey},
-<<<<<<< HEAD
-    frame,
-    frame::{Close, Datagram, FrameStruct, ObservedAddr},
-=======
-    frame::{self, Close, Datagram, FrameStruct},
->>>>>>> fbc795e3
+    frame::{self, Close, Datagram, FrameStruct, ObservedAddr},
     packet::{
         FixedLengthConnectionIdParser, Header, InitialHeader, InitialPacket, LongType, Packet,
         PacketNumber, PartialDecode, SpaceId,
@@ -1338,19 +1333,12 @@
     /// Currently this is the congestion controller, round-trip estimator, and the MTU
     /// discovery.
     ///
-<<<<<<< HEAD
-    /// This is useful when it is know the underlying network path has changed and the old
-    /// state of these subsystems is no longer valid.
-    pub fn network_path_changed(&mut self) {
-        self.path.reset(&self.config);
-=======
     /// This is useful when it is known the underlying network path has changed and the old
     /// state of these subsystems is no longer valid or optimal. In this case it might be
     /// faster or reduce loss to settle on optimal values by restarting from the initial
     /// configuration in the [`TransportConfig`].
     pub fn path_changed(&mut self, now: Instant) {
         self.path.reset(now, &self.config);
->>>>>>> fbc795e3
     }
 
     /// Modify the number of remotely initiated streams that may be concurrently open
