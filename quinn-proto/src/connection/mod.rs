--- conflicted
+++ resolved
@@ -4270,8 +4270,7 @@
                         .get_mut(&path_id)
                         .expect("payload is processed only after the path becomes known");
 
-<<<<<<< HEAD
-                    match path.data.challenges_sent.get(&token) {
+                    match path.data.challenges_sent.get(&response.0) {
                         // Response to an on-path PathChallenge
                         Some(info) if info.remote == remote && path.data.remote == remote => {
                             let sent_instant = info.sent_instant;
@@ -4320,47 +4319,6 @@
                             if let Some((_, ref mut prev)) = path.prev {
                                 prev.challenges_sent.clear();
                                 prev.send_new_challenge = false;
-=======
-                    if remote != path.data.remote {
-                        debug!(%response, "ignoring invalid PATH_RESPONSE");
-                    } else if let Some(&challenge_sent) = path.data.challenges_sent.get(&response.0)
-                    {
-                        self.timers.stop(
-                            Timer::PerPath(path_id, PathTimer::PathValidation),
-                            self.qlog.with_time(now),
-                        );
-                        self.timers.stop(
-                            Timer::PerPath(path_id, PathTimer::PathChallengeLost),
-                            self.qlog.with_time(now),
-                        );
-                        if !path.data.validated {
-                            trace!("new path validated");
-                        }
-                        self.timers.stop(
-                            Timer::PerPath(path_id, PathTimer::PathOpen),
-                            self.qlog.with_time(now),
-                        );
-                        path.data.challenges_sent.clear();
-                        path.data.send_new_challenge = false;
-                        path.data.validated = true;
-
-                        // This RTT can only be used for the initial RTT, not as a normal
-                        // sample: https://www.rfc-editor.org/rfc/rfc9002#section-6.2.2-2.
-                        let rtt = now.saturating_duration_since(challenge_sent);
-                        path.data.rtt.reset_initial_rtt(rtt);
-
-                        self.events
-                            .push_back(Event::Path(PathEvent::Opened { id: path_id }));
-                        // mark the path as open from the application perspective now that Opened
-                        // event has been queued
-                        if !std::mem::replace(&mut path.data.open, true) {
-                            trace!("path opened");
-                            if let Some(observed) = path.data.last_observed_addr_report.as_ref() {
-                                self.events.push_back(Event::Path(PathEvent::ObservedAddr {
-                                    id: path_id,
-                                    addr: observed.socket_addr(),
-                                }));
->>>>>>> a688a240
                             }
                         }
                         // Response to an off-path PathChallenge
@@ -4370,17 +4328,12 @@
                                 .challenges_sent
                                 .retain(|_token, info| info.remote != remote);
                         }
-<<<<<<< HEAD
                         // Response to a PathChallenge we recognize, but from an invalid remote
                         Some(info) => {
-                            debug!(token, from=%remote, expected=%info.remote, "ignoring invalid PATH_RESPONSE")
+                            debug!(%response, from=%remote, expected=%info.remote, "ignoring invalid PATH_RESPONSE")
                         }
                         // Response to an unknown PathChallenge
-                        None => debug!(token, "ignoring invalid PATH_RESPONSE"),
-=======
-                    } else {
-                        debug!(%response, "ignoring invalid PATH_RESPONSE");
->>>>>>> a688a240
+                        None => debug!(%response, "ignoring invalid PATH_RESPONSE"),
                     }
                 }
                 Frame::MaxData(bytes) => {
