use std::{
    cmp,
    collections::{BTreeMap, VecDeque, btree_map},
    convert::TryFrom,
    fmt, io, mem,
    net::{IpAddr, SocketAddr},
    num::NonZeroU32,
    sync::Arc,
};

use bytes::{BufMut, Bytes, BytesMut};
use frame::StreamMetaVec;

use rand::{Rng, SeedableRng, rngs::StdRng};
use rustc_hash::{FxHashMap, FxHashSet};
use thiserror::Error;
use tracing::{debug, error, trace, trace_span, warn};

use crate::{
    Dir, Duration, EndpointConfig, Frame, INITIAL_MTU, Instant, MAX_CID_SIZE, MAX_STREAM_COUNT,
    MIN_INITIAL_SIZE, Side, StreamId, TIMER_GRANULARITY, TokenStore, Transmit, TransportError,
    TransportErrorCode, VarInt,
    cid_generator::ConnectionIdGenerator,
    cid_queue::CidQueue,
    coding::BufMutExt,
    config::{ServerConfig, TransportConfig},
<<<<<<< HEAD
    congestion::Controller,
    connection::timer::{ConnTimer, PathTimer},
=======
    connection::spaces::LostPacket,
>>>>>>> 8bf6825d
    crypto::{self, KeyPair, Keys, PacketKey},
    frame::{self, Close, Datagram, FrameStruct, NewToken, ObservedAddr},
    iroh_hp,
    packet::{
        FixedLengthConnectionIdParser, Header, InitialHeader, InitialPacket, LongType, Packet,
        PacketNumber, PartialDecode, SpaceId,
    },
    range_set::ArrayRangeSet,
    shared::{
        ConnectionEvent, ConnectionEventInner, ConnectionId, DatagramConnectionEvent, EcnCodepoint,
        EndpointEvent, EndpointEventInner,
    },
    token::{ResetToken, Token, TokenPayload},
    transport_parameters::TransportParameters,
};

mod ack_frequency;
use ack_frequency::AckFrequencyState;

mod assembler;
pub use assembler::Chunk;

mod cid_state;
use cid_state::CidState;

mod datagrams;
use datagrams::DatagramState;
pub use datagrams::{Datagrams, SendDatagramError};

mod mtud;
mod pacing;

mod packet_builder;
use packet_builder::{PacketBuilder, PadDatagram};

mod packet_crypto;
use packet_crypto::{PrevCrypto, ZeroRttCrypto};

mod paths;
pub use paths::{ClosedPath, PathEvent, PathId, PathStatus, RttEstimator};
use paths::{PathData, PathState};

pub(crate) mod qlog;

mod send_buffer;

mod spaces;
#[cfg(fuzzing)]
pub use spaces::Retransmits;
#[cfg(not(fuzzing))]
use spaces::Retransmits;
use spaces::{PacketSpace, SendableFrames, SentPacket, ThinRetransmits};

mod stats;
pub use stats::{ConnectionStats, FrameStats, PathStats, UdpStats};

mod streams;
#[cfg(fuzzing)]
pub use streams::StreamsState;
#[cfg(not(fuzzing))]
use streams::StreamsState;
pub use streams::{
    Chunks, ClosedStream, FinishError, ReadError, ReadableError, RecvStream, SendStream,
    ShouldTransmit, StreamEvent, Streams, WriteError, Written,
};

mod timer;
use timer::{Timer, TimerTable};

mod transmit_buf;
use transmit_buf::TransmitBuf;

mod state;

#[cfg(not(fuzzing))]
use state::State;
#[cfg(fuzzing)]
pub use state::State;
use state::StateType;

/// Protocol state and logic for a single QUIC connection
///
/// Objects of this type receive [`ConnectionEvent`]s and emit [`EndpointEvent`]s and application
/// [`Event`]s to make progress. To handle timeouts, a `Connection` returns timer updates and
/// expects timeouts through various methods. A number of simple getter methods are exposed
/// to allow callers to inspect some of the connection state.
///
/// `Connection` has roughly 4 types of methods:
///
/// - A. Simple getters, taking `&self`
/// - B. Handlers for incoming events from the network or system, named `handle_*`.
/// - C. State machine mutators, for incoming commands from the application. For convenience we
///   refer to this as "performing I/O" below, however as per the design of this library none of the
///   functions actually perform system-level I/O. For example, [`read`](RecvStream::read) and
///   [`write`](SendStream::write), but also things like [`reset`](SendStream::reset).
/// - D. Polling functions for outgoing events or actions for the caller to
///   take, named `poll_*`.
///
/// The simplest way to use this API correctly is to call (B) and (C) whenever
/// appropriate, then after each of those calls, as soon as feasible call all
/// polling methods (D) and deal with their outputs appropriately, e.g. by
/// passing it to the application or by making a system-level I/O call. You
/// should call the polling functions in this order:
///
/// 1. [`poll_transmit`](Self::poll_transmit)
/// 2. [`poll_timeout`](Self::poll_timeout)
/// 3. [`poll_endpoint_events`](Self::poll_endpoint_events)
/// 4. [`poll`](Self::poll)
///
/// Currently the only actual dependency is from (2) to (1), however additional
/// dependencies may be added in future, so the above order is recommended.
///
/// (A) may be called whenever desired.
///
/// Care should be made to ensure that the input events represent monotonically
/// increasing time. Specifically, calling [`handle_timeout`](Self::handle_timeout)
/// with events of the same [`Instant`] may be interleaved in any order with a
/// call to [`handle_event`](Self::handle_event) at that same instant; however
/// events or timeouts with different instants must not be interleaved.
pub struct Connection {
    endpoint_config: Arc<EndpointConfig>,
    config: Arc<TransportConfig>,
    rng: StdRng,
    crypto: Box<dyn crypto::Session>,
    /// The CID we initially chose, for use during the handshake
    handshake_cid: ConnectionId,
    /// The CID the peer initially chose, for use during the handshake
    rem_handshake_cid: ConnectionId,
    /// The "real" local IP address which was was used to receive the initial packet.
    /// This is only populated for the server case, and if known
    local_ip: Option<IpAddr>,
    /// The [`PathData`] for each path
    ///
    /// This needs to be ordered because [`Connection::poll_transmit`] needs to
    /// deterministically select the next PathId to send on.
    // TODO(flub): well does it really? But deterministic is nice for now.
    paths: BTreeMap<PathId, PathState>,
    /// Incremented every time we see a new path
    ///
    /// Stored separately from `path.generation` to account for aborted migrations
    path_counter: u64,
    /// Whether MTU detection is supported in this environment
    allow_mtud: bool,
    state: State,
    side: ConnectionSide,
    /// Whether or not 0-RTT was enabled during the handshake. Does not imply acceptance.
    zero_rtt_enabled: bool,
    /// Set if 0-RTT is supported, then cleared when no longer needed.
    zero_rtt_crypto: Option<ZeroRttCrypto>,
    key_phase: bool,
    /// How many packets are in the current key phase. Used only for `Data` space.
    key_phase_size: u64,
    /// Transport parameters set by the peer
    peer_params: TransportParameters,
    /// Source ConnectionId of the first packet received from the peer
    orig_rem_cid: ConnectionId,
    /// Destination ConnectionId sent by the client on the first Initial
    initial_dst_cid: ConnectionId,
    /// The value that the server included in the Source Connection ID field of a Retry packet, if
    /// one was received
    retry_src_cid: Option<ConnectionId>,
    /// Events returned by [`Connection::poll`]
    events: VecDeque<Event>,
    endpoint_events: VecDeque<EndpointEventInner>,
    /// Whether the spin bit is in use for this connection
    spin_enabled: bool,
    /// Outgoing spin bit state
    spin: bool,
    /// Packet number spaces: initial, handshake, 1-RTT
    spaces: [PacketSpace; 3],
    /// Highest usable [`SpaceId`]
    highest_space: SpaceId,
    /// 1-RTT keys used prior to a key update
    prev_crypto: Option<PrevCrypto>,
    /// 1-RTT keys to be used for the next key update
    ///
    /// These are generated in advance to prevent timing attacks and/or DoS by third-party attackers
    /// spoofing key updates.
    next_crypto: Option<KeyPair<Box<dyn PacketKey>>>,
    accepted_0rtt: bool,
    /// Whether the idle timer should be reset the next time an ack-eliciting packet is transmitted.
    permit_idle_reset: bool,
    /// Negotiated idle timeout
    idle_timeout: Option<Duration>,
    timers: TimerTable,
    /// Number of packets received which could not be authenticated
    authentication_failures: u64,

    //
    // Queued non-retransmittable 1-RTT data
    //
    /// If the CONNECTION_CLOSE frame needs to be sent
    close: bool,

    //
    // ACK frequency
    //
    ack_frequency: AckFrequencyState,

    //
    // Congestion Control
    //
    /// Whether the most recently received packet had an ECN codepoint set
    receiving_ecn: bool,
    /// Number of packets authenticated
    total_authed_packets: u64,
    /// Whether the last `poll_transmit` call yielded no data because there was
    /// no outgoing application data.
    app_limited: bool,

    //
    // ObservedAddr
    //
    /// Sequence number for the next observed address frame sent to the peer.
    next_observed_addr_seq_no: VarInt,

    streams: StreamsState,
    /// Surplus remote CIDs for future use on new paths
    ///
    /// These are given out before multiple paths exist, also for paths that will never
    /// exist.  So if multipath is supported the number of paths here will be higher than
    /// the actual number of paths in use.
    rem_cids: FxHashMap<PathId, CidQueue>,
    /// Attributes of CIDs generated by local endpoint
    ///
    /// Any path that is allowed to be opened is present in this map, as well as the already
    /// opened paths. However since CIDs are issued async by the endpoint driver via
    /// connection events it can not be used to know if CIDs have been issued for a path or
    /// not. See [`Connection::max_path_id_with_cids`] for this.
    local_cid_state: FxHashMap<PathId, CidState>,
    /// State of the unreliable datagram extension
    datagrams: DatagramState,
    /// Connection level statistics
    stats: ConnectionStats,
    /// Path level statistics
    path_stats: FxHashMap<PathId, PathStats>,
    /// QUIC version used for the connection.
    version: u32,

    //
    // Multipath
    //
    /// Maximum number of concurrent paths
    ///
    /// Initially set from the [`TransportConfig::max_concurrent_multipath_paths`]. Even
    /// when multipath is disabled this will be set to 1, it is not used in that case
    /// though.
    max_concurrent_paths: NonZeroU32,
    /// Local maximum [`PathId`] to be used
    ///
    /// This is initially set to [`TransportConfig::get_initial_max_path_id`] when multipath
    /// is negotiated, or to [`PathId::ZERO`] otherwise. This is essentially the value of
    /// the highest MAX_PATH_ID frame sent.
    ///
    /// Any path with an ID equal or below this [`PathId`] is either:
    ///
    /// - Abandoned, if it is also in [`Connection::abandoned_paths`].
    /// - Open, in this case it is present in [`Connection::paths`]
    /// - Not yet opened, if it is in neither of these two places.
    ///
    /// Note that for not-yet-open there may or may not be any CIDs issued. See
    /// [`Connection::max_path_id_with_cids`].
    local_max_path_id: PathId,
    /// Remote's maximum [`PathId`] to be used
    ///
    /// This is initially set to the peer's [`TransportParameters::initial_max_path_id`] when
    /// multipath is negotiated, or to [`PathId::ZERO`] otherwise. A peer may increase this limit
    /// by sending [`Frame::MaxPathId`] frames.
    remote_max_path_id: PathId,
    /// The greatest [`PathId`] we have issued CIDs for
    ///
    /// CIDs are only issued for `min(local_max_path_id, remote_max_path_id)`. It is not
    /// possible to use [`Connection::local_cid_state`] to know if CIDs have been issued
    /// since they are issued asynchronously by the endpoint driver.
    max_path_id_with_cids: PathId,
    /// The paths already abandoned
    ///
    /// They may still have some state left in [`Connection::paths`] or
    /// [`Connection::local_cid_state`] since some of this has to be kept around for some
    /// time after a path is abandoned.
    // TODO(flub): Make this a more efficient data structure.  Like ranges of abandoned
    //    paths.  Or a set together with a minimum.  Or something.
    abandoned_paths: FxHashSet<PathId>,

    iroh_hp: Option<iroh_hp::State>,
}

impl Connection {
    pub(crate) fn new(
        endpoint_config: Arc<EndpointConfig>,
        config: Arc<TransportConfig>,
        init_cid: ConnectionId,
        loc_cid: ConnectionId,
        rem_cid: ConnectionId,
        remote: SocketAddr,
        local_ip: Option<IpAddr>,
        crypto: Box<dyn crypto::Session>,
        cid_gen: &dyn ConnectionIdGenerator,
        now: Instant,
        version: u32,
        allow_mtud: bool,
        rng_seed: [u8; 32],
        side_args: SideArgs,
    ) -> Self {
        let pref_addr_cid = side_args.pref_addr_cid();
        let path_validated = side_args.path_validated();
        let connection_side = ConnectionSide::from(side_args);
        let side = connection_side.side();
<<<<<<< HEAD
        let mut rng = StdRng::from_seed(rng_seed);
        let initial_space = {
            let mut space = PacketSpace::new(now, SpaceId::Initial, &mut rng);
            space.crypto = Some(crypto.initial_keys(&init_cid, side));
            space
        };
        let handshake_space = PacketSpace::new(now, SpaceId::Handshake, &mut rng);
        #[cfg(test)]
        let data_space = match config.deterministic_packet_numbers {
            true => PacketSpace::new_deterministic(now, SpaceId::Data),
            false => PacketSpace::new(now, SpaceId::Data, &mut rng),
=======
        let initial_space = PacketSpace {
            crypto: Some(crypto.initial_keys(init_cid, side)),
            ..PacketSpace::new(now)
>>>>>>> 8bf6825d
        };
        #[cfg(not(test))]
        let data_space = PacketSpace::new(now, SpaceId::Data, &mut rng);
        let state = State::handshake(state::Handshake {
            rem_cid_set: side.is_server(),
            expected_token: Bytes::new(),
            client_hello: None,
            allow_server_migration: side.is_client(),
        });
        let local_cid_state = FxHashMap::from_iter([(
            PathId::ZERO,
            CidState::new(
                cid_gen.cid_len(),
                cid_gen.cid_lifetime(),
                now,
                if pref_addr_cid.is_some() { 2 } else { 1 },
            ),
        )]);

        let mut path = PathData::new(remote, allow_mtud, None, 0, now, &config);
        // TODO(@divma): consider if we want to delay this until the path is validated
        path.open = true;
        let mut this = Self {
            endpoint_config,
            crypto,
            handshake_cid: loc_cid,
            rem_handshake_cid: rem_cid,
            local_cid_state,
            paths: BTreeMap::from_iter([(
                PathId::ZERO,
                PathState {
                    data: path,
                    prev: None,
                },
            )]),
            path_counter: 0,
            allow_mtud,
            local_ip,
            state,
            side: connection_side,
            zero_rtt_enabled: false,
            zero_rtt_crypto: None,
            key_phase: false,
            // A small initial key phase size ensures peers that don't handle key updates correctly
            // fail sooner rather than later. It's okay for both peers to do this, as the first one
            // to perform an update will reset the other's key phase size in `update_keys`, and a
            // simultaneous key update by both is just like a regular key update with a really fast
            // response. Inspired by quic-go's similar behavior of performing the first key update
            // at the 100th short-header packet.
            key_phase_size: rng.random_range(10..1000),
            peer_params: TransportParameters::default(),
            orig_rem_cid: rem_cid,
            initial_dst_cid: init_cid,
            retry_src_cid: None,
            events: VecDeque::new(),
            endpoint_events: VecDeque::new(),
            spin_enabled: config.allow_spin && rng.random_ratio(7, 8),
            spin: false,
            spaces: [initial_space, handshake_space, data_space],
            highest_space: SpaceId::Initial,
            prev_crypto: None,
            next_crypto: None,
            accepted_0rtt: false,
            permit_idle_reset: true,
            idle_timeout: match config.max_idle_timeout {
                None | Some(VarInt(0)) => None,
                Some(dur) => Some(Duration::from_millis(dur.0)),
            },
            timers: TimerTable::default(),
            authentication_failures: 0,
            close: false,

            ack_frequency: AckFrequencyState::new(get_max_ack_delay(
                &TransportParameters::default(),
            )),

            app_limited: false,
            receiving_ecn: false,
            total_authed_packets: 0,

            next_observed_addr_seq_no: 0u32.into(),

            streams: StreamsState::new(
                side,
                config.max_concurrent_uni_streams,
                config.max_concurrent_bidi_streams,
                config.send_window,
                config.receive_window,
                config.stream_receive_window,
            ),
            datagrams: DatagramState::default(),
            config,
            rem_cids: FxHashMap::from_iter([(PathId::ZERO, CidQueue::new(rem_cid))]),
            rng,
            stats: ConnectionStats::default(),
            path_stats: Default::default(),
            version,

            // peer params are not yet known, so multipath is not enabled
            max_concurrent_paths: NonZeroU32::MIN,
            local_max_path_id: PathId::ZERO,
            remote_max_path_id: PathId::ZERO,
            max_path_id_with_cids: PathId::ZERO,
            abandoned_paths: Default::default(),

            // iroh's nat traversal
            iroh_hp: None,
        };
        if path_validated {
            this.on_path_validated(PathId::ZERO);
        }
        if side.is_client() {
            // Kick off the connection
            this.write_crypto();
            this.init_0rtt();
        }
        this
    }

    /// Returns the next time at which `handle_timeout` should be called
    ///
    /// The value returned may change after:
    /// - the application performed some I/O on the connection
    /// - a call was made to `handle_event`
    /// - a call to `poll_transmit` returned `Some`
    /// - a call was made to `handle_timeout`
    #[must_use]
    pub fn poll_timeout(&mut self) -> Option<Instant> {
        self.timers.peek()
    }

    /// Returns application-facing events
    ///
    /// Connections should be polled for events after:
    /// - a call was made to `handle_event`
    /// - a call was made to `handle_timeout`
    #[must_use]
    pub fn poll(&mut self) -> Option<Event> {
        if let Some(x) = self.events.pop_front() {
            return Some(x);
        }

        if let Some(event) = self.streams.poll() {
            return Some(Event::Stream(event));
        }

        if let Some(reason) = self.state.take_error() {
            return Some(Event::ConnectionLost { reason });
        }

        None
    }

    /// Return endpoint-facing events
    #[must_use]
    pub fn poll_endpoint_events(&mut self) -> Option<EndpointEvent> {
        self.endpoint_events.pop_front().map(EndpointEvent)
    }

    /// Provide control over streams
    #[must_use]
    pub fn streams(&mut self) -> Streams<'_> {
        Streams {
            state: &mut self.streams,
            conn_state: &self.state,
        }
    }

    /// Provide control over streams
    #[must_use]
    pub fn recv_stream(&mut self, id: StreamId) -> RecvStream<'_> {
        assert!(id.dir() == Dir::Bi || id.initiator() != self.side.side());
        RecvStream {
            id,
            state: &mut self.streams,
            pending: &mut self.spaces[SpaceId::Data].pending,
        }
    }

    /// Provide control over streams
    #[must_use]
    pub fn send_stream(&mut self, id: StreamId) -> SendStream<'_> {
        assert!(id.dir() == Dir::Bi || id.initiator() == self.side.side());
        SendStream {
            id,
            state: &mut self.streams,
            pending: &mut self.spaces[SpaceId::Data].pending,
            conn_state: &self.state,
        }
    }

    /// Opens a new path only if no path to the remote address exists so far
    ///
    /// See [`open_path`]. Returns `(path_id, true)` if the path already existed. `(path_id,
    /// false)` if was opened.
    ///
    /// [`open_path`]: Connection::open_path
    pub fn open_path_ensure(
        &mut self,
        remote: SocketAddr,
        initial_status: PathStatus,
        now: Instant,
    ) -> Result<(PathId, bool), PathError> {
        match self
            .paths
            .iter()
            .find(|(_id, path)| path.data.remote == remote)
        {
            Some((path_id, _state)) => Ok((*path_id, true)),
            None => self
                .open_path(remote, initial_status, now)
                .map(|id| (id, false)),
        }
    }

    /// Opens a new path
    ///
    /// Further errors might occur and they will be emitted in [`PathEvent::LocallyClosed`] events.
    /// When the path is opened it will be reported as an [`PathEvent::Opened`].
    pub fn open_path(
        &mut self,
        remote: SocketAddr,
        initial_status: PathStatus,
        now: Instant,
    ) -> Result<PathId, PathError> {
        if !self.is_multipath_negotiated() {
            return Err(PathError::MultipathNotNegotiated);
        }
        if self.side().is_server() {
            return Err(PathError::ServerSideNotAllowed);
        }

        let max_abandoned = self.abandoned_paths.iter().max().copied();
        let max_used = self.paths.keys().last().copied();
        let path_id = max_abandoned
            .max(max_used)
            .unwrap_or(PathId::ZERO)
            .saturating_add(1u8);

        if Some(path_id) > self.max_path_id() {
            return Err(PathError::MaxPathIdReached);
        }
        if path_id > self.remote_max_path_id {
            self.spaces[SpaceId::Data].pending.paths_blocked = true;
            return Err(PathError::MaxPathIdReached);
        }
        if self.rem_cids.get(&path_id).map(CidQueue::active).is_none() {
            self.spaces[SpaceId::Data]
                .pending
                .path_cids_blocked
                .push(path_id);
            return Err(PathError::RemoteCidsExhausted);
        }

        let path = self.ensure_path(path_id, remote, now, None);
        path.status.local_update(initial_status);

        Ok(path_id)
    }

    /// Closes a path by sending a PATH_ABANDON frame
    ///
    /// This will not allow closing the last path. It does allow closing paths which have
    /// not yet been opened, as e.g. is the case when receiving a PATH_ABANDON from the peer
    /// for a path that was never opened locally.
    pub fn close_path(
        &mut self,
        now: Instant,
        path_id: PathId,
        error_code: VarInt,
    ) -> Result<(), ClosePathError> {
        if self.abandoned_paths.contains(&path_id) || Some(path_id) > self.max_path_id() {
            return Err(ClosePathError::ClosedPath);
        }
        if self.paths.contains_key(&path_id)
            && self
                .paths
                .keys()
                .filter(|&id| !self.abandoned_paths.contains(id))
                .count()
                < 2
        {
            return Err(ClosePathError::LastOpenPath);
        }

        // Send PATH_ABANDON
        self.spaces[SpaceId::Data]
            .pending
            .path_abandon
            .insert(path_id, error_code.into());

        // Consider remotely issued CIDs as retired.
        // Technically we don't have to do this just yet.  We only need to do this *after*
        // the ABANDON_PATH frame is sent, allowing us to still send it on the
        // to-be-abandoned path.  However it is recommended to send it on another path, and
        // we do not allow abandoning the last path anyway.
        self.rem_cids.remove(&path_id);
        self.endpoint_events
            .push_back(EndpointEventInner::RetireResetToken(path_id));

        self.abandoned_paths.insert(path_id);

        self.set_max_path_id(now, self.local_max_path_id.saturating_add(1u8));

        // The peer MUST respond with a corresponding PATH_ABANDON frame. If not, this timer
        // expires.
        self.timers.set(
            Timer::PerPath(path_id, PathTimer::PathNotAbandoned),
            now + 3 * self.pto_max_path(SpaceId::Data),
        );

        Ok(())
    }

    /// Gets the [`PathData`] for a known [`PathId`].
    ///
    /// Will panic if the path_id does not reference any known path.
    #[track_caller]
    fn path_data(&self, path_id: PathId) -> &PathData {
        &self.paths.get(&path_id).expect("known path").data
    }

    /// Gets a reference to the [`PathData`] for a [`PathId`]
    fn path(&self, path_id: PathId) -> Option<&PathData> {
        self.paths.get(&path_id).map(|path_state| &path_state.data)
    }

    /// Gets a mutable reference to the [`PathData`] for a [`PathId`]
    fn path_mut(&mut self, path_id: PathId) -> Option<&mut PathData> {
        self.paths
            .get_mut(&path_id)
            .map(|path_state| &mut path_state.data)
    }

    /// Returns all known paths.
    ///
    /// There is no guarantee any of these paths are open or usable.
    pub fn paths(&self) -> Vec<PathId> {
        self.paths.keys().copied().collect()
    }

    /// Gets the local [`PathStatus`] for a known [`PathId`]
    pub fn path_status(&self, path_id: PathId) -> Result<PathStatus, ClosedPath> {
        self.path(path_id)
            .map(PathData::local_status)
            .ok_or(ClosedPath { _private: () })
    }

    /// Returns the path's remote socket address
    pub fn path_remote_address(&self, path_id: PathId) -> Result<SocketAddr, ClosedPath> {
        self.path(path_id)
            .map(|path| path.remote)
            .ok_or(ClosedPath { _private: () })
    }

    /// Sets the [`PathStatus`] for a known [`PathId`]
    ///
    /// Returns the previous path status on success.
    pub fn set_path_status(
        &mut self,
        path_id: PathId,
        status: PathStatus,
    ) -> Result<PathStatus, ClosedPath> {
        let path = self.path_mut(path_id).ok_or(ClosedPath { _private: () })?;
        let prev = match path.status.local_update(status) {
            Some(prev) => {
                self.spaces[SpaceId::Data]
                    .pending
                    .path_status
                    .insert(path_id);
                prev
            }
            None => path.local_status(),
        };
        Ok(prev)
    }

    /// Returns the remote path status
    // TODO(flub): Probably should also be some kind of path event?  Not even sure if I like
    //    this as an API, but for now it allows me to write a test easily.
    // TODO(flub): Technically this should be a Result<Option<PathSTatus>>?
    pub fn remote_path_status(&self, path_id: PathId) -> Option<PathStatus> {
        self.path(path_id).and_then(|path| path.remote_status())
    }

    /// Sets the max_idle_timeout for a specific path
    ///
    /// See [`TransportConfig::default_path_max_idle_timeout`] for details.
    ///
    /// Returns the previous value of the setting.
    pub fn set_path_max_idle_timeout(
        &mut self,
        path_id: PathId,
        timeout: Option<Duration>,
    ) -> Result<Option<Duration>, ClosedPath> {
        let path = self
            .paths
            .get_mut(&path_id)
            .ok_or(ClosedPath { _private: () })?;
        Ok(std::mem::replace(&mut path.data.idle_timeout, timeout))
    }

    /// Sets the keep_alive_interval for a specific path
    ///
    /// See [`TransportConfig::default_path_keep_alive_interval`] for details.
    ///
    /// Returns the previous value of the setting.
    pub fn set_path_keep_alive_interval(
        &mut self,
        path_id: PathId,
        interval: Option<Duration>,
    ) -> Result<Option<Duration>, ClosedPath> {
        let path = self
            .paths
            .get_mut(&path_id)
            .ok_or(ClosedPath { _private: () })?;
        Ok(std::mem::replace(&mut path.data.keep_alive, interval))
    }

    /// Gets the [`PathData`] for a known [`PathId`].
    ///
    /// Will panic if the path_id does not reference any known path.
    #[track_caller]
    fn path_data_mut(&mut self, path_id: PathId) -> &mut PathData {
        &mut self.paths.get_mut(&path_id).expect("known path").data
    }

    /// Check if the remote has been validated in any active path
    fn is_remote_validated(&self, remote: SocketAddr) -> bool {
        self.paths
            .values()
            .any(|path_state| path_state.data.remote == remote && path_state.data.validated)
        // TODO(@divma): we might want to ensure the path has been recently active to consider the
        // address validated
    }

    fn ensure_path(
        &mut self,
        path_id: PathId,
        remote: SocketAddr,
        now: Instant,
        pn: Option<u64>,
    ) -> &mut PathData {
        let validated = self.is_remote_validated(remote);
        let vacant_entry = match self.paths.entry(path_id) {
            btree_map::Entry::Vacant(vacant_entry) => vacant_entry,
            btree_map::Entry::Occupied(occupied_entry) => {
                return &mut occupied_entry.into_mut().data;
            }
        };

        debug!(%validated, %path_id, ?remote, "path added");
        let peer_max_udp_payload_size =
            u16::try_from(self.peer_params.max_udp_payload_size.into_inner()).unwrap_or(u16::MAX);
        self.path_counter = self.path_counter.wrapping_add(1);
        let mut data = PathData::new(
            remote,
            self.allow_mtud,
            Some(peer_max_udp_payload_size),
            self.path_counter,
            now,
            &self.config,
        );

        data.validated = validated;

        let pto = self.ack_frequency.max_ack_delay_for_pto() + data.rtt.pto_base();
        self.timers
            .set(Timer::PerPath(path_id, PathTimer::PathOpen), now + 3 * pto);

        // for the path to be opened we need to send a packet on the path. Sending a challenge
        // guarantees this
        data.send_new_challenge = true;

        let path = vacant_entry.insert(PathState { data, prev: None });

        let mut pn_space = spaces::PacketNumberSpace::new(now, SpaceId::Data, &mut self.rng);
        if let Some(pn) = pn {
            pn_space.dedup.insert(pn);
        }
        self.spaces[SpaceId::Data]
            .number_spaces
            .insert(path_id, pn_space);
        &mut path.data
    }

    /// Returns packets to transmit
    ///
    /// Connections should be polled for transmit after:
    /// - the application performed some I/O on the connection
    /// - a call was made to `handle_event`
    /// - a call was made to `handle_timeout`
    ///
    /// `max_datagrams` specifies how many datagrams can be returned inside a
    /// single Transmit using GSO. This must be at least 1.
    #[must_use]
    pub fn poll_transmit(
        &mut self,
        now: Instant,
        max_datagrams: usize,
        buf: &mut Vec<u8>,
    ) -> Option<Transmit> {
        if let Some(address) = self.spaces[SpaceId::Data].pending.hole_punch_to.pop() {
            trace!(dst = ?address, "RAND_DATA packet");
            buf.reserve_exact(8); // send 8 bytes of random data
            let tmp: [u8; 8] = self.rng.random();
            buf.put_slice(&tmp);
            return Some(Transmit {
                destination: address.into(),
                ecn: None,
                size: 8,
                segment_size: None,
                src_ip: None,
            });
        }

        assert!(max_datagrams != 0);
        let max_datagrams = match self.config.enable_segmentation_offload {
            false => 1,
            true => max_datagrams,
        };

        // Each call to poll_transmit can only send datagrams to one destination, because
        // all datagrams in a GSO batch are for the same destination.  Therefore only
        // datagrams for one Path ID are produced for each poll_transmit call.

        // TODO(flub): this is wishful thinking and not actually implemented, but perhaps it
        //   should be:

        // First, if we have to send a close, select a path for that.
        // Next, all paths that have a PATH_CHALLENGE or PATH_RESPONSE pending.

        // For all, open, validated and AVAILABLE paths:
        // - Is the path congestion blocked or pacing blocked?
        // - call maybe_queue_ to ensure a tail-loss probe would be sent?
        // - do we need to send a close message?
        // - call can_send
        // Once there's nothing more to send on the AVAILABLE paths, do the same for BACKUP paths

        // Check whether we need to send a close message
        let close = match self.state.as_type() {
            StateType::Drained => {
                self.app_limited = true;
                return None;
            }
            StateType::Draining | StateType::Closed => {
                // self.close is only reset once the associated packet had been
                // encoded successfully
                if !self.close {
                    self.app_limited = true;
                    return None;
                }
                true
            }
            _ => false,
        };

        // Check whether we need to send an ACK_FREQUENCY frame
        if let Some(config) = &self.config.ack_frequency_config {
            let rtt = self
                .paths
                .values()
                .map(|p| p.data.rtt.get())
                .min()
                .expect("one path exists");
            self.spaces[SpaceId::Data].pending.ack_frequency = self
                .ack_frequency
                .should_send_ack_frequency(rtt, config, &self.peer_params)
                && self.highest_space == SpaceId::Data
                && self.peer_supports_ack_frequency();
        }

        // Whether this packet can be coalesced with another one in the same datagram.
        let mut coalesce = true;

        // Whether the last packet in the datagram must be padded so the datagram takes up
        // to at least MIN_INITIAL_SIZE, or to the maximum segment size if this is smaller.
        let mut pad_datagram = PadDatagram::No;

        // Whether congestion control stopped the next packet from being sent. Further
        // packets could still be built, as e.g. tail-loss probes are not congestion
        // limited.
        let mut congestion_blocked = false;

        // The packet number of the last built packet.
        let mut last_packet_number = None;

        let mut path_id = *self.paths.first_key_value().expect("one path must exist").0;

        // If there is any open, validated and available path we only want to send frames to
        // any backup path that must be sent on that backup path exclusively.
        let have_available_path = self.paths.iter().any(|(id, path)| {
            path.data.validated
                && path.data.local_status() == PathStatus::Available
                && self.rem_cids.contains_key(id)
        });

        // Setup for the first path_id
        let mut transmit = TransmitBuf::new(
            buf,
            max_datagrams,
            self.path_data(path_id).current_mtu().into(),
        );
        if let Some(challenge) = self.send_prev_path_challenge(now, &mut transmit, path_id) {
            return Some(challenge);
        }
        let mut space_id = match path_id {
            PathId::ZERO => SpaceId::Initial,
            _ => SpaceId::Data,
        };

        loop {
            // check if there is at least one active CID to use for sending
            let Some(remote_cid) = self.rem_cids.get(&path_id).map(CidQueue::active) else {
                let err = PathError::RemoteCidsExhausted;
                if !self.abandoned_paths.contains(&path_id) {
                    debug!(?err, %path_id, "no active CID for path");
                    self.events.push_back(Event::Path(PathEvent::LocallyClosed {
                        id: path_id,
                        error: err,
                    }));
                    // Locally we should have refused to open this path, the remote should
                    // have given us CIDs for this path before opening it.  So we can always
                    // abandon this here.
                    self.close_path(now, path_id, TransportErrorCode::NO_CID_AVAILABLE.into())
                        .ok();
                    self.spaces[SpaceId::Data]
                        .pending
                        .path_cids_blocked
                        .push(path_id);
                } else {
                    trace!(?path_id, "remote CIDs retired for abandoned path");
                }

                match self.paths.keys().find(|&&next| next > path_id) {
                    Some(next_path_id) => {
                        // See if this next path can send anything.
                        path_id = *next_path_id;
                        space_id = SpaceId::Data;

                        // update per path state
                        transmit.set_segment_size(self.path_data(path_id).current_mtu().into());
                        if let Some(challenge) =
                            self.send_prev_path_challenge(now, &mut transmit, path_id)
                        {
                            return Some(challenge);
                        }

                        continue;
                    }
                    None => {
                        // Nothing more to send.
                        trace!(
                            ?space_id,
                            ?path_id,
                            "no CIDs to send on path, no more paths"
                        );
                        break;
                    }
                }
            };

            // Determine if anything can be sent in this packet number space (SpaceId +
            // PathId).
            let max_packet_size = if transmit.datagram_remaining_mut() > 0 {
                // We are trying to coalesce another packet into this datagram.
                transmit.datagram_remaining_mut()
            } else {
                // A new datagram needs to be started.
                transmit.segment_size()
            };
            let can_send = self.space_can_send(space_id, path_id, max_packet_size, close);
            let path_should_send = {
                let path_exclusive_only = space_id == SpaceId::Data
                    && have_available_path
                    && self.path_data(path_id).local_status() == PathStatus::Backup;
                let path_should_send = if path_exclusive_only {
                    can_send.path_exclusive
                } else {
                    !can_send.is_empty()
                };
                let needs_loss_probe = self.spaces[space_id].for_path(path_id).loss_probes > 0;
                path_should_send || needs_loss_probe || can_send.close
            };

            if !path_should_send && space_id < SpaceId::Data {
                if self.spaces[space_id].crypto.is_some() {
                    trace!(?space_id, %path_id, "nothing to send in space");
                }
                space_id = space_id.next();
                continue;
            }

            let send_blocked = if path_should_send && transmit.datagram_remaining_mut() == 0 {
                // Only check congestion control if a new datagram is needed.
                self.path_congestion_check(space_id, path_id, &transmit, &can_send, now)
            } else {
                PathBlocked::No
            };
            if send_blocked != PathBlocked::No {
                trace!(?space_id, %path_id, ?send_blocked, "congestion blocked");
                congestion_blocked = true;
            }
            if send_blocked == PathBlocked::Congestion && space_id < SpaceId::Data {
                // Higher spaces might still have tail-loss probes to send, which are not
                // congestion blocked.
                space_id = space_id.next();
                continue;
            }
            if !path_should_send || send_blocked != PathBlocked::No {
                // Nothing more to send on this path, check the next path if possible.

                // If there are any datagrams in the transmit, packets for another path can
                // not be built.
                if transmit.num_datagrams() > 0 {
                    break;
                }

                match self.paths.keys().find(|&&next| next > path_id) {
                    Some(next_path_id) => {
                        // See if this next path can send anything.
                        trace!(
                            ?space_id,
                            ?path_id,
                            ?next_path_id,
                            "nothing to send on path"
                        );
                        path_id = *next_path_id;
                        space_id = SpaceId::Data;

                        // update per path state
                        transmit.set_segment_size(self.path_data(path_id).current_mtu().into());
                        if let Some(challenge) =
                            self.send_prev_path_challenge(now, &mut transmit, path_id)
                        {
                            return Some(challenge);
                        }

                        continue;
                    }
                    None => {
                        // Nothing more to send.
                        trace!(
                            ?space_id,
                            ?path_id,
                            "nothing to send on path, no more paths"
                        );
                        break;
                    }
                }
            }

            // If the datagram is full, we need to start a new one.
            if transmit.datagram_remaining_mut() == 0 {
                if transmit.num_datagrams() >= transmit.max_datagrams() {
                    // No more datagrams allowed
                    break;
                }

                match self.spaces[space_id].for_path(path_id).loss_probes {
                    0 => transmit.start_new_datagram(),
                    _ => {
                        // We need something to send for a tail-loss probe.
                        let request_immediate_ack =
                            space_id == SpaceId::Data && self.peer_supports_ack_frequency();
                        self.spaces[space_id].maybe_queue_probe(
                            path_id,
                            request_immediate_ack,
                            &self.streams,
                        );

                        self.spaces[space_id].for_path(path_id).loss_probes -= 1;

                        // Clamp the datagram to at most the minimum MTU to ensure that loss
                        // probes can get through and enable recovery even if the path MTU
                        // has shrank unexpectedly.
                        transmit.start_new_datagram_with_size(std::cmp::min(
                            usize::from(INITIAL_MTU),
                            transmit.segment_size(),
                        ));
                    }
                }
                trace!(count = transmit.num_datagrams(), "new datagram started");
                coalesce = true;
                pad_datagram = PadDatagram::No;
            }

            // If coalescing another packet into the existing datagram, there should
            // still be enough space for a whole packet.
            if transmit.datagram_start_offset() < transmit.len() {
                debug_assert!(transmit.datagram_remaining_mut() >= MIN_PACKET_SPACE);
            }

            //
            // From here on, we've determined that a packet will definitely be sent.
            //

            if self.spaces[SpaceId::Initial].crypto.is_some()
                && space_id == SpaceId::Handshake
                && self.side.is_client()
            {
                // A client stops both sending and processing Initial packets when it
                // sends its first Handshake packet.
                self.discard_space(now, SpaceId::Initial);
            }
            if let Some(ref mut prev) = self.prev_crypto {
                prev.update_unacked = false;
            }

            let mut builder = PacketBuilder::new(
                now,
                space_id,
                path_id,
                remote_cid,
                &mut transmit,
                can_send.other,
                self,
            )?;
            last_packet_number = Some(builder.exact_number);
            coalesce = coalesce && !builder.short_header;

            if space_id == SpaceId::Initial && (self.side.is_client() || can_send.other) {
                // https://www.rfc-editor.org/rfc/rfc9000.html#section-14.1
                pad_datagram |= PadDatagram::ToMinMtu;
            }
            if space_id == SpaceId::Data && self.config.pad_to_mtu {
                pad_datagram |= PadDatagram::ToSegmentSize;
            }

            if can_send.close {
                trace!("sending CONNECTION_CLOSE");
                // Encode ACKs before the ConnectionClose message, to give the receiver
                // a better approximate on what data has been processed. This is
                // especially important with ack delay, since the peer might not
                // have gotten any other ACK for the data earlier on.
                let mut sent_frames = SentFrames::default();
                let is_multipath_enabled = self.is_multipath_negotiated();
                for path_id in self.spaces[space_id]
                    .number_spaces
                    .iter()
                    .filter(|(_, pns)| !pns.pending_acks.ranges().is_empty())
                    .map(|(&path_id, _)| path_id)
                    .collect::<Vec<_>>()
                {
                    debug_assert!(
                        is_multipath_enabled || path_id == PathId::ZERO,
                        "Only PathId::ZERO allowed without multipath (have {path_id:?})"
                    );
                    Self::populate_acks(
                        now,
                        self.receiving_ecn,
                        &mut sent_frames,
                        path_id,
                        &mut self.spaces[space_id],
                        is_multipath_enabled,
                        &mut builder.frame_space_mut(),
                        &mut self.stats,
                    );
                }

                // Since there only 64 ACK frames there will always be enough space
                // to encode the ConnectionClose frame too. However we still have the
                // check here to prevent crashes if something changes.
                debug_assert!(
                    builder.frame_space_remaining() > frame::ConnectionClose::SIZE_BOUND,
                    "ACKs should leave space for ConnectionClose"
                );
                if frame::ConnectionClose::SIZE_BOUND < builder.frame_space_remaining() {
                    let max_frame_size = builder.frame_space_remaining();
                    match self.state.as_type() {
                        StateType::Closed => {
                            let reason: Close =
                                self.state.as_closed().expect("checked").clone().into();
                            if space_id == SpaceId::Data || reason.is_transport_layer() {
                                reason.encode(&mut builder.frame_space_mut(), max_frame_size)
                            } else {
                                frame::ConnectionClose {
                                    error_code: TransportErrorCode::APPLICATION_ERROR,
                                    frame_type: None,
                                    reason: Bytes::new(),
                                }
                                .encode(&mut builder.frame_space_mut(), max_frame_size)
                            }
                        }
                        StateType::Draining => frame::ConnectionClose {
                            error_code: TransportErrorCode::NO_ERROR,
                            frame_type: None,
                            reason: Bytes::new(),
                        }
                        .encode(&mut builder.frame_space_mut(), max_frame_size),
                        _ => unreachable!(
                            "tried to make a close packet when the connection wasn't closed"
                        ),
                    }
                }
                builder.finish_and_track(now, self, path_id, sent_frames, pad_datagram);
                if space_id == self.highest_space {
                    // Don't send another close packet. Even with multipath we only send
                    // CONNECTION_CLOSE on a single path since we expect our paths to work.
                    self.close = false;
                    // `CONNECTION_CLOSE` is the final packet
                    break;
                } else {
                    // Send a close frame in every possible space for robustness, per
                    // RFC9000 "Immediate Close during the Handshake". Don't bother trying
                    // to send anything else.
                    space_id = space_id.next();
                    continue;
                }
            }

            // Send an off-path PATH_RESPONSE. Prioritized over on-path data to ensure that
            // path validation can occur while the link is saturated.
            if space_id == SpaceId::Data && builder.buf.num_datagrams() == 1 {
                let path = self.path_data_mut(path_id);
                if let Some((token, remote)) = path.path_responses.pop_off_path(path.remote) {
                    // TODO(flub): We need to use the right CID!  We shouldn't use the same
                    //    CID as the current active one for the path.  Though see also
                    //    https://github.com/quinn-rs/quinn/issues/2184
                    trace!("PATH_RESPONSE {:08x} (off-path)", token);
                    builder
                        .frame_space_mut()
                        .write(frame::FrameType::PATH_RESPONSE);
                    builder.frame_space_mut().write(token);
                    self.stats.frame_tx.path_response += 1;
                    builder.finish_and_track(
                        now,
                        self,
                        path_id,
                        SentFrames {
                            non_retransmits: true,
                            ..SentFrames::default()
                        },
                        PadDatagram::ToMinMtu,
                    );
                    self.stats.udp_tx.on_sent(1, transmit.len());
                    return Some(Transmit {
                        destination: remote,
                        size: transmit.len(),
                        ecn: None,
                        segment_size: None,
                        src_ip: self.local_ip,
                    });
                }
            }

            let sent_frames = {
                let path_exclusive_only = have_available_path
                    && self.path_data(path_id).local_status() == PathStatus::Backup;
                let pn = builder.exact_number;
                self.populate_packet(
                    now,
                    space_id,
                    path_id,
                    path_exclusive_only,
                    &mut builder.frame_space_mut(),
                    pn,
                )
            };

            // ACK-only packets should only be sent when explicitly allowed. If we write them due to
            // any other reason, there is a bug which leads to one component announcing write
            // readiness while not writing any data. This degrades performance. The condition is
            // only checked if the full MTU is available and when potentially large fixed-size
            // frames aren't queued, so that lack of space in the datagram isn't the reason for just
            // writing ACKs.
            debug_assert!(
                !(sent_frames.is_ack_only(&self.streams)
                    && !can_send.acks
                    && can_send.other
                    && builder.buf.segment_size()
                        == self.path_data(path_id).current_mtu() as usize
                    && self.datagrams.outgoing.is_empty()),
                "SendableFrames was {can_send:?}, but only ACKs have been written"
            );
            if sent_frames.requires_padding {
                pad_datagram |= PadDatagram::ToMinMtu;
            }

            for (path_id, _pn) in sent_frames.largest_acked.iter() {
                self.spaces[space_id]
                    .for_path(*path_id)
                    .pending_acks
                    .acks_sent();
                self.timers
                    .stop(Timer::PerPath(*path_id, PathTimer::MaxAckDelay));
            }

            // Now we need to finish the packet.  Before we do so we need to know if we will
            // be coalescing the next packet into this one, or will be ending the datagram
            // as well.  Because if this is the last packet in the datagram more padding
            // might be needed because of the packet type, or to fill the GSO segment size.

            // Are we allowed to coalesce AND is there enough space for another *packet* in
            // this datagram AND is there another packet to send in this or the next space?
            if coalesce
                && builder
                    .buf
                    .datagram_remaining_mut()
                    .saturating_sub(builder.predict_packet_end())
                    > MIN_PACKET_SPACE
                && self
                    .next_send_space(space_id, path_id, builder.buf, close)
                    .is_some()
            {
                // We can append/coalesce the next packet into the current
                // datagram. Finish the current packet without adding extra padding.
                builder.finish_and_track(now, self, path_id, sent_frames, PadDatagram::No);
            } else {
                // We need a new datagram for the next packet.  Finish the current
                // packet with padding.
                if builder.buf.num_datagrams() > 1 && matches!(pad_datagram, PadDatagram::No) {
                    // If too many padding bytes would be required to continue the
                    // GSO batch after this packet, end the GSO batch here. Ensures
                    // that fixed-size frames with heterogeneous sizes
                    // (e.g. application datagrams) won't inadvertently waste large
                    // amounts of bandwidth. The exact threshold is a bit arbitrary
                    // and might benefit from further tuning, though there's no
                    // universally optimal value.
                    const MAX_PADDING: usize = 32;
                    if builder.buf.datagram_remaining_mut()
                        > builder.predict_packet_end() + MAX_PADDING
                    {
                        trace!(
                            "GSO truncated by demand for {} padding bytes",
                            builder.buf.datagram_remaining_mut() - builder.predict_packet_end()
                        );
                        builder.finish_and_track(now, self, path_id, sent_frames, PadDatagram::No);
                        break;
                    }

                    // Pad the current datagram to GSO segment size so it can be
                    // included in the GSO batch.
                    builder.finish_and_track(
                        now,
                        self,
                        path_id,
                        sent_frames,
                        PadDatagram::ToSegmentSize,
                    );
                } else {
                    builder.finish_and_track(now, self, path_id, sent_frames, pad_datagram);
                }
                if transmit.num_datagrams() == 1 {
                    transmit.clip_datagram_size();
                }
            }
        }

        if let Some(last_packet_number) = last_packet_number {
            // Note that when sending in multiple packet spaces the last packet number will
            // be the one from the highest packet space.
            self.path_data_mut(path_id).congestion.on_sent(
                now,
                transmit.len() as u64,
                last_packet_number,
            );
        }

        self.config.qlog_sink.emit_recovery_metrics(
            self.path_data(path_id).pto_count,
            &mut self.paths.get_mut(&path_id).unwrap().data,
            now,
            self.orig_rem_cid,
        );

        self.app_limited = transmit.is_empty() && !congestion_blocked;

        // Send MTU probe if necessary
        // TODO(multipath): We need to send MTUD probes on all paths.  But because of how
        //    the loop is written now we only send an MTUD probe on the last open path.
        if transmit.is_empty() && self.state.is_established() {
            if let Some(active_cid) = self.rem_cids.get(&path_id).map(CidQueue::active) {
                let space_id = SpaceId::Data;
                let next_pn = self.spaces[space_id].for_path(path_id).peek_tx_number();
                let probe_size = self
                    .path_data_mut(path_id)
                    .mtud
                    .poll_transmit(now, next_pn)?;

                debug_assert_eq!(transmit.num_datagrams(), 0);
                transmit.start_new_datagram_with_size(probe_size as usize);

                debug_assert_eq!(transmit.datagram_start_offset(), 0);
                let mut builder = PacketBuilder::new(
                    now,
                    space_id,
                    path_id,
                    active_cid,
                    &mut transmit,
                    true,
                    self,
                )?;

                // We implement MTU probes as ping packets padded up to the probe size
                trace!(?probe_size, "writing MTUD probe");
                trace!("PING");
                builder.frame_space_mut().write(frame::FrameType::PING);
                self.stats.frame_tx.ping += 1;

                // If supported by the peer, we want no delays to the probe's ACK
                if self.peer_supports_ack_frequency() {
                    trace!("IMMEDIATE_ACK");
                    builder
                        .frame_space_mut()
                        .write(frame::FrameType::IMMEDIATE_ACK);
                    self.stats.frame_tx.immediate_ack += 1;
                }

                let sent_frames = SentFrames {
                    non_retransmits: true,
                    ..Default::default()
                };
                builder.finish_and_track(
                    now,
                    self,
                    path_id,
                    sent_frames,
                    PadDatagram::ToSize(probe_size),
                );

                self.path_stats
                    .entry(path_id)
                    .or_default()
                    .sent_plpmtud_probes += 1;
            }
        }

        if transmit.is_empty() {
            return None;
        }

        trace!(
            segment_size = transmit.segment_size(),
            last_datagram_len = transmit.len() % transmit.segment_size(),
            "sending {} bytes in {} datagrams",
            transmit.len(),
            transmit.num_datagrams()
        );
        self.path_data_mut(path_id)
            .inc_total_sent(transmit.len() as u64);

        self.stats
            .udp_tx
            .on_sent(transmit.num_datagrams() as u64, transmit.len());

        Some(Transmit {
            destination: self.path_data(path_id).remote,
            size: transmit.len(),
            ecn: if self.path_data(path_id).sending_ecn {
                Some(EcnCodepoint::Ect0)
            } else {
                None
            },
            segment_size: match transmit.num_datagrams() {
                1 => None,
                _ => Some(transmit.segment_size()),
            },
            src_ip: self.local_ip,
        })
    }

    /// Returns the [`SpaceId`] of the next packet space which has data to send
    ///
    /// This takes into account the space available to frames in the next datagram.
    // TODO(flub): This duplication is not nice.
    fn next_send_space(
        &mut self,
        current_space_id: SpaceId,
        path_id: PathId,
        buf: &TransmitBuf<'_>,
        close: bool,
    ) -> Option<SpaceId> {
        // Number of bytes available for frames if this is a 1-RTT packet. We're guaranteed
        // to be able to send an individual frame at least this large in the next 1-RTT
        // packet. This could be generalized to support every space, but it's only needed to
        // handle large fixed-size frames, which only exist in 1-RTT (application
        // datagrams). We don't account for coalesced packets potentially occupying space
        // because frames can always spill into the next datagram.
        let mut space_id = current_space_id;
        loop {
            let can_send = self.space_can_send(space_id, path_id, buf.segment_size(), close);
            if !can_send.is_empty() || (close && self.spaces[space_id].crypto.is_some()) {
                return Some(space_id);
            }
            space_id = match space_id {
                SpaceId::Initial => SpaceId::Handshake,
                SpaceId::Handshake => SpaceId::Data,
                SpaceId::Data => break,
            }
        }
        None
    }

    /// Checks if creating a new datagram would be blocked by congestion control
    fn path_congestion_check(
        &mut self,
        space_id: SpaceId,
        path_id: PathId,
        transmit: &TransmitBuf<'_>,
        can_send: &SendableFrames,
        now: Instant,
    ) -> PathBlocked {
        // Anti-amplification is only based on `total_sent`, which gets updated after
        // the transmit is sent. Therefore we pass the amount of bytes for datagrams
        // that are already created, as well as 1 byte for starting another datagram. If
        // there is any anti-amplification budget left, we always allow a full MTU to be
        // sent (see https://github.com/quinn-rs/quinn/issues/1082).
        if self.side().is_server()
            && self
                .path_data(path_id)
                .anti_amplification_blocked(transmit.len() as u64 + 1)
        {
            trace!(?space_id, ?path_id, "blocked by anti-amplification");
            return PathBlocked::AntiAmplification;
        }

        // Congestion control check.
        // Tail loss probes must not be blocked by congestion, or a deadlock could arise.
        let bytes_to_send = transmit.segment_size() as u64;
        let need_loss_probe = self.spaces[space_id].for_path(path_id).loss_probes > 0;

        if can_send.other && !need_loss_probe && !can_send.close {
            let path = self.path_data(path_id);
            if path.in_flight.bytes + bytes_to_send >= path.congestion.window() {
                trace!(?space_id, %path_id, "blocked by congestion control");
                return PathBlocked::Congestion;
            }
        }

        // Pacing check.
        if let Some(delay) = self.path_data_mut(path_id).pacing_delay(bytes_to_send, now) {
            self.timers
                .set(Timer::PerPath(path_id, PathTimer::Pacing), delay);
            // Loss probes and CONNECTION_CLOSE should be subject to pacing, even though
            // they are not congestion controlled.
            trace!(?space_id, ?path_id, "blocked by pacing");
            return PathBlocked::Pacing;
        }

        PathBlocked::No
    }

    /// Send PATH_CHALLENGE for a previous path if necessary
    ///
    /// QUIC-TRANSPORT section 9.3.3
    /// <https://www.rfc-editor.org/rfc/rfc9000.html#name-off-path-packet-forwarding>
    fn send_prev_path_challenge(
        &mut self,
        now: Instant,
        buf: &mut TransmitBuf<'_>,
        path_id: PathId,
    ) -> Option<Transmit> {
        let (prev_cid, prev_path) = self.paths.get_mut(&path_id)?.prev.as_mut()?;
        // TODO (matheus23): We could use !prev_path.is_validating() here instead to
        // (possibly) also re-send challenges when they get lost.
        if !prev_path.send_new_challenge {
            return None;
        };
        prev_path.send_new_challenge = false;
        let token = self.rng.random();
        prev_path.challenges_sent.insert(token, now);
        let destination = prev_path.remote;
        debug_assert_eq!(
            self.highest_space,
            SpaceId::Data,
            "PATH_CHALLENGE queued without 1-RTT keys"
        );
        buf.start_new_datagram_with_size(MIN_INITIAL_SIZE as usize);

        // Use the previous CID to avoid linking the new path with the previous path. We
        // don't bother accounting for possible retirement of that prev_cid because this is
        // sent once, immediately after migration, when the CID is known to be valid. Even
        // if a post-migration packet caused the CID to be retired, it's fair to pretend
        // this is sent first.
        debug_assert_eq!(buf.datagram_start_offset(), 0);
        let mut builder =
            PacketBuilder::new(now, SpaceId::Data, path_id, *prev_cid, buf, false, self)?;
        trace!("validating previous path with PATH_CHALLENGE {:08x}", token);
        builder
            .frame_space_mut()
            .write(frame::FrameType::PATH_CHALLENGE);
        builder.frame_space_mut().write(token);
        self.stats.frame_tx.path_challenge += 1;

        // An endpoint MUST expand datagrams that contain a PATH_CHALLENGE frame
        // to at least the smallest allowed maximum datagram size of 1200 bytes,
        // unless the anti-amplification limit for the path does not permit
        // sending a datagram of this size
        builder.pad_to(MIN_INITIAL_SIZE);

        builder.finish(self, now);
        self.stats.udp_tx.on_sent(1, buf.len());

        Some(Transmit {
            destination,
            size: buf.len(),
            ecn: None,
            segment_size: None,
            src_ip: self.local_ip,
        })
    }

    /// Indicate what types of frames are ready to send for the given space
    ///
    /// *packet_size* is the number of bytes available to build the next packet.  *close*
    /// *indicates whether a CONNECTION_CLOSE frame needs to be sent.
    fn space_can_send(
        &mut self,
        space_id: SpaceId,
        path_id: PathId,
        packet_size: usize,
        close: bool,
    ) -> SendableFrames {
        let pn = self.spaces[SpaceId::Data]
            .for_path(path_id)
            .peek_tx_number();
        let frame_space_1rtt = packet_size.saturating_sub(self.predict_1rtt_overhead(pn, path_id));
        if self.spaces[space_id].crypto.is_none()
            && (space_id != SpaceId::Data
                || self.zero_rtt_crypto.is_none()
                || self.side.is_server())
        {
            // No keys available for this space
            return SendableFrames::empty();
        }
        let mut can_send = self.spaces[space_id].can_send(path_id, &self.streams);
        if space_id == SpaceId::Data {
            can_send |= self.can_send_1rtt(path_id, frame_space_1rtt);
        }

        can_send.close = close && self.spaces[space_id].crypto.is_some();

        can_send
    }

    /// Process `ConnectionEvent`s generated by the associated `Endpoint`
    ///
    /// Will execute protocol logic upon receipt of a connection event, in turn preparing signals
    /// (including application `Event`s, `EndpointEvent`s and outgoing datagrams) that should be
    /// extracted through the relevant methods.
    pub fn handle_event(&mut self, event: ConnectionEvent) {
        use ConnectionEventInner::*;
        match event.0 {
            Datagram(DatagramConnectionEvent {
                now,
                remote,
                path_id,
                ecn,
                first_decode,
                remaining,
            }) => {
                let span = trace_span!("pkt", %path_id);
                let _guard = span.enter();
                // If this packet could initiate a migration and we're a client or a server that
                // forbids migration, drop the datagram. This could be relaxed to heuristically
                // permit NAT-rebinding-like migration.
                if let Some(known_remote) = self.path(path_id).map(|path| path.remote) {
                    if remote != known_remote && !self.side.remote_may_migrate(&self.state) {
                        trace!(
                            %path_id,
                            ?remote,
                            path_remote = ?self.path(path_id).map(|p| p.remote),
                            "discarding packet from unrecognized peer"
                        );
                        return;
                    }
                }

                let was_anti_amplification_blocked = self
                    .path(path_id)
                    .map(|path| path.anti_amplification_blocked(1))
                    .unwrap_or(true); // if we don't know about this path it's eagerly considered as unvalidated
                // TODO(@divma): revisit this

                self.stats.udp_rx.datagrams += 1;
                self.stats.udp_rx.bytes += first_decode.len() as u64;
                let data_len = first_decode.len();

                self.handle_decode(now, remote, path_id, ecn, first_decode);
                // The current `path` might have changed inside `handle_decode` since the packet
                // could have triggered a migration. The packet might also belong to an unknown
                // path and have been rejected. Make sure the data received is accounted for the
                // most recent path by accessing `path` after `handle_decode`.
                if let Some(path) = self.path_mut(path_id) {
                    path.inc_total_recvd(data_len as u64);
                }

                if let Some(data) = remaining {
                    self.stats.udp_rx.bytes += data.len() as u64;
                    self.handle_coalesced(now, remote, path_id, ecn, data);
                }

                if let Some(path) = self.paths.get_mut(&path_id) {
                    self.config.qlog_sink.emit_recovery_metrics(
                        path.data.pto_count,
                        &mut path.data,
                        now,
                        self.orig_rem_cid,
                    );
                }

                if was_anti_amplification_blocked {
                    // A prior attempt to set the loss detection timer may have failed due to
                    // anti-amplification, so ensure it's set now. Prevents a handshake deadlock if
                    // the server's first flight is lost.
                    self.set_loss_detection_timer(now, path_id);
                }
            }
            NewIdentifiers(ids, now, cid_len, cid_lifetime) => {
                let path_id = ids.first().map(|issued| issued.path_id).unwrap_or_default();
                debug_assert!(ids.iter().all(|issued| issued.path_id == path_id));
                let cid_state = self
                    .local_cid_state
                    .entry(path_id)
                    .or_insert_with(|| CidState::new(cid_len, cid_lifetime, now, 0));
                cid_state.new_cids(&ids, now);

                ids.into_iter().rev().for_each(|frame| {
                    self.spaces[SpaceId::Data].pending.new_cids.push(frame);
                });
                // Always update Timer::PushNewCid
                self.reset_cid_retirement();
            }
        }
    }

    /// Process timer expirations
    ///
    /// Executes protocol logic, potentially preparing signals (including application `Event`s,
    /// `EndpointEvent`s and outgoing datagrams) that should be extracted through the relevant
    /// methods.
    ///
    /// It is most efficient to call this immediately after the system clock reaches the latest
    /// `Instant` that was output by `poll_timeout`; however spurious extra calls will simply
    /// no-op and therefore are safe.
    pub fn handle_timeout(&mut self, now: Instant) {
        while let Some((timer, _time)) = self.timers.expire_before(now) {
            // TODO(@divma): remove `at` when the unicorn is born
            trace!(?timer, at=?now, "timeout");
            match timer {
                Timer::Conn(timer) => match timer {
                    ConnTimer::Close => {
                        self.state.move_to_drained(None);
                        self.endpoint_events.push_back(EndpointEventInner::Drained);
                    }
                    ConnTimer::Idle => {
                        self.kill(ConnectionError::TimedOut);
                    }
                    ConnTimer::KeepAlive => {
                        trace!("sending keep-alive");
                        self.ping();
                    }
                    ConnTimer::KeyDiscard => {
                        self.zero_rtt_crypto = None;
                        self.prev_crypto = None;
                    }
                    ConnTimer::PushNewCid => {
                        while let Some((path_id, when)) = self.next_cid_retirement() {
                            if when > now {
                                break;
                            }
                            match self.local_cid_state.get_mut(&path_id) {
                                None => error!(?path_id, "No local CID state for path"),
                                Some(cid_state) => {
                                    // Update `retire_prior_to` field in NEW_CONNECTION_ID frame
                                    let num_new_cid = cid_state.on_cid_timeout().into();
                                    if !self.state.is_closed() {
                                        trace!(
                                            "push a new CID to peer RETIRE_PRIOR_TO field {}",
                                            cid_state.retire_prior_to()
                                        );
                                        self.endpoint_events.push_back(
                                            EndpointEventInner::NeedIdentifiers(
                                                path_id,
                                                now,
                                                num_new_cid,
                                            ),
                                        );
                                    }
                                }
                            }
                        }
                    }
                },
                // TODO: add path_id as span somehow
                Timer::PerPath(path_id, timer) => {
                    let span = trace_span!("per-path timer fired", %path_id, ?timer);
                    let _guard = span.enter();
                    match timer {
                        PathTimer::PathIdle => {
                            self.close_path(now, path_id, TransportErrorCode::NO_ERROR.into())
                                .ok();
                        }

                        PathTimer::PathKeepAlive => {
                            trace!("sending keep-alive on path");
                            self.ping_path(path_id).ok();
                        }
                        PathTimer::LossDetection => {
                            self.on_loss_detection_timeout(now, path_id);
                            self.config.qlog_sink.emit_recovery_metrics(
                                self.path_data(path_id).pto_count,
                                &mut self.paths.get_mut(&path_id).unwrap().data,
                                now,
                                self.orig_rem_cid,
                            );
                        }
                        PathTimer::PathValidation => {
                            let Some(path) = self.paths.get_mut(&path_id) else {
                                continue;
                            };
                            self.timers
                                .stop(Timer::PerPath(path_id, PathTimer::PathChallengeLost));
                            debug!("path validation failed");
                            if let Some((_, prev)) = path.prev.take() {
                                path.data = prev;
                            }
                            path.data.challenges_sent.clear();
                            path.data.send_new_challenge = false;
                        }
                        PathTimer::PathChallengeLost => {
                            let Some(path) = self.paths.get_mut(&path_id) else {
                                continue;
                            };
                            trace!("path challenge deemed lost");
                            path.data.send_new_challenge = true;
                        }
                        PathTimer::PathOpen => {
                            let Some(path) = self.path_mut(path_id) else {
                                continue;
                            };
                            path.challenges_sent.clear();
                            path.send_new_challenge = false;
                            debug!("new path validation failed");
                            if let Err(err) = self.close_path(
                                now,
                                path_id,
                                TransportErrorCode::UNSTABLE_INTERFACE.into(),
                            ) {
                                warn!(?err, "failed closing path");
                            }

                            self.events.push_back(Event::Path(PathEvent::LocallyClosed {
                                id: path_id,
                                error: PathError::ValidationFailed,
                            }));
                        }
                        PathTimer::Pacing => trace!("pacing timer expired"),
                        PathTimer::MaxAckDelay => {
                            trace!("max ack delay reached");
                            // This timer is only armed in the Data space
                            self.spaces[SpaceId::Data]
                                .for_path(path_id)
                                .pending_acks
                                .on_max_ack_delay_timeout()
                        }
                        PathTimer::PathAbandoned => {
                            // The path was abandoned and 3*PTO has expired since.  Clean up all
                            // remaining state and install stateless reset token.
                            self.timers.stop_per_path(path_id);
                            if let Some(loc_cid_state) = self.local_cid_state.remove(&path_id) {
                                let (min_seq, max_seq) = loc_cid_state.active_seq();
                                for seq in min_seq..=max_seq {
                                    self.endpoint_events.push_back(
                                        EndpointEventInner::RetireConnectionId(
                                            now, path_id, seq, false,
                                        ),
                                    );
                                }
                            }
                            self.drop_path_state(path_id, now);
                        }
                        PathTimer::PathNotAbandoned => {
                            // The peer failed to respond with a PATH_ABANDON when we sent such a
                            // frame.
                            warn!("missing PATH_ABANDON from peer");
                            // TODO(flub): What should the error code be?
                            self.close(
                                now,
                                TransportErrorCode::NO_ERROR.into(),
                                "peer ignored PATH_ABANDON frame".into(),
                            );
                        }
                    }
                }
            }
        }
    }

    /// Close a connection immediately
    ///
    /// This does not ensure delivery of outstanding data. It is the application's responsibility to
    /// call this only when all important communications have been completed, e.g. by calling
    /// [`SendStream::finish`] on outstanding streams and waiting for the corresponding
    /// [`StreamEvent::Finished`] event.
    ///
    /// If [`Streams::send_streams`] returns 0, all outstanding stream data has been
    /// delivered. There may still be data from the peer that has not been received.
    ///
    /// [`StreamEvent::Finished`]: crate::StreamEvent::Finished
    pub fn close(&mut self, now: Instant, error_code: VarInt, reason: Bytes) {
        self.close_inner(
            now,
            Close::Application(frame::ApplicationClose { error_code, reason }),
        )
    }

    fn close_inner(&mut self, now: Instant, reason: Close) {
        let was_closed = self.state.is_closed();
        if !was_closed {
            self.close_common();
            self.set_close_timer(now);
            self.close = true;
            self.state.move_to_closed_local(reason);
        }
    }

    /// Control datagrams
    pub fn datagrams(&mut self) -> Datagrams<'_> {
        Datagrams { conn: self }
    }

    /// Returns connection statistics
    pub fn stats(&mut self) -> ConnectionStats {
        self.stats.clone()
    }

    /// Returns path statistics
    pub fn path_stats(&mut self, path_id: PathId) -> Option<PathStats> {
        let path = self.paths.get(&path_id)?;
        let stats = self.path_stats.entry(path_id).or_default();
        stats.rtt = path.data.rtt.get();
        stats.cwnd = path.data.congestion.window();
        stats.current_mtu = path.data.mtud.current_mtu();
        Some(*stats)
    }

    /// Ping the remote endpoint
    ///
    /// Causes an ACK-eliciting packet to be transmitted on the connection.
    pub fn ping(&mut self) {
        // TODO(flub): This is very brute-force: it pings *all* the paths.  Instead it would
        //    be nice if we could only send a single packet for this.
        for path_data in self.spaces[self.highest_space].number_spaces.values_mut() {
            path_data.ping_pending = true;
        }
    }

    /// Ping the remote endpoint over a specific path
    ///
    /// Causes an ACK-eliciting packet to be transmitted on the path.
    pub fn ping_path(&mut self, path: PathId) -> Result<(), ClosedPath> {
        let path_data = self.spaces[self.highest_space]
            .number_spaces
            .get_mut(&path)
            .ok_or(ClosedPath { _private: () })?;
        path_data.ping_pending = true;
        Ok(())
    }

    /// Update traffic keys spontaneously
    ///
    /// This can be useful for testing key updates, as they otherwise only happen infrequently.
    pub fn force_key_update(&mut self) {
        if !self.state.is_established() {
            debug!("ignoring forced key update in illegal state");
            return;
        }
        if self.prev_crypto.is_some() {
            // We already just updated, or are currently updating, the keys. Concurrent key updates
            // are illegal.
            debug!("ignoring redundant forced key update");
            return;
        }
        self.update_keys(None, false);
    }

    // Compatibility wrapper for quinn < 0.11.7. Remove for 0.12.
    #[doc(hidden)]
    #[deprecated]
    pub fn initiate_key_update(&mut self) {
        self.force_key_update();
    }

    /// Get a session reference
    pub fn crypto_session(&self) -> &dyn crypto::Session {
        &*self.crypto
    }

    /// Whether the connection is in the process of being established
    ///
    /// If this returns `false`, the connection may be either established or closed, signaled by the
    /// emission of a `Connected` or `ConnectionLost` message respectively.
    pub fn is_handshaking(&self) -> bool {
        self.state.is_handshake()
    }

    /// Whether the connection is closed
    ///
    /// Closed connections cannot transport any further data. A connection becomes closed when
    /// either peer application intentionally closes it, or when either transport layer detects an
    /// error such as a time-out or certificate validation failure.
    ///
    /// A `ConnectionLost` event is emitted with details when the connection becomes closed.
    pub fn is_closed(&self) -> bool {
        self.state.is_closed()
    }

    /// Whether there is no longer any need to keep the connection around
    ///
    /// Closed connections become drained after a brief timeout to absorb any remaining in-flight
    /// packets from the peer. All drained connections have been closed.
    pub fn is_drained(&self) -> bool {
        self.state.is_drained()
    }

    /// For clients, if the peer accepted the 0-RTT data packets
    ///
    /// The value is meaningless until after the handshake completes.
    pub fn accepted_0rtt(&self) -> bool {
        self.accepted_0rtt
    }

    /// Whether 0-RTT is/was possible during the handshake
    pub fn has_0rtt(&self) -> bool {
        self.zero_rtt_enabled
    }

    /// Whether there are any pending retransmits
    pub fn has_pending_retransmits(&self) -> bool {
        !self.spaces[SpaceId::Data].pending.is_empty(&self.streams)
    }

    /// Look up whether we're the client or server of this Connection
    pub fn side(&self) -> Side {
        self.side.side()
    }

    /// Get the address observed by the remote over the given path
    pub fn path_observed_address(&self, path_id: PathId) -> Result<Option<SocketAddr>, ClosedPath> {
        self.path(path_id)
            .map(|path_data| {
                path_data
                    .last_observed_addr_report
                    .as_ref()
                    .map(|observed| observed.socket_addr())
            })
            .ok_or(ClosedPath { _private: () })
    }

    /// The local IP address which was used when the peer established
    /// the connection
    ///
    /// This can be different from the address the endpoint is bound to, in case
    /// the endpoint is bound to a wildcard address like `0.0.0.0` or `::`.
    ///
    /// This will return `None` for clients, or when no `local_ip` was passed to
    /// [`Endpoint::handle()`](crate::Endpoint::handle) for the datagrams establishing this
    /// connection.
    pub fn local_ip(&self) -> Option<IpAddr> {
        self.local_ip
    }

    /// Current best estimate of this connection's latency (round-trip-time)
    pub fn rtt(&self) -> Duration {
        // this should return at worst the same that the poll_transmit logic would use
        // TODO(@divma): wrong
        self.path_data(PathId::ZERO).rtt.get()
    }

    /// Current state of this connection's congestion controller, for debugging purposes
    pub fn congestion_state(&self) -> &dyn Controller {
        // TODO(@divma): same as everything, wrong
        self.path_data(PathId::ZERO).congestion.as_ref()
    }

    /// Resets path-specific settings.
    ///
    /// This will force-reset several subsystems related to a specific network path.
    /// Currently this is the congestion controller, round-trip estimator, and the MTU
    /// discovery.
    ///
    /// This is useful when it is known the underlying network path has changed and the old
    /// state of these subsystems is no longer valid or optimal. In this case it might be
    /// faster or reduce loss to settle on optimal values by restarting from the initial
    /// configuration in the [`TransportConfig`].
    pub fn path_changed(&mut self, now: Instant) {
        // TODO(@divma): evaluate how this is used
        // wrong call in the multipath case anyhow
        self.paths
            .get_mut(&PathId::ZERO)
            .expect("this might fail")
            .data
            .reset(now, &self.config);
    }

    /// Modify the number of remotely initiated streams that may be concurrently open
    ///
    /// No streams may be opened by the peer unless fewer than `count` are already open. Large
    /// `count`s increase both minimum and worst-case memory consumption.
    pub fn set_max_concurrent_streams(&mut self, dir: Dir, count: VarInt) {
        self.streams.set_max_concurrent(dir, count);
        // If the limit was reduced, then a flow control update previously deemed insignificant may
        // now be significant.
        let pending = &mut self.spaces[SpaceId::Data].pending;
        self.streams.queue_max_stream_id(pending);
    }

    /// Modify the number of open paths allowed when multipath is enabled
    ///
    /// When reducing the number of concurrent paths this will only affect delaying sending
    /// new MAX_PATH_ID frames until fewer than this number of paths are possible.  To
    /// actively reduce paths they must be closed using [`Connection::close_path`], which
    /// can also be used to close not-yet-opened paths.
    ///
    /// If multipath is not negotiated (see the [`TransportConfig`]) this can not enable
    /// multipath and will fail.
    pub fn set_max_concurrent_paths(
        &mut self,
        now: Instant,
        count: NonZeroU32,
    ) -> Result<(), MultipathNotNegotiated> {
        if !self.is_multipath_negotiated() {
            return Err(MultipathNotNegotiated { _private: () });
        }
        self.max_concurrent_paths = count;

        let in_use_count = self
            .local_max_path_id
            .next()
            .saturating_sub(self.abandoned_paths.len() as u32)
            .as_u32();
        let extra_needed = count.get().saturating_sub(in_use_count);
        let new_max_path_id = self.local_max_path_id.saturating_add(extra_needed);

        self.set_max_path_id(now, new_max_path_id);

        Ok(())
    }

    /// If needed, issues a new MAX_PATH_ID frame and new CIDs for any newly allowed paths
    fn set_max_path_id(&mut self, now: Instant, max_path_id: PathId) {
        if max_path_id <= self.local_max_path_id {
            return;
        }

        self.local_max_path_id = max_path_id;
        self.spaces[SpaceId::Data].pending.max_path_id = true;

        self.issue_first_path_cids(now);
    }

    /// Current number of remotely initiated streams that may be concurrently open
    ///
    /// If the target for this limit is reduced using [`set_max_concurrent_streams`](Self::set_max_concurrent_streams),
    /// it will not change immediately, even if fewer streams are open. Instead, it will
    /// decrement by one for each time a remotely initiated stream of matching directionality is closed.
    pub fn max_concurrent_streams(&self, dir: Dir) -> u64 {
        self.streams.max_concurrent(dir)
    }

    /// See [`TransportConfig::send_window()`]
    pub fn set_send_window(&mut self, send_window: u64) {
        self.streams.set_send_window(send_window);
    }

    /// See [`TransportConfig::receive_window()`]
    pub fn set_receive_window(&mut self, receive_window: VarInt) {
        if self.streams.set_receive_window(receive_window) {
            self.spaces[SpaceId::Data].pending.max_data = true;
        }
    }

    /// Whether the Multipath for QUIC extension is enabled.
    ///
    /// Multipath is only enabled after the handshake is completed and if it was enabled by both
    /// peers.
    pub fn is_multipath_negotiated(&self) -> bool {
        !self.is_handshaking()
            && self.config.max_concurrent_multipath_paths.is_some()
            && self.peer_params.initial_max_path_id.is_some()
    }

    fn on_ack_received(
        &mut self,
        now: Instant,
        space: SpaceId,
        ack: frame::Ack,
    ) -> Result<(), TransportError> {
        // All ACKs are referencing path 0
        let path = PathId::ZERO;
        self.inner_on_ack_received(now, space, path, ack)
    }

    fn on_path_ack_received(
        &mut self,
        now: Instant,
        space: SpaceId,
        path_ack: frame::PathAck,
    ) -> Result<(), TransportError> {
        let (ack, path) = path_ack.into_ack();
        self.inner_on_ack_received(now, space, path, ack)
    }

    /// Handles an ACK frame acknowledging packets sent on *path*.
    fn inner_on_ack_received(
        &mut self,
        now: Instant,
        space: SpaceId,
        path: PathId,
        ack: frame::Ack,
    ) -> Result<(), TransportError> {
        if ack.largest >= self.spaces[space].for_path(path).next_packet_number {
            return Err(TransportError::PROTOCOL_VIOLATION("unsent packet acked"));
        }
        let new_largest = {
            let space = &mut self.spaces[space].for_path(path);
            if space.largest_acked_packet.is_none_or(|pn| ack.largest > pn) {
                space.largest_acked_packet = Some(ack.largest);
                if let Some(info) = space.sent_packets.get(&ack.largest) {
                    // This should always succeed, but a misbehaving peer might ACK a packet we
                    // haven't sent. At worst, that will result in us spuriously reducing the
                    // congestion window.
                    space.largest_acked_packet_sent = info.time_sent;
                }
                true
            } else {
                false
            }
        };

        if self.detect_spurious_loss(&ack, space) {
            self.path.congestion.on_spurious_congestion_event();
        }

        // Avoid DoS from unreasonably huge ack ranges by filtering out just the new acks.
        let mut newly_acked = ArrayRangeSet::new();
        for range in ack.iter() {
            self.spaces[space].for_path(path).check_ack(range.clone())?;
            for (&pn, _) in self.spaces[space].for_path(path).sent_packets.range(range) {
                newly_acked.insert_one(pn);
            }
        }

        if newly_acked.is_empty() {
            return Ok(());
        }

        let mut ack_eliciting_acked = false;
        for packet in newly_acked.elts() {
            if let Some(info) = self.spaces[space].for_path(path).take(packet) {
                for (acked_path_id, acked_pn) in info.largest_acked.iter() {
                    // Assume ACKs for all packets below the largest acknowledged in
                    // `packet` have been received. This can cause the peer to spuriously
                    // retransmit if some of our earlier ACKs were lost, but allows for
                    // simpler state tracking. See discussion at
                    // https://www.rfc-editor.org/rfc/rfc9000.html#name-limiting-ranges-by-tracking
                    self.spaces[space]
                        .for_path(*acked_path_id)
                        .pending_acks
                        .subtract_below(*acked_pn);
                }
                ack_eliciting_acked |= info.ack_eliciting;

                // Notify MTU discovery that a packet was acked, because it might be an MTU probe
                let path_data = self.path_data_mut(path);
                let mtu_updated = path_data.mtud.on_acked(space, packet, info.size);
                if mtu_updated {
                    path_data
                        .congestion
                        .on_mtu_update(path_data.mtud.current_mtu());
                }

                // Notify ack frequency that a packet was acked, because it might contain an ACK_FREQUENCY frame
                self.ack_frequency.on_acked(path, packet);

                self.on_packet_acked(now, path, info);
            }
        }

        let largest_ackd = self.spaces[space].for_path(path).largest_acked_packet;
        let app_limited = self.app_limited;
        let path_data = self.path_data_mut(path);
        let in_flight = path_data.in_flight.bytes;

        path_data
            .congestion
            .on_end_acks(now, in_flight, app_limited, largest_ackd);

        if new_largest && ack_eliciting_acked {
            let ack_delay = if space != SpaceId::Data {
                Duration::from_micros(0)
            } else {
                cmp::min(
                    self.ack_frequency.peer_max_ack_delay,
                    Duration::from_micros(ack.delay << self.peer_params.ack_delay_exponent.0),
                )
            };
<<<<<<< HEAD
            let rtt = now.saturating_duration_since(
                self.spaces[space].for_path(path).largest_acked_packet_sent,
            );

            let next_pn = self.spaces[space].for_path(path).next_packet_number;
            let path_data = self.path_data_mut(path);
            // TODO(@divma): should be a method of path, should be contained in a single place
            path_data.rtt.update(ack_delay, rtt);
            if path_data.first_packet_after_rtt_sample.is_none() {
                path_data.first_packet_after_rtt_sample = Some((space, next_pn));
=======
            let rtt = now.saturating_duration_since(self.spaces[space].largest_acked_packet_sent);
            self.path.rtt.update(ack_delay, rtt);
            if self.path.first_packet_after_rtt_sample.is_none() {
                self.path.first_packet_after_rtt_sample =
                    Some((space, self.spaces[space].next_packet_number));
>>>>>>> 8bf6825d
            }
        }

        // Must be called before crypto/pto_count are clobbered
        self.detect_lost_packets(now, space, path, true);

        if self.peer_completed_address_validation(path) {
            self.path_data_mut(path).pto_count = 0;
        }

        // Explicit congestion notification
        // TODO(@divma): this code is a good example of logic that should be contained in a single
        // place but it's split between the path data and the packet number space data, we should
        // find a way to make this work without two lookups
        if self.path_data(path).sending_ecn {
            if let Some(ecn) = ack.ecn {
                // We only examine ECN counters from ACKs that we are certain we received in transmit
                // order, allowing us to compute an increase in ECN counts to compare against the number
                // of newly acked packets that remains well-defined in the presence of arbitrary packet
                // reordering.
                if new_largest {
                    let sent = self.spaces[space].for_path(path).largest_acked_packet_sent;
                    self.process_ecn(now, space, path, newly_acked.len() as u64, ecn, sent);
                }
            } else {
                // We always start out sending ECN, so any ack that doesn't acknowledge it disables it.
                debug!("ECN not acknowledged by peer");
                self.path_data_mut(path).sending_ecn = false;
            }
        }

        self.set_loss_detection_timer(now, path);
        Ok(())
    }

    fn detect_spurious_loss(&mut self, ack: &frame::Ack, space: SpaceId) -> bool {
        let lost_packets = &mut self.spaces[space].lost_packets;

        if lost_packets.is_empty() {
            return false;
        }

        for range in ack.iter() {
            let spurious_losses: Vec<u64> = lost_packets
                .range(range.clone())
                .map(|(pn, _info)| pn)
                .copied()
                .collect();

            for pn in spurious_losses {
                lost_packets.remove(&pn);
            }
        }

        // If this ACK frame acknowledged all deemed lost packets,
        // then we have raised a spurious congestion event in the past.
        // We cannot conclude when there are remaining packets,
        // but future ACK frames might indicate a spurious loss detection.
        lost_packets.is_empty()
    }

    /// Drain lost packets that we reasonably think will never arrive
    ///
    /// The current criterion is copied from `msquic`:
    /// discard packets that were sent earlier than 2 probe timeouts ago.
    fn drain_lost_packets(&mut self, now: Instant, space: SpaceId) {
        let two_pto = 2 * self.path.rtt.pto_base();

        let lost_packets = &mut self.spaces[space].lost_packets;
        lost_packets.retain(|_pn, info| now.saturating_duration_since(info.time_sent) <= two_pto);
    }

    /// Process a new ECN block from an in-order ACK
    fn process_ecn(
        &mut self,
        now: Instant,
        space: SpaceId,
        path: PathId,
        newly_acked: u64,
        ecn: frame::EcnCounts,
        largest_sent_time: Instant,
    ) {
        match self.spaces[space]
            .for_path(path)
            .detect_ecn(newly_acked, ecn)
        {
            Err(e) => {
                debug!("halting ECN due to verification failure: {}", e);

                self.path_data_mut(path).sending_ecn = false;
                // Wipe out the existing value because it might be garbage and could interfere with
                // future attempts to use ECN on new paths.
                self.spaces[space].for_path(path).ecn_feedback = frame::EcnCounts::ZERO;
            }
            Ok(false) => {}
            Ok(true) => {
<<<<<<< HEAD
                self.path_stats.entry(path).or_default().congestion_events += 1;
                self.path_data_mut(path).congestion.on_congestion_event(
                    now,
                    largest_sent_time,
                    false,
                    0,
                );
=======
                self.stats.path.congestion_events += 1;
                self.path
                    .congestion
                    .on_congestion_event(now, largest_sent_time, false, true, 0);
>>>>>>> 8bf6825d
            }
        }
    }

    // Not timing-aware, so it's safe to call this for inferred acks, such as arise from
    // high-latency handshakes
    fn on_packet_acked(&mut self, now: Instant, path_id: PathId, info: SentPacket) {
        self.paths
            .get_mut(&path_id)
            .expect("known path")
            .remove_in_flight(&info);
        let app_limited = self.app_limited;
        let path = self.path_data_mut(path_id);
        if info.ack_eliciting && !path.challenges_sent.is_empty() {
            // Only pass ACKs to the congestion controller if we are not validating the current
            // path, so as to ignore any ACKs from older paths still coming in.
            let rtt = path.rtt;
            path.congestion
                .on_ack(now, info.time_sent, info.size.into(), app_limited, &rtt);
        }

        // Update state for confirmed delivery of frames
        if let Some(retransmits) = info.retransmits.get() {
            for (id, _) in retransmits.reset_stream.iter() {
                self.streams.reset_acked(*id);
            }
        }

        for frame in info.stream_frames {
            self.streams.received_ack_of(frame);
        }
    }

    fn set_key_discard_timer(&mut self, now: Instant, space: SpaceId) {
        let start = if self.zero_rtt_crypto.is_some() {
            now
        } else {
            self.prev_crypto
                .as_ref()
                .expect("no previous keys")
                .end_packet
                .as_ref()
                .expect("update not acknowledged yet")
                .1
        };

        // QUIC-MULTIPATH § 2.5 Key Phase Update Process: use largest PTO off all paths.
        self.timers.set(
            Timer::Conn(ConnTimer::KeyDiscard),
            start + self.pto_max_path(space) * 3,
        );
    }

    /// Handle a [`PathTimer::LossDetection`] timeout.
    ///
    /// This timer expires for two reasons:
    /// - An ACK-eliciting packet we sent should be considered lost.
    /// - The PTO may have expired and a tail-loss probe needs to be scheduled.
    ///
    /// The former needs us to schedule re-transmission of the lost data.
    ///
    /// The latter means we have not received an ACK for an ack-eliciting packet we sent
    /// within the PTO time-window. We need to schedule a tail-loss probe, an ack-eliciting
    /// packet, to try and elicit new acknowledgements. These new acknowledgements will
    /// indicate whether the previously sent packets were lost or not.
    fn on_loss_detection_timeout(&mut self, now: Instant, path_id: PathId) {
        if let Some((_, pn_space)) = self.loss_time_and_space(path_id) {
            // Time threshold loss Detection
            self.detect_lost_packets(now, pn_space, path_id, false);
            self.set_loss_detection_timer(now, path_id);
            return;
        }

        let (_, space) = match self.pto_time_and_space(now, path_id) {
            Some(x) => x,
            None => {
                error!(?path_id, "PTO expired while unset");
                return;
            }
        };
        trace!(
            in_flight = self.path_data(path_id).in_flight.bytes,
            count = self.path_data(path_id).pto_count,
            ?space,
            ?path_id,
            "PTO fired"
        );

        let count = match self.path_data(path_id).in_flight.ack_eliciting {
            // A PTO when we're not expecting any ACKs must be due to handshake anti-amplification
            // deadlock preventions
            0 => {
                debug_assert!(!self.peer_completed_address_validation(path_id));
                1
            }
            // Conventional loss probe
            _ => 2,
        };
        let pns = self.spaces[space].for_path(path_id);
        pns.loss_probes = pns.loss_probes.saturating_add(count);
        let path_data = self.path_data_mut(path_id);
        path_data.pto_count = path_data.pto_count.saturating_add(1);
        self.set_loss_detection_timer(now, path_id);
    }

    /// Detect any lost packets
    ///
    /// There are two cases in which we detects lost packets:
    ///
    /// - We received an ACK packet.
    /// - The [`PathTimer::LossDetection`] timer expired. So there is an un-acknowledged packet
    ///   that was followed by an acknowleged packet. The loss timer for this
    ///   un-acknowledged packet expired and we need to detect that packet as lost.
    ///
    /// Packets are lost if they are both (See RFC9002 §6.1):
    ///
    /// - Unacknowledged, in flight and sent prior to an acknowledged packet.
    /// - Old enough by either:
    ///   - Having a packet number [`TransportConfig::packet_threshold`] lower then the last
    ///     acknowledged packet.
    ///   - Being sent [`TransportConfig::time_threshold`] * RTT in the past.
    fn detect_lost_packets(
        &mut self,
        now: Instant,
        pn_space: SpaceId,
        path_id: PathId,
        due_to_ack: bool,
    ) {
        let mut lost_packets = Vec::<u64>::new();
        let mut lost_mtu_probe = None;
        let mut in_persistent_congestion = false;
        let mut size_of_lost_packets = 0u64;
        self.spaces[pn_space].for_path(path_id).loss_time = None;

        // Find all the lost packets, populating all variables initialised above.

<<<<<<< HEAD
        let path = self.path_data(path_id);
        let in_flight_mtu_probe = path.mtud.in_flight_mtu_probe();
        let loss_delay = path
            .rtt
            .conservative()
            .mul_f32(self.config.time_threshold)
            .max(TIMER_GRANULARITY);
        let first_packet_after_rtt_sample = path.first_packet_after_rtt_sample;

        let largest_acked_packet = self.spaces[pn_space]
            .for_path(path_id)
            .largest_acked_packet
            .expect("detect_lost_packets only to be called if path received at least one ACK");
=======
        let largest_acked_packet = self.spaces[pn_space].largest_acked_packet.unwrap();
>>>>>>> 8bf6825d
        let packet_threshold = self.config.packet_threshold as u64;

        // InPersistentCongestion: Determine if all packets in the time period before the newest
        // lost packet, including the edges, are marked lost. PTO computation must always
        // include max ACK delay, i.e. operate as if in Data space (see RFC9001 §7.6.1).
<<<<<<< HEAD
        let congestion_period =
            self.pto(SpaceId::Data, path_id) * self.config.persistent_congestion_threshold;
=======
        let congestion_period = self
            .pto(SpaceId::Data)
            .saturating_mul(self.config.persistent_congestion_threshold);
>>>>>>> 8bf6825d
        let mut persistent_congestion_start: Option<Instant> = None;
        let mut prev_packet = None;
        let space = self.spaces[pn_space].for_path(path_id);

        for (&packet, info) in space.sent_packets.range(0..largest_acked_packet) {
            if prev_packet != Some(packet.wrapping_sub(1)) {
                // An intervening packet was acknowledged
                persistent_congestion_start = None;
            }

            // Packets sent before now - loss_delay are deemed lost.
<<<<<<< HEAD
            // However, we avoid substraction as it can panic and there's no
            // saturating equivalent of this substraction operation with a Duration.
            let packet_too_old = now.saturating_duration_since(info.time_sent) >= loss_delay;
            if packet_too_old || largest_acked_packet >= packet + packet_threshold {
                // The packet should be declared lost.
=======
            // However, we avoid this subtraction as it can panic and there's no
            // saturating equivalent of this substraction operation with a Duration.
            let packet_too_old = now.saturating_duration_since(info.time_sent) >= loss_delay;
            if packet_too_old || largest_acked_packet >= packet + packet_threshold {
>>>>>>> 8bf6825d
                if Some(packet) == in_flight_mtu_probe {
                    // Lost MTU probes are not included in `lost_packets`, because they
                    // should not trigger a congestion control response
                    lost_mtu_probe = in_flight_mtu_probe;
                } else {
                    lost_packets.push(packet);
                    size_of_lost_packets += info.size as u64;
                    if info.ack_eliciting && due_to_ack {
                        match persistent_congestion_start {
                            // Two ACK-eliciting packets lost more than
                            // congestion_period apart, with no ACKed packets in between
                            Some(start) if info.time_sent - start > congestion_period => {
                                in_persistent_congestion = true;
                            }
                            // Persistent congestion must start after the first RTT sample
                            None if first_packet_after_rtt_sample
                                .is_some_and(|x| x < (pn_space, packet)) =>
                            {
                                persistent_congestion_start = Some(info.time_sent);
                            }
                            _ => {}
                        }
                    }
                }
            } else {
                // The packet should not yet be declared lost.
                if space.loss_time.is_none() {
                    // Since we iterate in order the lowest packet number's loss time will
                    // always be the earliest.
                    space.loss_time = Some(info.time_sent + loss_delay);
                }
                persistent_congestion_start = None;
            }

            prev_packet = Some(packet);
        }

<<<<<<< HEAD
        self.handle_lost_packets(
            pn_space,
            path_id,
            now,
            lost_packets,
            lost_mtu_probe,
            loss_delay,
            in_persistent_congestion,
            size_of_lost_packets,
        );
    }

    /// Drops the path state, declaring any remaining in-flight packets as lost
    fn drop_path_state(&mut self, path_id: PathId, now: Instant) {
        trace!(?path_id, "dropping path state");
        let path = self.path_data(path_id);
        let in_flight_mtu_probe = path.mtud.in_flight_mtu_probe();

        let mut size_of_lost_packets = 0u64; // add to path_stats.lost_bytes;
        let lost_pns: Vec<_> = self.spaces[SpaceId::Data]
            .for_path(path_id)
            .sent_packets
            .iter()
            .filter(|(&pn, _info)| Some(pn) != in_flight_mtu_probe)
            .map(|(pn, info)| {
                size_of_lost_packets += info.size as u64;
                *pn
            })
            .collect();

        if !lost_pns.is_empty() {
            trace!(
                ?path_id,
                count = lost_pns.len(),
                lost_bytes = size_of_lost_packets,
                "packets lost on path abandon"
            );
            self.handle_lost_packets(
                SpaceId::Data,
                path_id,
                now,
                lost_pns,
                in_flight_mtu_probe,
                Duration::ZERO,
                false,
                size_of_lost_packets,
            );
        }
        self.paths.remove(&path_id);
        self.spaces[SpaceId::Data].number_spaces.remove(&path_id);

        let path_stats = self.path_stats.remove(&path_id).unwrap_or_default();
        self.events.push_back(
            PathEvent::Abandoned {
                id: path_id,
                path_stats,
            }
            .into(),
        );
    }

    fn handle_lost_packets(
        &mut self,
        pn_space: SpaceId,
        path_id: PathId,
        now: Instant,
        lost_packets: Vec<u64>,
        lost_mtu_probe: Option<u64>,
        loss_delay: Duration,
        in_persistent_congestion: bool,
        size_of_lost_packets: u64,
    ) {
        debug_assert!(
            {
                let mut sorted = lost_packets.clone();
                sorted.sort();
                sorted == lost_packets
            },
            "lost_packets must be sorted"
        );
=======
        self.drain_lost_packets(now, pn_space);

>>>>>>> 8bf6825d
        // OnPacketsLost
        if let Some(largest_lost) = lost_packets.last().cloned() {
            let old_bytes_in_flight = self.path_data_mut(path_id).in_flight.bytes;
            let largest_lost_sent =
                self.spaces[pn_space].for_path(path_id).sent_packets[&largest_lost].time_sent;
            let path_stats = self.path_stats.entry(path_id).or_default();
            path_stats.lost_packets += lost_packets.len() as u64;
            path_stats.lost_bytes += size_of_lost_packets;
            trace!(
                ?path_id,
                count = lost_packets.len(),
                lost_bytes = size_of_lost_packets,
                "packets lost",
            );

            // Packets sent before this time are deemed lost.
            // We avoid computing this value above, since it's possible for this to panic
            // if the `loss_delay` value internally stores a bigger `Duration` than the
            // `Duration` that's stored inside the `Instant`, because some platforms may
            // implement the `Instant` with a counter relative to system or even process
            // startup (Wasm is one such case).
            // If we're at this point, then it must be possible to have instants that are
            // longer ago than `loss_delay` (see the `packet_too_old` computation
            // above).
            let lost_send_time = now.checked_sub(loss_delay).unwrap();

            for &packet in &lost_packets {
                let Some(info) = self.spaces[pn_space].for_path(path_id).take(packet) else {
                    continue;
                };
                self.config.qlog_sink.emit_packet_lost(
                    packet,
                    &info,
                    loss_delay,
                    pn_space,
                    now,
                    self.orig_rem_cid,
                );
<<<<<<< HEAD
                self.paths
                    .get_mut(&path_id)
                    .unwrap()
                    .remove_in_flight(&info);
=======

                self.remove_in_flight(&info);
>>>>>>> 8bf6825d
                for frame in info.stream_frames {
                    self.streams.retransmit(frame);
                }
                self.spaces[pn_space].pending |= info.retransmits;
<<<<<<< HEAD
                self.path_data_mut(path_id)
                    .mtud
                    .on_non_probe_lost(packet, info.size);
=======
                self.path.mtud.on_non_probe_lost(packet, info.size);

                self.spaces[pn_space].lost_packets.insert(
                    packet,
                    LostPacket {
                        time_sent: info.time_sent,
                    },
                );
>>>>>>> 8bf6825d
            }

            let path = self.path_data_mut(path_id);
            if path.mtud.black_hole_detected(now) {
                path.congestion.on_mtu_update(path.mtud.current_mtu());
                if let Some(max_datagram_size) = self.datagrams().max_size() {
                    self.datagrams.drop_oversized(max_datagram_size);
                }
                self.path_stats
                    .entry(path_id)
                    .or_default()
                    .black_holes_detected += 1;
            }

            // Don't apply congestion penalty for lost ack-only packets
            let lost_ack_eliciting =
                old_bytes_in_flight != self.path_data_mut(path_id).in_flight.bytes;

            if lost_ack_eliciting {
                self.path_stats
                    .entry(path_id)
                    .or_default()
                    .congestion_events += 1;
                self.path_data_mut(path_id).congestion.on_congestion_event(
                    now,
                    largest_lost_sent,
                    in_persistent_congestion,
                    false,
                    size_of_lost_packets,
                );
            }
        }

        // Handle a lost MTU probe
        if let Some(packet) = lost_mtu_probe {
            let info = self.spaces[SpaceId::Data]
                .for_path(path_id)
                .take(packet)
                .unwrap(); // safe: lost_mtu_probe is omitted from lost_packets, and
            // therefore must not have been removed yet
            self.paths
                .get_mut(&path_id)
                .unwrap()
                .remove_in_flight(&info);
            self.path_data_mut(path_id).mtud.on_probe_lost();
            self.path_stats
                .entry(path_id)
                .or_default()
                .lost_plpmtud_probes += 1;
        }
    }

    /// Returns the earliest time packets should be declared lost for all spaces on a path.
    ///
    /// If a path has an acknowledged packet with any prior un-acknowledged packets, the
    /// earliest un-acknowledged packet can be declared lost after a timeout has elapsed.
    /// The time returned is when this packet should be declared lost.
    fn loss_time_and_space(&self, path_id: PathId) -> Option<(Instant, SpaceId)> {
        SpaceId::iter()
            .filter_map(|id| {
                self.spaces[id]
                    .number_spaces
                    .get(&path_id)
                    .and_then(|pns| pns.loss_time)
                    .map(|time| (time, id))
            })
            .min_by_key(|&(time, _)| time)
    }

    /// Returns the earliest next PTO should fire for all spaces on a path.
    fn pto_time_and_space(&mut self, now: Instant, path_id: PathId) -> Option<(Instant, SpaceId)> {
        let path = self.path(path_id)?;
        let pto_count = path.pto_count;
        let backoff = 2u32.pow(pto_count.min(MAX_BACKOFF_EXPONENT));
        let mut duration = path.rtt.pto_base() * backoff;

        if path_id == PathId::ZERO
            && path.in_flight.ack_eliciting == 0
            && !self.peer_completed_address_validation(PathId::ZERO)
        {
            // Address Validation during Connection Establishment:
            // https://www.rfc-editor.org/rfc/rfc9000.html#section-8.1. To prevent a
            // deadlock if an Initial or Handshake packet from the server is lost and the
            // server can not send more due to its anti-amplification limit the client must
            // send another packet on PTO.
            let space = match self.highest_space {
                SpaceId::Handshake => SpaceId::Handshake,
                _ => SpaceId::Initial,
            };

            return Some((now + duration, space));
        }

        let mut result = None;
        for space in SpaceId::iter() {
            let Some(pns) = self.spaces[space].number_spaces.get(&path_id) else {
                continue;
            };

            if !pns.has_in_flight() {
                continue;
            }
            if space == SpaceId::Data {
                // Skip ApplicationData until handshake completes.
                if self.is_handshaking() {
                    return result;
                }
                // Include max_ack_delay and backoff for ApplicationData.
                duration += self.ack_frequency.max_ack_delay_for_pto() * backoff;
            }
            let Some(last_ack_eliciting) = pns.time_of_last_ack_eliciting_packet else {
                continue;
            };
            let pto = last_ack_eliciting + duration;
            if result.is_none_or(|(earliest_pto, _)| pto < earliest_pto) {
                if path.anti_amplification_blocked(1) {
                    // Nothing would be able to be sent.
                    continue;
                }
                if path.in_flight.ack_eliciting == 0 {
                    // Nothing ack-eliciting, no PTO to arm/fire.
                    continue;
                }
                result = Some((pto, space));
            }
        }
        result
    }

    fn peer_completed_address_validation(&self, path: PathId) -> bool {
        // TODO(flub): This logic needs updating for multipath
        if self.side.is_server() || self.state.is_closed() {
            return true;
        }
        // The server is guaranteed to have validated our address if any of our handshake or 1-RTT
        // packets are acknowledged or we've seen HANDSHAKE_DONE and discarded handshake keys.
        self.spaces[SpaceId::Handshake]
            .path_space(PathId::ZERO)
            .and_then(|pns| pns.largest_acked_packet)
            .is_some()
            || self.spaces[SpaceId::Data]
                .path_space(path)
                .and_then(|pns| pns.largest_acked_packet)
                .is_some()
            || (self.spaces[SpaceId::Data].crypto.is_some()
                && self.spaces[SpaceId::Handshake].crypto.is_none())
    }

    /// Resets the the [`PathTimer::LossDetection`] timer to the next instant it may be needed
    ///
    /// The timer must fire if either:
    /// - An ack-eliciting packet we sent needs to be declared lost.
    /// - A tail-loss probe needs to be sent.
    ///
    /// See [`Connection::on_loss_detection_timeout`] for details.
    fn set_loss_detection_timer(&mut self, now: Instant, path_id: PathId) {
        if self.state.is_closed() {
            // No loss detection takes place on closed connections, and `close_common` already
            // stopped time timer. Ensure we don't restart it inadvertently, e.g. in response to a
            // reordered packet being handled by state-insensitive code.
            return;
        }

        if let Some((loss_time, _)) = self.loss_time_and_space(path_id) {
            // Time threshold loss detection.
            self.timers
                .set(Timer::PerPath(path_id, PathTimer::LossDetection), loss_time);
            return;
        }

        // Determine which PN space to arm PTO for.
        // Calculate PTO duration
        if let Some((timeout, _)) = self.pto_time_and_space(now, path_id) {
            self.timers
                .set(Timer::PerPath(path_id, PathTimer::LossDetection), timeout);
        } else {
            self.timers
                .stop(Timer::PerPath(path_id, PathTimer::LossDetection));
        }
    }

    /// The maximum probe timeout across all paths
    ///
    /// See [`Connection::pto`]
    fn pto_max_path(&self, space: SpaceId) -> Duration {
        match space {
            SpaceId::Initial | SpaceId::Handshake => self.pto(space, PathId::ZERO),
            SpaceId::Data => self
                .paths
                .keys()
                .map(|path_id| self.pto(space, *path_id))
                .max()
                .expect("there should be one at least path"),
        }
    }

    /// Probe Timeout
    ///
    /// The PTO is logically the time in which you'd expect to receive an acknowledgement
    /// for a packet. So approximately RTT + max_ack_delay.
    fn pto(&self, space: SpaceId, path_id: PathId) -> Duration {
        let max_ack_delay = match space {
            SpaceId::Initial | SpaceId::Handshake => Duration::ZERO,
            SpaceId::Data => self.ack_frequency.max_ack_delay_for_pto(),
        };
        self.path_data(path_id).rtt.pto_base() + max_ack_delay
    }

    fn on_packet_authenticated(
        &mut self,
        now: Instant,
        space_id: SpaceId,
        path_id: PathId,
        ecn: Option<EcnCodepoint>,
        packet: Option<u64>,
        spin: bool,
        is_1rtt: bool,
    ) {
        self.total_authed_packets += 1;
        self.reset_keep_alive(path_id, now);
        self.reset_idle_timeout(now, space_id, path_id);
        self.permit_idle_reset = true;
        self.receiving_ecn |= ecn.is_some();
        if let Some(x) = ecn {
            let space = &mut self.spaces[space_id];
            space.for_path(path_id).ecn_counters += x;

            if x.is_ce() {
                space
                    .for_path(path_id)
                    .pending_acks
                    .set_immediate_ack_required();
            }
        }

        let packet = match packet {
            Some(x) => x,
            None => return,
        };
        match &self.side {
            ConnectionSide::Client { .. } => {
                // If we received a handshake packet that authenticated, then we're talking to
                // the real server.  From now on we should no longer allow the server to migrate
                // its address.
                if space_id == SpaceId::Handshake {
                    if let Some(hs) = self.state.as_handshake_mut() {
                        hs.allow_server_migration = false;
                    }
                }
            }
            ConnectionSide::Server { .. } => {
                if self.spaces[SpaceId::Initial].crypto.is_some() && space_id == SpaceId::Handshake
                {
                    // A server stops sending and processing Initial packets when it receives its first Handshake packet.
                    self.discard_space(now, SpaceId::Initial);
                }
                if self.zero_rtt_crypto.is_some() && is_1rtt {
                    // Discard 0-RTT keys soon after receiving a 1-RTT packet
                    self.set_key_discard_timer(now, space_id)
                }
            }
        }
        let space = self.spaces[space_id].for_path(path_id);
        space.pending_acks.insert_one(packet, now);
        if packet >= space.rx_packet {
            space.rx_packet = packet;
            // Update outgoing spin bit, inverting iff we're the client
            self.spin = self.side.is_client() ^ spin;
        }

        self.config.qlog_sink.emit_packet_received(
            packet,
            space_id,
            !is_1rtt,
            now,
            self.orig_rem_cid,
        );
    }

    /// Resets the idle timeout timers
    ///
    /// Without multipath there is only the connection-wide idle timeout. When multipath is
    /// enabled there is an additional per-path idle timeout.
    fn reset_idle_timeout(&mut self, now: Instant, space: SpaceId, path_id: PathId) {
        // First reset the global idle timeout.
        if let Some(timeout) = self.idle_timeout {
            if self.state.is_closed() {
                self.timers.stop(Timer::Conn(ConnTimer::Idle));
            } else {
                let dt = cmp::max(timeout, 3 * self.pto_max_path(space));
                self.timers.set(Timer::Conn(ConnTimer::Idle), now + dt);
            }
        }

        // Now handle the per-path state
        if let Some(timeout) = self.path_data(path_id).idle_timeout {
            if self.state.is_closed() {
                self.timers
                    .stop(Timer::PerPath(path_id, PathTimer::PathIdle));
            } else {
                let dt = cmp::max(timeout, 3 * self.pto(space, path_id));
                self.timers
                    .set(Timer::PerPath(path_id, PathTimer::PathIdle), now + dt);
            }
        }
    }

    /// Resets both the [`ConnTimer::KeepAlive`] and [`PathTimer::PathKeepAlive`] timers
    fn reset_keep_alive(&mut self, path_id: PathId, now: Instant) {
        if !self.state.is_established() {
            return;
        }

        if let Some(interval) = self.config.keep_alive_interval {
            self.timers
                .set(Timer::Conn(ConnTimer::KeepAlive), now + interval);
        }

        if let Some(interval) = self.path_data(path_id).keep_alive {
            self.timers.set(
                Timer::PerPath(path_id, PathTimer::PathKeepAlive),
                now + interval,
            );
        }
    }

    /// Sets the timer for when a previously issued CID should be retired next
    fn reset_cid_retirement(&mut self) {
        if let Some((_path, t)) = self.next_cid_retirement() {
            self.timers.set(Timer::Conn(ConnTimer::PushNewCid), t);
        }
    }

    /// The next time when a previously issued CID should be retired
    fn next_cid_retirement(&self) -> Option<(PathId, Instant)> {
        self.local_cid_state
            .iter()
            .filter_map(|(path_id, cid_state)| cid_state.next_timeout().map(|t| (*path_id, t)))
            .min_by_key(|(_path_id, timeout)| *timeout)
    }

    /// Handle the already-decrypted first packet from the client
    ///
    /// Decrypting the first packet in the `Endpoint` allows stateless packet handling to be more
    /// efficient.
    pub(crate) fn handle_first_packet(
        &mut self,
        now: Instant,
        remote: SocketAddr,
        ecn: Option<EcnCodepoint>,
        packet_number: u64,
        packet: InitialPacket,
        remaining: Option<BytesMut>,
    ) -> Result<(), ConnectionError> {
        let span = trace_span!("first recv");
        let _guard = span.enter();
        debug_assert!(self.side.is_server());
        let len = packet.header_data.len() + packet.payload.len();
        let path_id = PathId::ZERO;
        self.path_data_mut(path_id).total_recvd = len as u64;

        if let Some(hs) = self.state.as_handshake_mut() {
            hs.expected_token = packet.header.token.clone();
        } else {
            unreachable!("first packet must be delivered in Handshake state");
        }

        // The first packet is always on PathId::ZERO
        self.on_packet_authenticated(
            now,
            SpaceId::Initial,
            path_id,
            ecn,
            Some(packet_number),
            false,
            false,
        );

        self.process_decrypted_packet(now, remote, path_id, Some(packet_number), packet.into())?;
        if let Some(data) = remaining {
            self.handle_coalesced(now, remote, path_id, ecn, data);
        }

        self.config.qlog_sink.emit_recovery_metrics(
            self.path_data(path_id).pto_count,
            &mut self.paths.get_mut(&path_id).unwrap().data,
            now,
            self.orig_rem_cid,
        );

        Ok(())
    }

    fn init_0rtt(&mut self) {
        let (header, packet) = match self.crypto.early_crypto() {
            Some(x) => x,
            None => return,
        };
        if self.side.is_client() {
            match self.crypto.transport_parameters() {
                Ok(params) => {
                    let params = params
                        .expect("crypto layer didn't supply transport parameters with ticket");
                    // Certain values must not be cached
                    let params = TransportParameters {
                        initial_src_cid: None,
                        original_dst_cid: None,
                        preferred_address: None,
                        retry_src_cid: None,
                        stateless_reset_token: None,
                        min_ack_delay: None,
                        ack_delay_exponent: TransportParameters::default().ack_delay_exponent,
                        max_ack_delay: TransportParameters::default().max_ack_delay,
                        initial_max_path_id: None,
                        ..params
                    };
                    self.set_peer_params(params);
                }
                Err(e) => {
                    error!("session ticket has malformed transport parameters: {}", e);
                    return;
                }
            }
        }
        trace!("0-RTT enabled");
        self.zero_rtt_enabled = true;
        self.zero_rtt_crypto = Some(ZeroRttCrypto { header, packet });
    }

    fn read_crypto(
        &mut self,
        space: SpaceId,
        crypto: &frame::Crypto,
        payload_len: usize,
    ) -> Result<(), TransportError> {
        let expected = if !self.state.is_handshake() {
            SpaceId::Data
        } else if self.highest_space == SpaceId::Initial {
            SpaceId::Initial
        } else {
            // On the server, self.highest_space can be Data after receiving the client's first
            // flight, but we expect Handshake CRYPTO until the handshake is complete.
            SpaceId::Handshake
        };
        // We can't decrypt Handshake packets when highest_space is Initial, CRYPTO frames in 0-RTT
        // packets are illegal, and we don't process 1-RTT packets until the handshake is
        // complete. Therefore, we will never see CRYPTO data from a later-than-expected space.
        debug_assert!(space <= expected, "received out-of-order CRYPTO data");

        let end = crypto.offset + crypto.data.len() as u64;
        if space < expected && end > self.spaces[space].crypto_stream.bytes_read() {
            warn!(
                "received new {:?} CRYPTO data when expecting {:?}",
                space, expected
            );
            return Err(TransportError::PROTOCOL_VIOLATION(
                "new data at unexpected encryption level",
            ));
        }

        let space = &mut self.spaces[space];
        let max = end.saturating_sub(space.crypto_stream.bytes_read());
        if max > self.config.crypto_buffer_size as u64 {
            return Err(TransportError::CRYPTO_BUFFER_EXCEEDED(""));
        }

        space
            .crypto_stream
            .insert(crypto.offset, crypto.data.clone(), payload_len);
        while let Some(chunk) = space.crypto_stream.read(usize::MAX, true) {
            trace!("consumed {} CRYPTO bytes", chunk.bytes.len());
            if self.crypto.read_handshake(&chunk.bytes)? {
                self.events.push_back(Event::HandshakeDataReady);
            }
        }

        Ok(())
    }

    fn write_crypto(&mut self) {
        loop {
            let space = self.highest_space;
            let mut outgoing = Vec::new();
            if let Some(crypto) = self.crypto.write_handshake(&mut outgoing) {
                match space {
                    SpaceId::Initial => {
                        self.upgrade_crypto(SpaceId::Handshake, crypto);
                    }
                    SpaceId::Handshake => {
                        self.upgrade_crypto(SpaceId::Data, crypto);
                    }
                    _ => unreachable!("got updated secrets during 1-RTT"),
                }
            }
            if outgoing.is_empty() {
                if space == self.highest_space {
                    break;
                } else {
                    // Keys updated, check for more data to send
                    continue;
                }
            }
            let offset = self.spaces[space].crypto_offset;
            let outgoing = Bytes::from(outgoing);
            if let Some(hs) = self.state.as_handshake_mut() {
                if space == SpaceId::Initial && offset == 0 && self.side.is_client() {
                    hs.client_hello = Some(outgoing.clone());
                }
            }
            self.spaces[space].crypto_offset += outgoing.len() as u64;
            trace!("wrote {} {:?} CRYPTO bytes", outgoing.len(), space);
            self.spaces[space].pending.crypto.push_back(frame::Crypto {
                offset,
                data: outgoing,
            });
        }
    }

    /// Switch to stronger cryptography during handshake
    fn upgrade_crypto(&mut self, space: SpaceId, crypto: Keys) {
        debug_assert!(
            self.spaces[space].crypto.is_none(),
            "already reached packet space {space:?}"
        );
        trace!("{:?} keys ready", space);
        if space == SpaceId::Data {
            // Precompute the first key update
            self.next_crypto = Some(
                self.crypto
                    .next_1rtt_keys()
                    .expect("handshake should be complete"),
            );
        }

        self.spaces[space].crypto = Some(crypto);
        debug_assert!(space as usize > self.highest_space as usize);
        self.highest_space = space;
        if space == SpaceId::Data && self.side.is_client() {
            // Discard 0-RTT keys because 1-RTT keys are available.
            self.zero_rtt_crypto = None;
        }
    }

    fn discard_space(&mut self, now: Instant, space_id: SpaceId) {
        debug_assert!(space_id != SpaceId::Data);
        trace!("discarding {:?} keys", space_id);
        if space_id == SpaceId::Initial {
            // No longer needed
            if let ConnectionSide::Client { token, .. } = &mut self.side {
                *token = Bytes::new();
            }
        }
        let space = &mut self.spaces[space_id];
        space.crypto = None;
        let pns = space.for_path(PathId::ZERO);
        pns.time_of_last_ack_eliciting_packet = None;
        pns.loss_time = None;
        pns.loss_probes = 0;
        let sent_packets = mem::take(&mut pns.sent_packets);
        let path = self.paths.get_mut(&PathId::ZERO).unwrap();
        for packet in sent_packets.into_values() {
            path.data.remove_in_flight(&packet);
        }

        self.set_loss_detection_timer(now, PathId::ZERO)
    }

    fn handle_coalesced(
        &mut self,
        now: Instant,
        remote: SocketAddr,
        path_id: PathId,
        ecn: Option<EcnCodepoint>,
        data: BytesMut,
    ) {
        self.path_data_mut(path_id)
            .inc_total_recvd(data.len() as u64);
        let mut remaining = Some(data);
        let cid_len = self
            .local_cid_state
            .values()
            .map(|cid_state| cid_state.cid_len())
            .next()
            .expect("one cid_state must exist");
        while let Some(data) = remaining {
            match PartialDecode::new(
                data,
                &FixedLengthConnectionIdParser::new(cid_len),
                &[self.version],
                self.endpoint_config.grease_quic_bit,
            ) {
                Ok((partial_decode, rest)) => {
                    remaining = rest;
                    self.handle_decode(now, remote, path_id, ecn, partial_decode);
                }
                Err(e) => {
                    trace!("malformed header: {}", e);
                    return;
                }
            }
        }
    }

    fn handle_decode(
        &mut self,
        now: Instant,
        remote: SocketAddr,
        path_id: PathId,
        ecn: Option<EcnCodepoint>,
        partial_decode: PartialDecode,
    ) {
        if let Some(decoded) = packet_crypto::unprotect_header(
            partial_decode,
            &self.spaces,
            self.zero_rtt_crypto.as_ref(),
            self.peer_params.stateless_reset_token,
        ) {
            self.handle_packet(
                now,
                remote,
                path_id,
                ecn,
                decoded.packet,
                decoded.stateless_reset,
            );
        }
    }

    fn handle_packet(
        &mut self,
        now: Instant,
        remote: SocketAddr,
        path_id: PathId,
        ecn: Option<EcnCodepoint>,
        packet: Option<Packet>,
        stateless_reset: bool,
    ) {
        self.stats.udp_rx.ios += 1;
        if let Some(ref packet) = packet {
            trace!(
                "got {:?} packet ({} bytes) from {} using id {}",
                packet.header.space(),
                packet.payload.len() + packet.header_data.len(),
                remote,
                packet.header.dst_cid(),
            );
        }

        if self.is_handshaking() {
            if path_id != PathId::ZERO {
                debug!(%remote, %path_id, "discarding multipath packet during handshake");
                return;
            }
            if remote != self.path_data_mut(path_id).remote {
                if let Some(hs) = self.state.as_handshake() {
                    if hs.allow_server_migration {
                        trace!(?remote, prev = ?self.path_data(path_id).remote, "server migrated to new remote");
                        self.path_data_mut(path_id).remote = remote;
                    } else {
                        debug!("discarding packet with unexpected remote during handshake");
                        return;
                    }
                } else {
                    debug!("discarding packet with unexpected remote during handshake");
                    return;
                }
            }
        }

        let was_closed = self.state.is_closed();
        let was_drained = self.state.is_drained();

        let decrypted = match packet {
            None => Err(None),
            Some(mut packet) => self
                .decrypt_packet(now, path_id, &mut packet)
                .map(move |number| (packet, number)),
        };
        let result = match decrypted {
            _ if stateless_reset => {
                debug!("got stateless reset");
                Err(ConnectionError::Reset)
            }
            Err(Some(e)) => {
                warn!("illegal packet: {}", e);
                Err(e.into())
            }
            Err(None) => {
                debug!("failed to authenticate packet");
                self.authentication_failures += 1;
                let integrity_limit = self.spaces[self.highest_space]
                    .crypto
                    .as_ref()
                    .unwrap()
                    .packet
                    .local
                    .integrity_limit();
                if self.authentication_failures > integrity_limit {
                    Err(TransportError::AEAD_LIMIT_REACHED("integrity limit violated").into())
                } else {
                    return;
                }
            }
            Ok((packet, number)) => {
                let span = match number {
                    Some(pn) => trace_span!("recv", space = ?packet.header.space(), pn),
                    None => trace_span!("recv", space = ?packet.header.space()),
                };
                let _guard = span.enter();

                let dedup = self.spaces[packet.header.space()]
                    .path_space_mut(path_id)
                    .map(|pns| &mut pns.dedup);
                if number.zip(dedup).is_some_and(|(n, d)| d.insert(n)) {
                    debug!("discarding possible duplicate packet");
                    return;
                } else if self.state.is_handshake() && packet.header.is_short() {
                    // TODO: SHOULD buffer these to improve reordering tolerance.
                    trace!("dropping short packet during handshake");
                    return;
                } else {
                    if let Header::Initial(InitialHeader { ref token, .. }) = packet.header {
                        if let Some(hs) = self.state.as_handshake() {
                            if self.side.is_server() && token != &hs.expected_token {
                                // Clients must send the same retry token in every Initial. Initial
                                // packets can be spoofed, so we discard rather than killing the
                                // connection.
                                warn!("discarding Initial with invalid retry token");
                                return;
                            }
                        }
                    }

                    if !self.state.is_closed() {
                        let spin = match packet.header {
                            Header::Short { spin, .. } => spin,
                            _ => false,
                        };

                        if self.side().is_server() && !self.abandoned_paths.contains(&path_id) {
                            // Only the client is allowed to open paths
                            self.ensure_path(path_id, remote, now, number);
                        }
                        if self.paths.contains_key(&path_id) {
                            self.on_packet_authenticated(
                                now,
                                packet.header.space(),
                                path_id,
                                ecn,
                                number,
                                spin,
                                packet.header.is_1rtt(),
                            );
                        }
                    }

                    self.process_decrypted_packet(now, remote, path_id, number, packet)
                }
            }
        };

        // State transitions for error cases
        if let Err(conn_err) = result {
            match conn_err {
                ConnectionError::ApplicationClosed(reason) => self.state.move_to_closed(reason),
                ConnectionError::ConnectionClosed(reason) => self.state.move_to_closed(reason),
                ConnectionError::Reset
                | ConnectionError::TransportError(TransportError {
                    code: TransportErrorCode::AEAD_LIMIT_REACHED,
                    ..
                }) => {
                    self.state.move_to_drained(Some(conn_err));
                }
                ConnectionError::TimedOut => {
                    unreachable!("timeouts aren't generated by packet processing");
                }
                ConnectionError::TransportError(err) => {
                    debug!("closing connection due to transport error: {}", err);
                    self.state.move_to_closed(err);
                }
                ConnectionError::VersionMismatch => {
                    self.state.move_to_draining(Some(conn_err));
                }
                ConnectionError::LocallyClosed => {
                    unreachable!("LocallyClosed isn't generated by packet processing");
                }
                ConnectionError::CidsExhausted => {
                    unreachable!("CidsExhausted isn't generated by packet processing");
                }
            };
        }

        if !was_closed && self.state.is_closed() {
            self.close_common();
            if !self.state.is_drained() {
                self.set_close_timer(now);
            }
        }
        if !was_drained && self.state.is_drained() {
            self.endpoint_events.push_back(EndpointEventInner::Drained);
            // Close timer may have been started previously, e.g. if we sent a close and got a
            // stateless reset in response
            self.timers.stop(Timer::Conn(ConnTimer::Close));
        }

        // Transmit CONNECTION_CLOSE if necessary
        if matches!(self.state.as_type(), StateType::Closed) {
            // If there is no PathData for this PathId the packet was for a brand new
            // path. It was a valid packet however, so the remote is valid and we want to
            // send CONNECTION_CLOSE.
            let path_remote = self
                .paths
                .get(&path_id)
                .map(|p| p.data.remote)
                .unwrap_or(remote);
            self.close = remote == path_remote;
        }
    }

    fn process_decrypted_packet(
        &mut self,
        now: Instant,
        remote: SocketAddr,
        path_id: PathId,
        number: Option<u64>,
        packet: Packet,
    ) -> Result<(), ConnectionError> {
        if !self.paths.contains_key(&path_id) {
            // There is a chance this is a server side, first (for this path) packet, which would
            // be a protocol violation. It's more likely, however, that this is a packet of a
            // pruned path
            trace!(%path_id, ?number, "discarding packet for unknown path");
            return Ok(());
        }
        let state = match self.state.as_type() {
            StateType::Established => {
                match packet.header.space() {
                    SpaceId::Data => {
                        self.process_payload(now, remote, path_id, number.unwrap(), packet)?
                    }
                    _ if packet.header.has_frames() => {
                        self.process_early_payload(now, path_id, packet)?
                    }
                    _ => {
                        trace!("discarding unexpected pre-handshake packet");
                    }
                }
                return Ok(());
            }
            StateType::Closed => {
                for result in frame::Iter::new(packet.payload.freeze())? {
                    let frame = match result {
                        Ok(frame) => frame,
                        Err(err) => {
                            debug!("frame decoding error: {err:?}");
                            continue;
                        }
                    };

                    if let Frame::Padding = frame {
                        continue;
                    };

                    self.stats.frame_rx.record(&frame);

                    if let Frame::Close(_error) = frame {
                        trace!("draining");
                        self.state.move_to_draining(None);
                        break;
                    }
                }
                return Ok(());
            }
            StateType::Draining | StateType::Drained => return Ok(()),
            StateType::Handshake => self.state.as_handshake_mut().expect("checked"),
        };

        match packet.header {
            Header::Retry {
                src_cid: rem_cid, ..
            } => {
                debug_assert_eq!(path_id, PathId::ZERO);
                if self.side.is_server() {
                    return Err(TransportError::PROTOCOL_VIOLATION("client sent Retry").into());
                }

                let is_valid_retry = self
                    .rem_cids
                    .get(&path_id)
                    .map(|cids| cids.active())
                    .map(|orig_dst_cid| {
                        self.crypto.is_valid_retry(
                            &orig_dst_cid,
                            &packet.header_data,
                            &packet.payload,
                        )
                    })
                    .unwrap_or_default();
                if self.total_authed_packets > 1
                            || packet.payload.len() <= 16 // token + 16 byte tag
<<<<<<< HEAD
                            || !is_valid_retry
=======
                            || !self.crypto.is_valid_retry(
                                self.rem_cids.active(),
                                &packet.header_data,
                                &packet.payload,
                            )
>>>>>>> 8bf6825d
                {
                    trace!("discarding invalid Retry");
                    // - After the client has received and processed an Initial or Retry
                    //   packet from the server, it MUST discard any subsequent Retry
                    //   packets that it receives.
                    // - A client MUST discard a Retry packet with a zero-length Retry Token
                    //   field.
                    // - Clients MUST discard Retry packets that have a Retry Integrity Tag
                    //   that cannot be validated
                    return Ok(());
                }

                trace!("retrying with CID {}", rem_cid);
                let client_hello = state.client_hello.take().unwrap();
                self.retry_src_cid = Some(rem_cid);
                self.rem_cids
                    .get_mut(&path_id)
                    .expect("PathId::ZERO not yet abandoned, is_valid_retry would have been false")
                    .update_initial_cid(rem_cid);
                self.rem_handshake_cid = rem_cid;

                let space = &mut self.spaces[SpaceId::Initial];
                if let Some(info) = space.for_path(PathId::ZERO).take(0) {
                    self.on_packet_acked(now, PathId::ZERO, info);
                };

<<<<<<< HEAD
                self.discard_space(now, SpaceId::Initial); // Make sure we clean up after
                // any retransmitted Initials
                self.spaces[SpaceId::Initial] = {
                    let mut space = PacketSpace::new(now, SpaceId::Initial, &mut self.rng);
                    space.crypto = Some(self.crypto.initial_keys(&rem_cid, self.side.side()));
                    space.crypto_offset = client_hello.len() as u64;
                    space.for_path(path_id).next_packet_number = self.spaces[SpaceId::Initial]
                        .for_path(path_id)
                        .next_packet_number;
                    space.pending.crypto.push_back(frame::Crypto {
=======
                self.discard_space(now, SpaceId::Initial); // Make sure we clean up after any retransmitted Initials
                self.spaces[SpaceId::Initial] = PacketSpace {
                    crypto: Some(self.crypto.initial_keys(rem_cid, self.side.side())),
                    next_packet_number: self.spaces[SpaceId::Initial].next_packet_number,
                    crypto_offset: client_hello.len() as u64,
                    ..PacketSpace::new(now)
                };
                self.spaces[SpaceId::Initial]
                    .pending
                    .crypto
                    .push_back(frame::Crypto {
>>>>>>> 8bf6825d
                        offset: 0,
                        data: client_hello,
                    });
                    space
                };

                // Retransmit all 0-RTT data
                let zero_rtt = mem::take(
                    &mut self.spaces[SpaceId::Data]
                        .for_path(PathId::ZERO)
                        .sent_packets,
                );
                for info in zero_rtt.into_values() {
                    self.paths
                        .get_mut(&PathId::ZERO)
                        .unwrap()
                        .remove_in_flight(&info);
                    self.spaces[SpaceId::Data].pending |= info.retransmits;
                }
                self.streams.retransmit_all_for_0rtt();

                let token_len = packet.payload.len() - 16;
                let ConnectionSide::Client { ref mut token, .. } = self.side else {
                    unreachable!("we already short-circuited if we're server");
                };
                *token = packet.payload.freeze().split_to(token_len);

                self.state = State::handshake(state::Handshake {
                    expected_token: Bytes::new(),
                    rem_cid_set: false,
                    client_hello: None,
                    allow_server_migration: true,
                });
                Ok(())
            }
            Header::Long {
                ty: LongType::Handshake,
                src_cid: rem_cid,
                dst_cid: loc_cid,
                ..
            } => {
                debug_assert_eq!(path_id, PathId::ZERO);
                if rem_cid != self.rem_handshake_cid {
                    debug!(
                        "discarding packet with mismatched remote CID: {} != {}",
                        self.rem_handshake_cid, rem_cid
                    );
                    return Ok(());
                }
                self.on_path_validated(path_id);

                self.process_early_payload(now, path_id, packet)?;
                if self.state.is_closed() {
                    return Ok(());
                }

                if self.crypto.is_handshaking() {
                    trace!("handshake ongoing");
                    return Ok(());
                }

                if self.side.is_client() {
                    // Client-only because server params were set from the client's Initial
                    let params =
                        self.crypto
                            .transport_parameters()?
                            .ok_or_else(|| TransportError {
                                code: TransportErrorCode::crypto(0x6d),
                                frame: None,
                                reason: "transport parameters missing".into(),
                                crypto: None,
                            })?;

                    if self.has_0rtt() {
                        if !self.crypto.early_data_accepted().unwrap() {
                            debug_assert!(self.side.is_client());
                            debug!("0-RTT rejected");
                            self.accepted_0rtt = false;
                            self.streams.zero_rtt_rejected();

                            // Discard already-queued frames
                            self.spaces[SpaceId::Data].pending = Retransmits::default();

                            // Discard 0-RTT packets
                            let sent_packets = mem::take(
                                &mut self.spaces[SpaceId::Data].for_path(path_id).sent_packets,
                            );
                            for packet in sent_packets.into_values() {
                                self.paths
                                    .get_mut(&path_id)
                                    .unwrap()
                                    .remove_in_flight(&packet);
                            }
                        } else {
                            self.accepted_0rtt = true;
                            params.validate_resumption_from(&self.peer_params)?;
                        }
                    }
                    if let Some(token) = params.stateless_reset_token {
                        let remote = self.path_data(path_id).remote;
                        self.endpoint_events
                            .push_back(EndpointEventInner::ResetToken(path_id, remote, token));
                    }
                    self.handle_peer_params(params, loc_cid, rem_cid)?;
                    self.issue_first_cids(now);
                } else {
                    // Server-only
                    self.spaces[SpaceId::Data].pending.handshake_done = true;
                    self.discard_space(now, SpaceId::Handshake);
                    self.events.push_back(Event::HandshakeConfirmed);
                    trace!("handshake confirmed");
                }

                self.events.push_back(Event::Connected);
                self.state.move_to_established();
                trace!("established");

                // Multipath can only be enabled after the state has reached Established.
                // So this can not happen any earlier.
                self.issue_first_path_cids(now);
                Ok(())
            }
            Header::Initial(InitialHeader {
                src_cid: rem_cid,
                dst_cid: loc_cid,
                ..
            }) => {
                debug_assert_eq!(path_id, PathId::ZERO);
                if !state.rem_cid_set {
                    trace!("switching remote CID to {}", rem_cid);
                    let mut state = state.clone();
                    self.rem_cids
                        .get_mut(&path_id)
                        .expect("PathId::ZERO not yet abandoned")
                        .update_initial_cid(rem_cid);
                    self.rem_handshake_cid = rem_cid;
                    self.orig_rem_cid = rem_cid;
                    state.rem_cid_set = true;
                    self.state.move_to_handshake(state);
                } else if rem_cid != self.rem_handshake_cid {
                    debug!(
                        "discarding packet with mismatched remote CID: {} != {}",
                        self.rem_handshake_cid, rem_cid
                    );
                    return Ok(());
                }

                let starting_space = self.highest_space;
                self.process_early_payload(now, path_id, packet)?;

                if self.side.is_server()
                    && starting_space == SpaceId::Initial
                    && self.highest_space != SpaceId::Initial
                {
                    let params =
                        self.crypto
                            .transport_parameters()?
                            .ok_or_else(|| TransportError {
                                code: TransportErrorCode::crypto(0x6d),
                                frame: None,
                                reason: "transport parameters missing".into(),
                                crypto: None,
                            })?;
                    self.handle_peer_params(params, loc_cid, rem_cid)?;
                    self.issue_first_cids(now);
                    self.init_0rtt();
                }
                Ok(())
            }
            Header::Long {
                ty: LongType::ZeroRtt,
                ..
            } => {
                self.process_payload(now, remote, path_id, number.unwrap(), packet)?;
                Ok(())
            }
            Header::VersionNegotiate { .. } => {
                if self.total_authed_packets > 1 {
                    return Ok(());
                }
                let supported = packet
                    .payload
                    .chunks(4)
                    .any(|x| match <[u8; 4]>::try_from(x) {
                        Ok(version) => self.version == u32::from_be_bytes(version),
                        Err(_) => false,
                    });
                if supported {
                    return Ok(());
                }
                debug!("remote doesn't support our version");
                Err(ConnectionError::VersionMismatch)
            }
            Header::Short { .. } => unreachable!(
                "short packets received during handshake are discarded in handle_packet"
            ),
        }
    }

    /// Process an Initial or Handshake packet payload
    fn process_early_payload(
        &mut self,
        now: Instant,
        path_id: PathId,
        packet: Packet,
    ) -> Result<(), TransportError> {
        debug_assert_ne!(packet.header.space(), SpaceId::Data);
        debug_assert_eq!(path_id, PathId::ZERO);
        let payload_len = packet.payload.len();
        let mut ack_eliciting = false;
        for result in frame::Iter::new(packet.payload.freeze())? {
            let frame = result?;
            let span = match frame {
                Frame::Padding => continue,
                _ => Some(trace_span!("frame", ty = %frame.ty(), path = tracing::field::Empty)),
            };

            self.stats.frame_rx.record(&frame);

            let _guard = span.as_ref().map(|x| x.enter());
            ack_eliciting |= frame.is_ack_eliciting();

            // Process frames
            match frame {
                Frame::Padding | Frame::Ping => {}
                Frame::Crypto(frame) => {
                    self.read_crypto(packet.header.space(), &frame, payload_len)?;
                }
                Frame::Ack(ack) => {
                    self.on_ack_received(now, packet.header.space(), ack)?;
                }
                Frame::PathAck(ack) => {
                    span.as_ref()
                        .map(|span| span.record("path", tracing::field::debug(&ack.path_id)));
                    self.on_path_ack_received(now, packet.header.space(), ack)?;
                }
                Frame::Close(reason) => {
                    self.state.move_to_draining(Some(reason.into()));
                    return Ok(());
                }
                _ => {
                    let mut err =
                        TransportError::PROTOCOL_VIOLATION("illegal frame type in handshake");
                    err.frame = Some(frame.ty());
                    return Err(err);
                }
            }
        }

        if ack_eliciting {
            // In the initial and handshake spaces, ACKs must be sent immediately
            self.spaces[packet.header.space()]
                .for_path(path_id)
                .pending_acks
                .set_immediate_ack_required();
        }

        self.write_crypto();
        Ok(())
    }

    /// Processes the packet payload, always in the data space.
    fn process_payload(
        &mut self,
        now: Instant,
        remote: SocketAddr,
        path_id: PathId,
        number: u64,
        packet: Packet,
    ) -> Result<(), TransportError> {
        let payload = packet.payload.freeze();
        let mut is_probing_packet = true;
        let mut close = None;
        let payload_len = payload.len();
        let mut ack_eliciting = false;
        // if this packet triggers a path migration and includes a observed address frame, it's
        // stored here
        let mut migration_observed_addr = None;
        for result in frame::Iter::new(payload)? {
            let frame = result?;
            let span = match frame {
                Frame::Padding => continue,
                _ => trace_span!("frame", ty = %frame.ty(), path = tracing::field::Empty),
            };

            self.stats.frame_rx.record(&frame);
            // Crypto, Stream and Datagram frames are special cased in order no pollute
            // the log with payload data
            match &frame {
                Frame::Crypto(f) => {
                    trace!(offset = f.offset, len = f.data.len(), "got crypto frame");
                }
                Frame::Stream(f) => {
                    trace!(id = %f.id, offset = f.offset, len = f.data.len(), fin = f.fin, "got stream frame");
                }
                Frame::Datagram(f) => {
                    trace!(len = f.data.len(), "got datagram frame");
                }
                f => {
                    trace!("got frame {:?}", f);
                }
            }

            let _guard = span.enter();
            if packet.header.is_0rtt() {
                match frame {
                    Frame::Crypto(_) | Frame::Close(Close::Application(_)) => {
                        return Err(TransportError::PROTOCOL_VIOLATION(
                            "illegal frame type in 0-RTT",
                        ));
                    }
                    _ => {}
                }
            }
            ack_eliciting |= frame.is_ack_eliciting();

            // Check whether this could be a probing packet
            match frame {
                Frame::Padding
                | Frame::PathChallenge(_)
                | Frame::PathResponse(_)
                | Frame::NewConnectionId(_)
                | Frame::ObservedAddr(_) => {}
                _ => {
                    is_probing_packet = false;
                }
            }
            match frame {
                Frame::Crypto(frame) => {
                    self.read_crypto(SpaceId::Data, &frame, payload_len)?;
                }
                Frame::Stream(frame) => {
                    if self.streams.received(frame, payload_len)?.should_transmit() {
                        self.spaces[SpaceId::Data].pending.max_data = true;
                    }
                }
                Frame::Ack(ack) => {
                    self.on_ack_received(now, SpaceId::Data, ack)?;
                }
                Frame::PathAck(ack) => {
                    span.record("path", tracing::field::debug(&ack.path_id));
                    self.on_path_ack_received(now, SpaceId::Data, ack)?;
                }
                Frame::Padding | Frame::Ping => {}
                Frame::Close(reason) => {
                    close = Some(reason);
                }
                Frame::PathChallenge(token) => {
                    let path = &mut self
                        .path_mut(path_id)
                        .expect("payload is processed only after the path becomes known");
                    path.path_responses.push(number, token, remote);
                    if remote == path.remote {
                        // PATH_CHALLENGE on active path, possible off-path packet forwarding
                        // attack. Send a non-probing packet to recover the active path.
                        match self.peer_supports_ack_frequency() {
                            true => self.immediate_ack(path_id),
                            false => {
                                self.ping_path(path_id).ok();
                            }
                        }
                    }
                }
                Frame::PathResponse(token) => {
                    let path = self
                        .paths
                        .get_mut(&path_id)
                        .expect("payload is processed only after the path becomes known");

                    if remote != path.data.remote {
                        debug!(token, "ignoring invalid PATH_RESPONSE");
                    } else if let Some(&challenge_sent) = path.data.challenges_sent.get(&token) {
                        self.timers
                            .stop(Timer::PerPath(path_id, PathTimer::PathValidation));
                        self.timers
                            .stop(Timer::PerPath(path_id, PathTimer::PathChallengeLost));
                        if !path.data.validated {
                            trace!("new path validated");
                        }
                        self.timers
                            .stop(Timer::PerPath(path_id, PathTimer::PathOpen));
                        path.data.challenges_sent.clear();
                        path.data.send_new_challenge = false;
                        path.data.validated = true;
                        path.data.rtt.update(
                            Duration::ZERO,
                            now.saturating_duration_since(challenge_sent),
                        );
                        self.events
                            .push_back(Event::Path(PathEvent::Opened { id: path_id }));
                        // mark the path as open from the application perspective now that Opened
                        // event has been queued
                        if !std::mem::replace(&mut path.data.open, true) {
                            if let Some(observed) = path.data.last_observed_addr_report.as_ref() {
                                self.events.push_back(Event::Path(PathEvent::ObservedAddr {
                                    id: path_id,
                                    addr: observed.socket_addr(),
                                }));
                            }
                        }
                        if let Some((_, ref mut prev)) = path.prev {
                            prev.challenges_sent.clear();
                            prev.send_new_challenge = false;
                        }
                    } else {
                        debug!(token, "ignoring invalid PATH_RESPONSE");
                    }
                }
                Frame::MaxData(bytes) => {
                    self.streams.received_max_data(bytes);
                }
                Frame::MaxStreamData { id, offset } => {
                    self.streams.received_max_stream_data(id, offset)?;
                }
                Frame::MaxStreams { dir, count } => {
                    self.streams.received_max_streams(dir, count)?;
                }
                Frame::ResetStream(frame) => {
                    if self.streams.received_reset(frame)?.should_transmit() {
                        self.spaces[SpaceId::Data].pending.max_data = true;
                    }
                }
                Frame::DataBlocked { offset } => {
                    debug!(offset, "peer claims to be blocked at connection level");
                }
                Frame::StreamDataBlocked { id, offset } => {
                    if id.initiator() == self.side.side() && id.dir() == Dir::Uni {
                        debug!("got STREAM_DATA_BLOCKED on send-only {}", id);
                        return Err(TransportError::STREAM_STATE_ERROR(
                            "STREAM_DATA_BLOCKED on send-only stream",
                        ));
                    }
                    debug!(
                        stream = %id,
                        offset, "peer claims to be blocked at stream level"
                    );
                }
                Frame::StreamsBlocked { dir, limit } => {
                    if limit > MAX_STREAM_COUNT {
                        return Err(TransportError::FRAME_ENCODING_ERROR(
                            "unrepresentable stream limit",
                        ));
                    }
                    debug!(
                        "peer claims to be blocked opening more than {} {} streams",
                        limit, dir
                    );
                }
                Frame::StopSending(frame::StopSending { id, error_code }) => {
                    if id.initiator() != self.side.side() {
                        if id.dir() == Dir::Uni {
                            debug!("got STOP_SENDING on recv-only {}", id);
                            return Err(TransportError::STREAM_STATE_ERROR(
                                "STOP_SENDING on recv-only stream",
                            ));
                        }
                    } else if self.streams.is_local_unopened(id) {
                        return Err(TransportError::STREAM_STATE_ERROR(
                            "STOP_SENDING on unopened stream",
                        ));
                    }
                    self.streams.received_stop_sending(id, error_code);
                }
                Frame::RetireConnectionId(frame::RetireConnectionId { path_id, sequence }) => {
                    if let Some(ref path_id) = path_id {
                        span.record("path", tracing::field::debug(&path_id));
                    }
                    match self.local_cid_state.get_mut(&path_id.unwrap_or_default()) {
                        None => error!(?path_id, "RETIRE_CONNECTION_ID for unknown path"),
                        Some(cid_state) => {
                            let allow_more_cids = cid_state
                                .on_cid_retirement(sequence, self.peer_params.issue_cids_limit())?;
                            self.endpoint_events
                                .push_back(EndpointEventInner::RetireConnectionId(
                                    now,
                                    path_id.unwrap_or_default(),
                                    sequence,
                                    allow_more_cids,
                                ));
                        }
                    }
                }
                Frame::NewConnectionId(frame) => {
                    let path_id = if let Some(path_id) = frame.path_id {
                        if !self.is_multipath_negotiated() {
                            return Err(TransportError::PROTOCOL_VIOLATION(
                                "received PATH_NEW_CONNECTION_ID frame when multipath was not negotiated",
                            ));
                        }
                        if path_id > self.local_max_path_id {
                            return Err(TransportError::PROTOCOL_VIOLATION(
                                "PATH_NEW_CONNECTION_ID contains path_id exceeding current max",
                            ));
                        }
                        path_id
                    } else {
                        PathId::ZERO
                    };

                    if self.abandoned_paths.contains(&path_id) {
                        trace!("ignoring issued CID for abandoned path");
                        continue;
                    }
                    if let Some(ref path_id) = frame.path_id {
                        span.record("path", tracing::field::debug(&path_id));
                    }
                    let rem_cids = self
                        .rem_cids
                        .entry(path_id)
                        .or_insert_with(|| CidQueue::new(frame.id));
                    if rem_cids.active().is_empty() {
                        // TODO(@divma): is the entry removed later? (rem_cids.entry)
                        return Err(TransportError::PROTOCOL_VIOLATION(
                            "NEW_CONNECTION_ID when CIDs aren't in use",
                        ));
                    }
                    if frame.retire_prior_to > frame.sequence {
                        return Err(TransportError::PROTOCOL_VIOLATION(
                            "NEW_CONNECTION_ID retiring unissued CIDs",
                        ));
                    }

                    use crate::cid_queue::InsertError;
                    match rem_cids.insert(frame) {
                        Ok(None) => {}
                        Ok(Some((retired, reset_token))) => {
                            let pending_retired =
                                &mut self.spaces[SpaceId::Data].pending.retire_cids;
                            /// Ensure `pending_retired` cannot grow without bound. Limit is
                            /// somewhat arbitrary but very permissive.
                            const MAX_PENDING_RETIRED_CIDS: u64 = CidQueue::LEN as u64 * 10;
                            // We don't bother counting in-flight frames because those are bounded
                            // by congestion control.
                            if (pending_retired.len() as u64)
                                .saturating_add(retired.end.saturating_sub(retired.start))
                                > MAX_PENDING_RETIRED_CIDS
                            {
                                return Err(TransportError::CONNECTION_ID_LIMIT_ERROR(
                                    "queued too many retired CIDs",
                                ));
                            }
                            pending_retired.extend(retired.map(|seq| (path_id, seq)));
                            self.set_reset_token(path_id, remote, reset_token);
                        }
                        Err(InsertError::ExceedsLimit) => {
                            return Err(TransportError::CONNECTION_ID_LIMIT_ERROR(""));
                        }
                        Err(InsertError::Retired) => {
                            trace!("discarding already-retired");
                            // RETIRE_CONNECTION_ID might not have been previously sent if e.g. a
                            // range of connection IDs larger than the active connection ID limit
                            // was retired all at once via retire_prior_to.
                            self.spaces[SpaceId::Data]
                                .pending
                                .retire_cids
                                .push((path_id, frame.sequence));
                            continue;
                        }
                    };

                    if self.side.is_server()
                        && path_id == PathId::ZERO
                        && self
                            .rem_cids
                            .get(&PathId::ZERO)
                            .map(|cids| cids.active_seq() == 0)
                            .unwrap_or_default()
                    {
                        // We're a server still using the initial remote CID for the client, so
                        // let's switch immediately to enable clientside stateless resets.
                        self.update_rem_cid(PathId::ZERO);
                    }
                }
                Frame::NewToken(NewToken { token }) => {
                    let ConnectionSide::Client {
                        token_store,
                        server_name,
                        ..
                    } = &self.side
                    else {
                        return Err(TransportError::PROTOCOL_VIOLATION("client sent NEW_TOKEN"));
                    };
                    if token.is_empty() {
                        return Err(TransportError::FRAME_ENCODING_ERROR("empty token"));
                    }
                    trace!("got new token");
                    token_store.insert(server_name, token);
                }
                Frame::Datagram(datagram) => {
                    if self
                        .datagrams
                        .received(datagram, &self.config.datagram_receive_buffer_size)?
                    {
                        self.events.push_back(Event::DatagramReceived);
                    }
                }
                Frame::AckFrequency(ack_frequency) => {
                    // This frame can only be sent in the Data space

                    if !self.ack_frequency.ack_frequency_received(&ack_frequency)? {
                        // The AckFrequency frame is stale (we have already received a more
                        // recent one)
                        continue;
                    }

                    // Update the params for all of our paths
                    for (path_id, space) in self.spaces[SpaceId::Data].number_spaces.iter_mut() {
                        space.pending_acks.set_ack_frequency_params(&ack_frequency);

                        // Our `max_ack_delay` has been updated, so we may need to adjust
                        // its associated timeout
                        if let Some(timeout) = space
                            .pending_acks
                            .max_ack_delay_timeout(self.ack_frequency.max_ack_delay)
                        {
                            self.timers
                                .set(Timer::PerPath(*path_id, PathTimer::MaxAckDelay), timeout);
                        }
                    }
                }
                Frame::ImmediateAck => {
                    // This frame can only be sent in the Data space
                    for pns in self.spaces[SpaceId::Data].iter_paths_mut() {
                        pns.pending_acks.set_immediate_ack_required();
                    }
                }
                Frame::HandshakeDone => {
                    if self.side.is_server() {
                        return Err(TransportError::PROTOCOL_VIOLATION(
                            "client sent HANDSHAKE_DONE",
                        ));
                    }
                    if self.spaces[SpaceId::Handshake].crypto.is_some() {
                        self.discard_space(now, SpaceId::Handshake);
                    }
                    self.events.push_back(Event::HandshakeConfirmed);
                    trace!("handshake confirmed");
                }
                Frame::ObservedAddr(observed) => {
                    // check if params allows the peer to send report and this node to receive it
                    trace!(seq_no = %observed.seq_no, ip = %observed.ip, port = observed.port);
                    if !self
                        .peer_params
                        .address_discovery_role
                        .should_report(&self.config.address_discovery_role)
                    {
                        return Err(TransportError::PROTOCOL_VIOLATION(
                            "received OBSERVED_ADDRESS frame when not negotiated",
                        ));
                    }
                    // must only be sent in data space
                    if packet.header.space() != SpaceId::Data {
                        return Err(TransportError::PROTOCOL_VIOLATION(
                            "OBSERVED_ADDRESS frame outside data space",
                        ));
                    }

                    let path = self.path_data_mut(path_id);
                    if remote == path.remote {
                        if let Some(updated) = path.update_observed_addr_report(observed) {
                            if path.open {
                                self.events.push_back(Event::Path(PathEvent::ObservedAddr {
                                    id: path_id,
                                    addr: updated,
                                }));
                            }
                            // otherwise the event is reported when the path is deemed open
                        }
                    } else {
                        // include in migration
                        migration_observed_addr = Some(observed)
                    }
                }
                Frame::PathAbandon(frame::PathAbandon {
                    path_id,
                    error_code,
                }) => {
                    span.record("path", tracing::field::debug(&path_id));
                    // TODO(flub): don't really know which error code to use here.
                    match self.close_path(now, path_id, error_code.into()) {
                        Ok(()) => {
                            trace!("peer abandoned path");
                        }
                        Err(ClosePathError::LastOpenPath) => {
                            trace!("peer abandoned last path, closing connection");
                            // TODO(flub): which error code?
                            self.close(
                                now,
                                TransportErrorCode::NO_ERROR.into(),
                                Bytes::from_static(b"last path abandoned by peer"),
                            );
                        }
                        Err(ClosePathError::ClosedPath) => {
                            trace!("peer abandoned already closed path");
                        }
                    }
                    // If we receive a retransmit of PATH_ABANDON then we may already have
                    // abandoned this path locally.  In that case the PathAbandoned timer
                    // may already have fired and we no longer have any state for this path.
                    // Only set this timer if we still have path state.
                    // TODO(flub): Note that if we process a retransmit and *do* still have
                    //    path state, we are extending the expiration time of this timer.
                    //    That's technically not needed, but not a violation.  We would have
                    //    to be able to inspect if the timer is set to avoid this.
                    if self.path(path_id).is_some() {
                        // TODO(flub): Checking is_some() here followed by a number of calls
                        //    that would panic if it was None is really ugly.  If only we
                        //    could do something like PathData::pto().  One day we'll have
                        //    unified SpaceId and PathId and this will be possible.
                        let delay = self.pto(SpaceId::Data, path_id) * 3;
                        self.timers.set(
                            Timer::PerPath(path_id, PathTimer::PathAbandoned),
                            now + delay,
                        );
                    }
                    self.timers
                        .stop(Timer::PerPath(path_id, PathTimer::PathNotAbandoned));
                }
                Frame::PathAvailable(info) => {
                    span.record("path", tracing::field::debug(&info.path_id));
                    if self.is_multipath_negotiated() {
                        self.on_path_status(
                            info.path_id,
                            PathStatus::Available,
                            info.status_seq_no,
                        );
                    } else {
                        return Err(TransportError::PROTOCOL_VIOLATION(
                            "received PATH_AVAILABLE frame when multipath was not negotiated",
                        ));
                    }
                }
                Frame::PathBackup(info) => {
                    span.record("path", tracing::field::debug(&info.path_id));
                    if self.is_multipath_negotiated() {
                        self.on_path_status(info.path_id, PathStatus::Backup, info.status_seq_no);
                    } else {
                        return Err(TransportError::PROTOCOL_VIOLATION(
                            "received PATH_BACKUP frame when multipath was not negotiated",
                        ));
                    }
                }
                Frame::MaxPathId(frame::MaxPathId(path_id)) => {
                    span.record("path", tracing::field::debug(&path_id));
                    if !self.is_multipath_negotiated() {
                        return Err(TransportError::PROTOCOL_VIOLATION(
                            "received MAX_PATH_ID frame when multipath was not negotiated",
                        ));
                    }
                    // frames that do not increase the path id are ignored
                    if path_id > self.remote_max_path_id {
                        self.remote_max_path_id = path_id;
                        self.issue_first_path_cids(now);
                    }
                }
                Frame::PathsBlocked(frame::PathsBlocked(max_path_id)) => {
                    // Receipt of a value of Maximum Path Identifier or Path Identifier that is higher than the local maximum value MUST
                    // be treated as a connection error of type PROTOCOL_VIOLATION.
                    // Ref <https://www.ietf.org/archive/id/draft-ietf-quic-multipath-14.html#name-paths_blocked-and-path_cids>
                    if self.is_multipath_negotiated() {
                        if self.local_max_path_id > max_path_id {
                            return Err(TransportError::PROTOCOL_VIOLATION(
                                "PATHS_BLOCKED maximum path identifier was larger than local maximum",
                            ));
                        }
                        debug!("received PATHS_BLOCKED({:?})", max_path_id);
                        // TODO(@divma): ensure max concurrent paths
                    } else {
                        return Err(TransportError::PROTOCOL_VIOLATION(
                            "received PATHS_BLOCKED frame when not multipath was not negotiated",
                        ));
                    }
                }
                Frame::PathCidsBlocked(frame::PathCidsBlocked { path_id, next_seq }) => {
                    // Nothing to do.  This is recorded in the frame stats, but otherwise we
                    // always issue all CIDs we're allowed to issue, so either this is an
                    // impatient peer or a bug on our side.

                    // Receipt of a value of Maximum Path Identifier or Path Identifier that is higher than the local maximum value MUST
                    // be treated as a connection error of type PROTOCOL_VIOLATION.
                    // Ref <https://www.ietf.org/archive/id/draft-ietf-quic-multipath-14.html#name-paths_blocked-and-path_cids>
                    if self.is_multipath_negotiated() {
                        if path_id > self.local_max_path_id {
                            return Err(TransportError::PROTOCOL_VIOLATION(
                                "PATH_CIDS_BLOCKED path identifier was larger than local maximum",
                            ));
                        }
                        if next_seq.0
                            > self
                                .local_cid_state
                                .get(&path_id)
                                .map(|cid_state| cid_state.active_seq().1 + 1)
                                .unwrap_or_default()
                        {
                            return Err(TransportError::PROTOCOL_VIOLATION(
                                "PATH_CIDS_BLOCKED next sequence number larger than in local state",
                            ));
                        }
                        debug!(?path_id, %next_seq, "received PATH_CIDS_BLOCKED");
                    } else {
                        return Err(TransportError::PROTOCOL_VIOLATION(
                            "received PATH_CIDS_BLOCKED frame when not multipath was not negotiated",
                        ));
                    }
                }
                Frame::AddAddress(addr) => {
                    let Some(hp_state) = self.iroh_hp.as_mut() else {
                        return Err(TransportError::PROTOCOL_VIOLATION(
                            "received ADD_ADDRESS frame when iroh's nat traversal was not negotiated",
                        ));
                    };

                    let Ok(mut client_state) = hp_state.client_side() else {
                        return Err(TransportError::PROTOCOL_VIOLATION(
                            "client sent ADD_ADDRESS frame",
                        ));
                    };

                    if !client_state.check_remote_address(&addr) {
                        // if the address is not valid we flag it, but update anyway
                        warn!(?addr, "server sent ilegal ADD_ADDRESS frame");
                    }

                    match client_state.add_remote_address(addr) {
                        Ok(maybe_added) => {
                            if let Some(added) = maybe_added {
                                self.events.push_back(Event::NatTraversal(
                                    iroh_hp::Event::AddressAdded(added),
                                ));
                            }
                        }
                        Err(e) => {
                            warn!(?e, "failed to add remote address")
                        }
                    }
                }
                Frame::RemoveAddress(addr) => {
                    let Some(hp_state) = self.iroh_hp.as_mut() else {
                        return Err(TransportError::PROTOCOL_VIOLATION(
                            "received REMOVE_ADDRESS frame when iroh's nat traversal was not negotiated",
                        ));
                    };

                    let Ok(mut client_state) = hp_state.client_side() else {
                        return Err(TransportError::PROTOCOL_VIOLATION(
                            "client sent REMOVE_ADDRESS frame",
                        ));
                    };

                    if let Some(removed_addr) = client_state.remove_remote_address(addr) {
                        self.events
                            .push_back(Event::NatTraversal(iroh_hp::Event::AddressRemoved(
                                removed_addr,
                            )));
                    }
                }
                Frame::ReachOut(reach_out) => {
                    let Some(hp_state) = self.iroh_hp.as_mut() else {
                        return Err(TransportError::PROTOCOL_VIOLATION(
                            "received REACH_OUT frame when iroh's nat traversal was not negotiated",
                        ));
                    };

                    match hp_state.handle_reach_out(reach_out) {
                        Ok(None) => {
                            // no action required here
                        }
                        Ok(Some(info)) => {
                            let iroh_hp::RandDataNeeded {
                                ip,
                                port,
                                round,
                                is_new_round,
                            } = info;
                            if is_new_round {
                                // TODO(@divma): this depends on round starting on 1 right now,
                                // because the round should be greater to the default one, which is
                                // zero
                                self.spaces[SpaceId::Data].pending.hole_punch_round = round;
                                self.spaces[SpaceId::Data].pending.hole_punch_to.clear();
                            }

                            self.spaces[SpaceId::Data]
                                .pending
                                .hole_punch_to
                                .push((ip, port));
                        }
                        Err(iroh_hp::Error::WrongConnectionSide) => {
                            return Err(TransportError::PROTOCOL_VIOLATION(
                                "server sent REACH_OUT frames for nat traversal",
                            ));
                        }
                        Err(iroh_hp::Error::TooManyAddresses) => {
                            return Err(TransportError::PROTOCOL_VIOLATION(
                                "client exceeded allowed REACH_OUT frames for this round",
                            ));
                        }
                        Err(error) => {
                            warn!(%error,"error handling REACH_OUT frame");
                            // TODO(@divma): check if this is reachable
                        }
                    }
                }
            }
        }

        let space = self.spaces[SpaceId::Data].for_path(path_id);
        if space
            .pending_acks
            .packet_received(now, number, ack_eliciting, &space.dedup)
        {
            if self.abandoned_paths.contains(&path_id) {
                // § 3.4.3 QUIC-MULTIPATH: promptly send ACKs for packets received from
                // abandoned paths.
                space.pending_acks.set_immediate_ack_required();
            } else {
                self.timers.set(
                    Timer::PerPath(path_id, PathTimer::MaxAckDelay),
                    now + self.ack_frequency.max_ack_delay,
                );
            }
        }

        // Issue stream ID credit due to ACKs of outgoing finish/resets and incoming finish/resets
        // on stopped streams. Incoming finishes/resets on open streams are not handled here as they
        // are only freed, and hence only issue credit, once the application has been notified
        // during a read on the stream.
        let pending = &mut self.spaces[SpaceId::Data].pending;
        self.streams.queue_max_stream_id(pending);

        if let Some(reason) = close {
            self.state.move_to_draining(Some(reason.into()));
            self.close = true;
        }

        if number == self.spaces[SpaceId::Data].for_path(path_id).rx_packet
            && !is_probing_packet
            && remote != self.path_data(path_id).remote
        {
            let ConnectionSide::Server { ref server_config } = self.side else {
                panic!("packets from unknown remote should be dropped by clients");
            };
            debug_assert!(
                server_config.migration,
                "migration-initiating packets should have been dropped immediately"
            );
            self.migrate(path_id, now, remote, migration_observed_addr);
            // Break linkability, if possible
            self.update_rem_cid(path_id);
            self.spin = false;
        }

        Ok(())
    }

    fn migrate(
        &mut self,
        path_id: PathId,
        now: Instant,
        remote: SocketAddr,
        observed_addr: Option<ObservedAddr>,
    ) {
        trace!(%remote, ?path_id, "migration initiated");
        self.path_counter = self.path_counter.wrapping_add(1);
        // TODO(@divma): conditions for path migration in multipath are very specific, check them
        // again to prevent path migrations that should actually create a new path

        // Reset rtt/congestion state for new path unless it looks like a NAT rebinding.
        // Note that the congestion window will not grow until validation terminates. Helps mitigate
        // amplification attacks performed by spoofing source addresses.
        let prev_pto = self.pto(SpaceId::Data, path_id);
        let known_path = self.paths.get_mut(&path_id).expect("known path");
        let path = &mut known_path.data;
        let mut new_path = if remote.is_ipv4() && remote.ip() == path.remote.ip() {
            PathData::from_previous(remote, path, self.path_counter, now)
        } else {
            let peer_max_udp_payload_size =
                u16::try_from(self.peer_params.max_udp_payload_size.into_inner())
                    .unwrap_or(u16::MAX);
            PathData::new(
                remote,
                self.allow_mtud,
                Some(peer_max_udp_payload_size),
                self.path_counter,
                now,
                &self.config,
            )
        };
        new_path.last_observed_addr_report = path.last_observed_addr_report.clone();
        if let Some(report) = observed_addr {
            if let Some(updated) = new_path.update_observed_addr_report(report) {
                tracing::info!("adding observed addr event from migration");
                self.events.push_back(Event::Path(PathEvent::ObservedAddr {
                    id: path_id,
                    addr: updated,
                }));
            }
        }
        new_path.send_new_challenge = true;

        let mut prev = mem::replace(path, new_path);
        // Don't clobber the original path if the previous one hasn't been validated yet
        if !prev.is_validating_path() {
            prev.send_new_challenge = true;
            // We haven't updated the remote CID yet, this captures the remote CID we were using on
            // the previous path.

            known_path.prev = Some((self.rem_cids.get(&path_id).unwrap().active(), prev));
        }

        self.timers.set(
            Timer::PerPath(path_id, PathTimer::PathValidation),
            now + 3 * cmp::max(self.pto(SpaceId::Data, path_id), prev_pto),
        );
    }

    /// Handle a change in the local address, i.e. an active migration
    pub fn local_address_changed(&mut self) {
        // TODO(flub): if multipath is enabled this needs to create a new path entirely.
        self.update_rem_cid(PathId::ZERO);
        self.ping();
    }

    /// Switch to a previously unused remote connection ID, if possible
    fn update_rem_cid(&mut self, path_id: PathId) {
        let Some((reset_token, retired)) =
            self.rem_cids.get_mut(&path_id).and_then(|cids| cids.next())
        else {
            return;
        };

        // Retire the current remote CID and any CIDs we had to skip.
        self.spaces[SpaceId::Data]
            .pending
            .retire_cids
            .extend(retired.map(|seq| (path_id, seq)));
        let remote = self.path_data(path_id).remote;
        self.set_reset_token(path_id, remote, reset_token);
    }

    /// Sends this reset token to the endpoint
    ///
    /// The endpoint needs to know the reset tokens issued by the peer, so that if the peer
    /// sends a reset token it knows to route it to this connection. See RFC 9000 section
    /// 10.3. Stateless Reset.
    ///
    /// Reset tokens are different for each path, the endpoint identifies paths by peer
    /// socket address however, not by path ID.
    fn set_reset_token(&mut self, path_id: PathId, remote: SocketAddr, reset_token: ResetToken) {
        self.endpoint_events
            .push_back(EndpointEventInner::ResetToken(path_id, remote, reset_token));

        // During the handshake the server sends a reset token in the transport
        // parameters. When we are the client and we receive the reset token during the
        // handshake we want this to affect our peer transport parameters.
        // TODO(flub): Pretty sure this is pointless, the entire params is overwritten
        //    shortly after this was called.  And then the params don't have this anymore.
        if path_id == PathId::ZERO {
            self.peer_params.stateless_reset_token = Some(reset_token);
        }
    }

    /// Issue an initial set of connection IDs to the peer upon connection
    fn issue_first_cids(&mut self, now: Instant) {
        if self
            .local_cid_state
            .get(&PathId::ZERO)
            .expect("PathId::ZERO exists when the connection is created")
            .cid_len()
            == 0
        {
            return;
        }

        // Subtract 1 to account for the CID we supplied while handshaking
        let mut n = self.peer_params.issue_cids_limit() - 1;
        if let ConnectionSide::Server { server_config } = &self.side {
            if server_config.has_preferred_address() {
                // We also sent a CID in the transport parameters
                n -= 1;
            }
        }
        self.endpoint_events
            .push_back(EndpointEventInner::NeedIdentifiers(PathId::ZERO, now, n));
    }

    /// Issues an initial set of CIDs for paths that have not yet had any CIDs issued
    ///
    /// Later CIDs are issued when CIDs expire or are retired by the peer.
    fn issue_first_path_cids(&mut self, now: Instant) {
        if let Some(max_path_id) = self.max_path_id() {
            let mut path_id = self.max_path_id_with_cids.next();
            while path_id <= max_path_id {
                self.endpoint_events
                    .push_back(EndpointEventInner::NeedIdentifiers(
                        path_id,
                        now,
                        self.peer_params.issue_cids_limit(),
                    ));
                path_id = path_id.next();
            }
            self.max_path_id_with_cids = max_path_id;
        }
    }

    /// Populates a packet with frames
    ///
    /// This tries to fit as many frames as possible into the packet.
    ///
    /// *path_exclusive_only* means to only build frames which can only be sent on this
    /// *path.  This is used in multipath for backup paths while there is still an active
    /// *path.
    fn populate_packet(
        &mut self,
        now: Instant,
        space_id: SpaceId,
        path_id: PathId,
        path_exclusive_only: bool,
        buf: &mut impl BufMut,
        pn: u64,
    ) -> SentFrames {
        let mut sent = SentFrames::default();
        let is_multipath_negotiated = self.is_multipath_negotiated();
        let space = &mut self.spaces[space_id];
        let path = &mut self.paths.get_mut(&path_id).expect("known path").data;
        let is_0rtt = space_id == SpaceId::Data && space.crypto.is_none();
        space
            .for_path(path_id)
            .pending_acks
            .maybe_ack_non_eliciting();

        // HANDSHAKE_DONE
        if !is_0rtt && mem::replace(&mut space.pending.handshake_done, false) {
            trace!("HANDSHAKE_DONE");
            buf.write(frame::FrameType::HANDSHAKE_DONE);
            sent.retransmits.get_or_create().handshake_done = true;
            // This is just a u8 counter and the frame is typically just sent once
            self.stats.frame_tx.handshake_done =
                self.stats.frame_tx.handshake_done.saturating_add(1);
        }

        // REACH_OUT
        // TODO(@divma): path explusive considerations
        if let Some((round, addresses)) = space.pending.reach_out.as_mut() {
            while let Some(local_addr) = addresses.pop() {
                let reach_out = frame::ReachOut::new(*round, local_addr);
                if buf.remaining_mut() > reach_out.size() {
                    trace!(%round, ?local_addr, "REACH_OUT");
                    reach_out.write(buf);
                    let sent_reachouts = sent
                        .retransmits
                        .get_or_create()
                        .reach_out
                        .get_or_insert_with(|| (*round, Default::default()));
                    sent_reachouts.1.push(local_addr);
                    self.stats.frame_tx.reach_out = self.stats.frame_tx.reach_out.saturating_add(1);
                } else {
                    addresses.push(local_addr);
                    break;
                }
            }
            if addresses.is_empty() {
                space.pending.reach_out = None;
            }
        }

        // OBSERVED_ADDR
        if !path_exclusive_only
            && space_id == SpaceId::Data
            && self
                .config
                .address_discovery_role
                .should_report(&self.peer_params.address_discovery_role)
            && (!path.observed_addr_sent || space.pending.observed_addr)
        {
            let frame = frame::ObservedAddr::new(path.remote, self.next_observed_addr_seq_no);
            if buf.remaining_mut() > frame.size() {
                trace!(seq = %frame.seq_no, ip = %frame.ip, port = frame.port, "OBSERVED_ADDRESS");
                frame.write(buf);

                self.next_observed_addr_seq_no = self.next_observed_addr_seq_no.saturating_add(1u8);
                path.observed_addr_sent = true;

                self.stats.frame_tx.observed_addr += 1;
                sent.retransmits.get_or_create().observed_addr = true;
                space.pending.observed_addr = false;
            }
        }

        // PING
        if mem::replace(&mut space.for_path(path_id).ping_pending, false) {
            trace!("PING");
            buf.write(frame::FrameType::PING);
            sent.non_retransmits = true;
            self.stats.frame_tx.ping += 1;
        }

        // IMMEDIATE_ACK
        if mem::replace(&mut space.for_path(path_id).immediate_ack_pending, false) {
            trace!("IMMEDIATE_ACK");
            buf.write(frame::FrameType::IMMEDIATE_ACK);
            sent.non_retransmits = true;
            self.stats.frame_tx.immediate_ack += 1;
        }

        // ACK
        // TODO(flub): Should this sends acks for this path anyway?
        if !path_exclusive_only {
            for path_id in space
                .number_spaces
                .iter_mut()
                .filter(|(_, pns)| pns.pending_acks.can_send())
                .map(|(&path_id, _)| path_id)
                .collect::<Vec<_>>()
            {
                debug_assert!(
                    is_multipath_negotiated || path_id == PathId::ZERO,
                    "Only PathId::ZERO allowed without multipath (have {path_id:?})"
                );
                Self::populate_acks(
                    now,
                    self.receiving_ecn,
                    &mut sent,
                    path_id,
                    space,
                    is_multipath_negotiated,
                    buf,
                    &mut self.stats,
                );
            }
        }

        // ACK_FREQUENCY
        if !path_exclusive_only && mem::replace(&mut space.pending.ack_frequency, false) {
            let sequence_number = self.ack_frequency.next_sequence_number();

            // Safe to unwrap because this is always provided when ACK frequency is enabled
            let config = self.config.ack_frequency_config.as_ref().unwrap();

            // Ensure the delay is within bounds to avoid a PROTOCOL_VIOLATION error
            let max_ack_delay = self.ack_frequency.candidate_max_ack_delay(
                path.rtt.get(),
                config,
                &self.peer_params,
            );

            trace!(?max_ack_delay, "ACK_FREQUENCY");

            frame::AckFrequency {
                sequence: sequence_number,
                ack_eliciting_threshold: config.ack_eliciting_threshold,
                request_max_ack_delay: max_ack_delay.as_micros().try_into().unwrap_or(VarInt::MAX),
                reordering_threshold: config.reordering_threshold,
            }
            .encode(buf);

            sent.retransmits.get_or_create().ack_frequency = true;

            self.ack_frequency
                .ack_frequency_sent(path_id, pn, max_ack_delay);
            self.stats.frame_tx.ack_frequency += 1;
        }

        // PATH_CHALLENGE
        if buf.remaining_mut() > 9 && space_id == SpaceId::Data && path.send_new_challenge {
            path.send_new_challenge = false;

            // Generate a new challenge every time we send a new PATH_CHALLENGE
            let token = self.rng.random();
            path.challenges_sent.insert(token, now);
            sent.non_retransmits = true;
            sent.requires_padding = true;
            trace!("PATH_CHALLENGE {:08x}", token);
            buf.write(frame::FrameType::PATH_CHALLENGE);
            buf.write(token);
            self.stats.frame_tx.path_challenge += 1;
            let pto = self.ack_frequency.max_ack_delay_for_pto() + path.rtt.pto_base();
            self.timers.set(
                Timer::PerPath(path_id, PathTimer::PathChallengeLost),
                now + pto,
            );

            if is_multipath_negotiated && !path.validated && path.send_new_challenge {
                // queue informing the path status along with the challenge
                space.pending.path_status.insert(path_id);
            }

            // Always include an OBSERVED_ADDR frame with a PATH_CHALLENGE, regardless
            // of whether one has already been sent on this path.
            if space_id == SpaceId::Data
                && self
                    .config
                    .address_discovery_role
                    .should_report(&self.peer_params.address_discovery_role)
            {
                let frame = frame::ObservedAddr::new(path.remote, self.next_observed_addr_seq_no);
                if buf.remaining_mut() > frame.size() {
                    frame.write(buf);

                    self.next_observed_addr_seq_no =
                        self.next_observed_addr_seq_no.saturating_add(1u8);
                    path.observed_addr_sent = true;

                    self.stats.frame_tx.observed_addr += 1;
                    sent.retransmits.get_or_create().observed_addr = true;
                    space.pending.observed_addr = false;
                }
            }
        }

        // PATH_RESPONSE
        if buf.remaining_mut() > 9 && space_id == SpaceId::Data {
            if let Some(token) = path.path_responses.pop_on_path(path.remote) {
                sent.non_retransmits = true;
                sent.requires_padding = true;
                trace!("PATH_RESPONSE {:08x}", token);
                buf.write(frame::FrameType::PATH_RESPONSE);
                buf.write(token);
                self.stats.frame_tx.path_response += 1;

                // NOTE: this is technically not required but might be useful to ride the
                // request/response nature of path challenges to refresh an observation
                // Since PATH_RESPONSE is a probing frame, this is allowed by the spec.
                if space_id == SpaceId::Data
                    && self
                        .config
                        .address_discovery_role
                        .should_report(&self.peer_params.address_discovery_role)
                {
                    let frame =
                        frame::ObservedAddr::new(path.remote, self.next_observed_addr_seq_no);
                    if buf.remaining_mut() > frame.size() {
                        frame.write(buf);

                        self.next_observed_addr_seq_no =
                            self.next_observed_addr_seq_no.saturating_add(1u8);
                        path.observed_addr_sent = true;

                        self.stats.frame_tx.observed_addr += 1;
                        sent.retransmits.get_or_create().observed_addr = true;
                        space.pending.observed_addr = false;
                    }
                }
            }
        }

        // CRYPTO
        while !path_exclusive_only && buf.remaining_mut() > frame::Crypto::SIZE_BOUND && !is_0rtt {
            let mut frame = match space.pending.crypto.pop_front() {
                Some(x) => x,
                None => break,
            };

            // Calculate the maximum amount of crypto data we can store in the buffer.
            // Since the offset is known, we can reserve the exact size required to encode it.
            // For length we reserve 2bytes which allows to encode up to 2^14,
            // which is more than what fits into normally sized QUIC frames.
            let max_crypto_data_size = buf.remaining_mut()
                - 1 // Frame Type
                - VarInt::size(unsafe { VarInt::from_u64_unchecked(frame.offset) })
                - 2; // Maximum encoded length for frame size, given we send less than 2^14 bytes

            let len = frame
                .data
                .len()
                .min(2usize.pow(14) - 1)
                .min(max_crypto_data_size);

            let data = frame.data.split_to(len);
            let truncated = frame::Crypto {
                offset: frame.offset,
                data,
            };
            trace!(
                "CRYPTO: off {} len {}",
                truncated.offset,
                truncated.data.len()
            );
            truncated.encode(buf);
            self.stats.frame_tx.crypto += 1;
            sent.retransmits.get_or_create().crypto.push_back(truncated);
            if !frame.data.is_empty() {
                frame.offset += len as u64;
                space.pending.crypto.push_front(frame);
            }
        }

        // TODO(flub): maybe this is much higher priority?
        // PATH_ABANDON
        while !path_exclusive_only
            && space_id == SpaceId::Data
            && frame::PathAbandon::SIZE_BOUND <= buf.remaining_mut()
        {
            let Some((path_id, error_code)) = space.pending.path_abandon.pop_first() else {
                break;
            };
            frame::PathAbandon {
                path_id,
                error_code,
            }
            .encode(buf);
            self.stats.frame_tx.path_abandon += 1;
            trace!(?path_id, "PATH_ABANDON");
            sent.retransmits
                .get_or_create()
                .path_abandon
                .entry(path_id)
                .or_insert(error_code);
        }

        // PATH_AVAILABLE & PATH_BACKUP
        while !path_exclusive_only
            && space_id == SpaceId::Data
            && frame::PathAvailable::SIZE_BOUND <= buf.remaining_mut()
        {
            let Some(path_id) = space.pending.path_status.pop_first() else {
                break;
            };
            let Some(path) = self.paths.get(&path_id).map(|path_state| &path_state.data) else {
                trace!(%path_id, "discarding queued path status for unknown path");
                continue;
            };

            let seq = path.status.seq();
            sent.retransmits.get_or_create().path_status.insert(path_id);
            match path.local_status() {
                PathStatus::Available => {
                    frame::PathAvailable {
                        path_id,
                        status_seq_no: seq,
                    }
                    .encode(buf);
                    self.stats.frame_tx.path_available += 1;
                    trace!(?path_id, %seq, "PATH_AVAILABLE")
                }
                PathStatus::Backup => {
                    frame::PathBackup {
                        path_id,
                        status_seq_no: seq,
                    }
                    .encode(buf);
                    self.stats.frame_tx.path_backup += 1;
                    trace!(?path_id, %seq, "PATH_BACKUP")
                }
            }
        }

        // MAX_PATH_ID
        if space_id == SpaceId::Data
            && space.pending.max_path_id
            && frame::MaxPathId::SIZE_BOUND <= buf.remaining_mut()
        {
            frame::MaxPathId(self.local_max_path_id).encode(buf);
            space.pending.max_path_id = false;
            sent.retransmits.get_or_create().max_path_id = true;
            trace!(val = %self.local_max_path_id, "MAX_PATH_ID");
            self.stats.frame_tx.max_path_id += 1;
        }

        // PATHS_BLOCKED
        if space_id == SpaceId::Data
            && space.pending.paths_blocked
            && frame::PathsBlocked::SIZE_BOUND <= buf.remaining_mut()
        {
            frame::PathsBlocked(self.remote_max_path_id).encode(buf);
            space.pending.paths_blocked = false;
            sent.retransmits.get_or_create().paths_blocked = true;
            trace!(max_path_id = ?self.remote_max_path_id, "PATHS_BLOCKED");
            self.stats.frame_tx.paths_blocked += 1;
        }

        // PATH_CIDS_BLOCKED
        while space_id == SpaceId::Data && frame::PathCidsBlocked::SIZE_BOUND <= buf.remaining_mut()
        {
            let Some(path_id) = space.pending.path_cids_blocked.pop() else {
                break;
            };
            let next_seq = match self.rem_cids.get(&path_id) {
                Some(cid_queue) => cid_queue.active_seq() + 1,
                None => 0,
            };
            frame::PathCidsBlocked {
                path_id,
                next_seq: VarInt(next_seq),
            }
            .encode(buf);
            sent.retransmits
                .get_or_create()
                .path_cids_blocked
                .push(path_id);
            trace!(?path_id, next_seq, "PATH_CIDS_BLOCKED");
            self.stats.frame_tx.path_cids_blocked += 1;
        }

        // RESET_STREAM, STOP_SENDING, MAX_DATA, MAX_STREAM_DATA, MAX_STREAMS
        if space_id == SpaceId::Data {
            self.streams.write_control_frames(
                buf,
                &mut space.pending,
                &mut sent.retransmits,
                &mut self.stats.frame_tx,
            );
        }

        // NEW_CONNECTION_ID
        let cid_len = self
            .local_cid_state
            .values()
            .map(|cid_state| cid_state.cid_len())
            .max()
            .expect("some local CID state must exist");
        let new_cid_size_bound =
            frame::NewConnectionId::size_bound(is_multipath_negotiated, cid_len);
        while !path_exclusive_only && buf.remaining_mut() > new_cid_size_bound {
            let issued = match space.pending.new_cids.pop() {
                Some(x) => x,
                None => break,
            };
            let retire_prior_to = self
                .local_cid_state
                .get(&issued.path_id)
                .map(|cid_state| cid_state.retire_prior_to())
                .unwrap_or_else(|| {
                    error!(path_id = ?issued.path_id, "Missing local CID state");
                    0
                });
            let cid_path_id = match is_multipath_negotiated {
                true => {
                    trace!(
                        path_id = ?issued.path_id,
                        sequence = issued.sequence,
                        id = %issued.id,
                        "PATH_NEW_CONNECTION_ID",
                    );
                    self.stats.frame_tx.path_new_connection_id += 1;
                    Some(issued.path_id)
                }
                false => {
                    trace!(
                        sequence = issued.sequence,
                        id = %issued.id,
                        "NEW_CONNECTION_ID"
                    );
                    debug_assert_eq!(issued.path_id, PathId::ZERO);
                    self.stats.frame_tx.new_connection_id += 1;
                    None
                }
            };
            frame::NewConnectionId {
                path_id: cid_path_id,
                sequence: issued.sequence,
                retire_prior_to,
                id: issued.id,
                reset_token: issued.reset_token,
            }
            .encode(buf);
            sent.retransmits.get_or_create().new_cids.push(issued);
        }

        // RETIRE_CONNECTION_ID
        let retire_cid_bound = frame::RetireConnectionId::size_bound(is_multipath_negotiated);
        while !path_exclusive_only && buf.remaining_mut() > retire_cid_bound {
            let (path_id, sequence) = match space.pending.retire_cids.pop() {
                Some((PathId::ZERO, seq)) if !is_multipath_negotiated => {
                    trace!(sequence = seq, "RETIRE_CONNECTION_ID");
                    self.stats.frame_tx.retire_connection_id += 1;
                    (None, seq)
                }
                Some((path_id, seq)) => {
                    trace!(?path_id, sequence = seq, "PATH_RETIRE_CONNECTION_ID");
                    self.stats.frame_tx.path_retire_connection_id += 1;
                    (Some(path_id), seq)
                }
                None => break,
            };
            frame::RetireConnectionId { path_id, sequence }.encode(buf);
            sent.retransmits
                .get_or_create()
                .retire_cids
                .push((path_id.unwrap_or_default(), sequence));
        }

        // DATAGRAM
        let mut sent_datagrams = false;
        while !path_exclusive_only
            && buf.remaining_mut() > Datagram::SIZE_BOUND
            && space_id == SpaceId::Data
        {
            match self.datagrams.write(buf) {
                true => {
                    sent_datagrams = true;
                    sent.non_retransmits = true;
                    self.stats.frame_tx.datagram += 1;
                }
                false => break,
            }
        }
        if self.datagrams.send_blocked && sent_datagrams {
            self.events.push_back(Event::DatagramsUnblocked);
            self.datagrams.send_blocked = false;
        }

        let path = &mut self.paths.get_mut(&path_id).expect("known path").data;

        // NEW_TOKEN
        while let Some(remote_addr) = space.pending.new_tokens.pop() {
            if path_exclusive_only {
                break;
            }
            debug_assert_eq!(space_id, SpaceId::Data);
            let ConnectionSide::Server { server_config } = &self.side else {
                panic!("NEW_TOKEN frames should not be enqueued by clients");
            };

            if remote_addr != path.remote {
                // NEW_TOKEN frames contain tokens bound to a client's IP address, and are only
                // useful if used from the same IP address.  Thus, we abandon enqueued NEW_TOKEN
                // frames upon an path change. Instead, when the new path becomes validated,
                // NEW_TOKEN frames may be enqueued for the new path instead.
                continue;
            }

            let token = Token::new(
                TokenPayload::Validation {
                    ip: remote_addr.ip(),
                    issued: server_config.time_source.now(),
                },
                &mut self.rng,
            );
            let new_token = NewToken {
                token: token.encode(&*server_config.token_key).into(),
            };

            if buf.remaining_mut() < new_token.size() {
                space.pending.new_tokens.push(remote_addr);
                break;
            }

            trace!("NEW_TOKEN");
            new_token.encode(buf);
            sent.retransmits
                .get_or_create()
                .new_tokens
                .push(remote_addr);
            self.stats.frame_tx.new_token += 1;
        }

        // STREAM
        if !path_exclusive_only && space_id == SpaceId::Data {
            sent.stream_frames = self
                .streams
                .write_stream_frames(buf, self.config.send_fairness);
            self.stats.frame_tx.stream += sent.stream_frames.len() as u64;
        }

        // ADD_ADDRESS
        // TODO(@divma): check if we need to do path exclusive filters
        while space_id == SpaceId::Data && frame::AddAddress::SIZE_BOUND <= buf.remaining_mut() {
            if let Some(added_address) = space.pending.add_address.pop_last() {
                trace!(
                    seq = %added_address.seq_no,
                    ip = ?added_address.ip,
                    port = added_address.port,
                    "ADD_ADDRESS",
                );
                added_address.write(buf);
                sent.retransmits
                    .get_or_create()
                    .add_address
                    .insert(added_address);
                self.stats.frame_tx.add_address = self.stats.frame_tx.add_address.saturating_add(1);
            } else {
                break;
            }
        }

        // REMOVE_ADDRESS
        while space_id == SpaceId::Data && frame::RemoveAddress::SIZE_BOUND <= buf.remaining_mut() {
            if let Some(removed_address) = space.pending.remove_address.pop_last() {
                trace!(seq = %removed_address.seq_no, "REMOVE_ADDRESS");
                removed_address.write(buf);
                sent.retransmits
                    .get_or_create()
                    .remove_address
                    .insert(removed_address);
                self.stats.frame_tx.remove_address =
                    self.stats.frame_tx.remove_address.saturating_add(1);
            } else {
                break;
            }
        }

        sent
    }

    /// Write pending ACKs into a buffer
    fn populate_acks(
        now: Instant,
        receiving_ecn: bool,
        sent: &mut SentFrames,
        path_id: PathId,
        space: &mut PacketSpace,
        send_path_acks: bool,
        buf: &mut impl BufMut,
        stats: &mut ConnectionStats,
    ) {
        // 0-RTT packets must never carry acks (which would have to be of handshake packets)
        debug_assert!(space.crypto.is_some(), "tried to send ACK in 0-RTT");

        let pns = space.for_path(path_id);
        let ranges = pns.pending_acks.ranges();
        debug_assert!(!ranges.is_empty(), "can not send empty ACK range");
        let ecn = if receiving_ecn {
            Some(&pns.ecn_counters)
        } else {
            None
        };
        if let Some(max) = ranges.max() {
            sent.largest_acked.insert(path_id, max);
        }

        let delay_micros = pns.pending_acks.ack_delay(now).as_micros() as u64;
        // TODO: This should come from `TransportConfig` if that gets configurable.
        let ack_delay_exp = TransportParameters::default().ack_delay_exponent;
        let delay = delay_micros >> ack_delay_exp.into_inner();

        if send_path_acks {
            if !ranges.is_empty() {
                trace!("PATH_ACK {path_id:?} {ranges:?}, Delay = {delay_micros}us");
                frame::PathAck::encode(path_id, delay as _, ranges, ecn, buf);
                stats.frame_tx.path_acks += 1;
            }
        } else {
            trace!("ACK {ranges:?}, Delay = {delay_micros}us");
            frame::Ack::encode(delay as _, ranges, ecn, buf);
            stats.frame_tx.acks += 1;
        }
    }

    fn close_common(&mut self) {
        trace!("connection closed");
        self.timers.reset();
    }

    fn set_close_timer(&mut self, now: Instant) {
        // QUIC-MULTIPATH § 2.6 Connection Closure: draining for 3*PTO with PTO the max of
        // the PTO for all paths.
        self.timers.set(
            Timer::Conn(ConnTimer::Close),
            now + 3 * self.pto_max_path(self.highest_space),
        );
    }

    /// Handle transport parameters received from the peer
    ///
    /// *rem_cid* and *loc_cid* are the source and destination CIDs respectively of the
    /// *packet into which the transport parameters arrived.
    fn handle_peer_params(
        &mut self,
        params: TransportParameters,
        loc_cid: ConnectionId,
        rem_cid: ConnectionId,
    ) -> Result<(), TransportError> {
        if Some(self.orig_rem_cid) != params.initial_src_cid
            || (self.side.is_client()
                && (Some(self.initial_dst_cid) != params.original_dst_cid
                    || self.retry_src_cid != params.retry_src_cid))
        {
            return Err(TransportError::TRANSPORT_PARAMETER_ERROR(
                "CID authentication failure",
            ));
        }
        if params.initial_max_path_id.is_some() && (loc_cid.is_empty() || rem_cid.is_empty()) {
            return Err(TransportError::PROTOCOL_VIOLATION(
                "multipath must not use zero-length CIDs",
            ));
        }

        self.set_peer_params(params);

        Ok(())
    }

    fn set_peer_params(&mut self, params: TransportParameters) {
        self.streams.set_params(&params);
        self.idle_timeout =
            negotiate_max_idle_timeout(self.config.max_idle_timeout, Some(params.max_idle_timeout));
        trace!("negotiated max idle timeout {:?}", self.idle_timeout);

        if let Some(ref info) = params.preferred_address {
            // During the handshake PathId::ZERO exists.
            self.rem_cids.get_mut(&PathId::ZERO).expect("not yet abandoned").insert(frame::NewConnectionId {
                path_id: None,
                sequence: 1,
                id: info.connection_id,
                reset_token: info.stateless_reset_token,
                retire_prior_to: 0,
            })
            .expect(
                "preferred address CID is the first received, and hence is guaranteed to be legal",
            );
            let remote = self.path_data(PathId::ZERO).remote;
            self.set_reset_token(PathId::ZERO, remote, info.stateless_reset_token);
        }
        self.ack_frequency.peer_max_ack_delay = get_max_ack_delay(&params);

        let mut multipath_enabled = None;
        if let (Some(local_max_path_id), Some(remote_max_path_id)) = (
            self.config.get_initial_max_path_id(),
            params.initial_max_path_id,
        ) {
            // multipath is enabled, register the local and remote maximums
            self.local_max_path_id = local_max_path_id;
            self.remote_max_path_id = remote_max_path_id;
            let initial_max_path_id = local_max_path_id.min(remote_max_path_id);
            debug!(%initial_max_path_id, "multipath negotiated");
            multipath_enabled = Some(initial_max_path_id);
        }

        if let Some((max_locally_allowed_remote_addresses, max_remotely_allowed_remote_addresses)) =
            self.config
                .max_remote_nat_traversal_addresses
                .zip(params.max_remote_nat_traversal_addresses)
        {
            if let Some(max_initial_paths) =
                multipath_enabled.map(|path_id| path_id.saturating_add(1u8))
            {
                let max_local_addresses = max_remotely_allowed_remote_addresses.get();
                let max_remote_addresses = max_locally_allowed_remote_addresses.get();
                self.iroh_hp = Some(iroh_hp::State::new(
                    max_remote_addresses,
                    max_local_addresses,
                    self.side(),
                ));
                debug!(
                    %max_remote_addresses, %max_local_addresses,
                    "iroh hole punching negotiated"
                );

                match self.side() {
                    Side::Client => {
                        if max_initial_paths.as_u32() < max_remote_addresses as u32 + 1 {
                            // in this case the client might try to open `max_remote_addresses` new
                            // paths, but the current multipath configuration will not allow it
                            warn!(%max_initial_paths, %max_remote_addresses, "local client configuration might cause nat traversal issues")
                        } else if max_local_addresses as u64
                            > params.active_connection_id_limit.into_inner()
                        {
                            // the server allows us to send at most `params.active_connection_id_limit`
                            // but they might need at least `max_local_addresses` to effectively send
                            // `PATH_CHALLENGE` frames to each advertised local address
                            warn!(%max_local_addresses, remote_cid_limit=%params.active_connection_id_limit.into_inner(), "remote server configuration might cause nat traversal issues")
                        }
                    }
                    Side::Server => {
                        if (max_initial_paths.as_u32() as u64) < crate::LOC_CID_COUNT {
                            warn!(%max_initial_paths, local_cid_limit=%crate::LOC_CID_COUNT, "local server configuration might cause nat traversal issues")
                        }
                    }
                }
            } else {
                debug!("iroh nat traversal enabled for both endpoints, but multipath is missing")
            }
        }

        self.peer_params = params;
        let peer_max_udp_payload_size =
            u16::try_from(self.peer_params.max_udp_payload_size.into_inner()).unwrap_or(u16::MAX);
        self.path_data_mut(PathId::ZERO)
            .mtud
            .on_peer_max_udp_payload_size_received(peer_max_udp_payload_size);
    }

    /// Decrypts a packet, returning the packet number on success
    fn decrypt_packet(
        &mut self,
        now: Instant,
        path_id: PathId,
        packet: &mut Packet,
    ) -> Result<Option<u64>, Option<TransportError>> {
        let result = packet_crypto::decrypt_packet_body(
            packet,
            path_id,
            &self.spaces,
            self.zero_rtt_crypto.as_ref(),
            self.key_phase,
            self.prev_crypto.as_ref(),
            self.next_crypto.as_ref(),
        )?;

        let result = match result {
            Some(r) => r,
            None => return Ok(None),
        };

        if result.outgoing_key_update_acked {
            if let Some(prev) = self.prev_crypto.as_mut() {
                prev.end_packet = Some((result.number, now));
                self.set_key_discard_timer(now, packet.header.space());
            }
        }

        if result.incoming_key_update {
            trace!("key update authenticated");
            self.update_keys(Some((result.number, now)), true);
            self.set_key_discard_timer(now, packet.header.space());
        }

        Ok(Some(result.number))
    }

    fn update_keys(&mut self, end_packet: Option<(u64, Instant)>, remote: bool) {
        trace!("executing key update");
        // Generate keys for the key phase after the one we're switching to, store them in
        // `next_crypto`, make the contents of `next_crypto` current, and move the current keys into
        // `prev_crypto`.
        let new = self
            .crypto
            .next_1rtt_keys()
            .expect("only called for `Data` packets");
        self.key_phase_size = new
            .local
            .confidentiality_limit()
            .saturating_sub(KEY_UPDATE_MARGIN);
        let old = mem::replace(
            &mut self.spaces[SpaceId::Data]
                .crypto
                .as_mut()
                .unwrap() // safe because update_keys() can only be triggered by short packets
                .packet,
            mem::replace(self.next_crypto.as_mut().unwrap(), new),
        );
        self.spaces[SpaceId::Data]
            .iter_paths_mut()
            .for_each(|s| s.sent_with_keys = 0);
        self.prev_crypto = Some(PrevCrypto {
            crypto: old,
            end_packet,
            update_unacked: remote,
        });
        self.key_phase = !self.key_phase;
    }

    fn peer_supports_ack_frequency(&self) -> bool {
        self.peer_params.min_ack_delay.is_some()
    }

    /// Send an IMMEDIATE_ACK frame to the remote endpoint
    ///
    /// According to the spec, this will result in an error if the remote endpoint does not support
    /// the Acknowledgement Frequency extension
    pub(crate) fn immediate_ack(&mut self, path_id: PathId) {
        self.spaces[self.highest_space]
            .for_path(path_id)
            .immediate_ack_pending = true;
    }

    /// Decodes a packet, returning its decrypted payload, so it can be inspected in tests
    #[cfg(test)]
    pub(crate) fn decode_packet(&self, event: &ConnectionEvent) -> Option<Vec<u8>> {
        let (path_id, first_decode, remaining) = match &event.0 {
            ConnectionEventInner::Datagram(DatagramConnectionEvent {
                path_id,
                first_decode,
                remaining,
                ..
            }) => (path_id, first_decode, remaining),
            _ => return None,
        };

        if remaining.is_some() {
            panic!("Packets should never be coalesced in tests");
        }

        let decrypted_header = packet_crypto::unprotect_header(
            first_decode.clone(),
            &self.spaces,
            self.zero_rtt_crypto.as_ref(),
            self.peer_params.stateless_reset_token,
        )?;

        let mut packet = decrypted_header.packet?;
        packet_crypto::decrypt_packet_body(
            &mut packet,
            *path_id,
            &self.spaces,
            self.zero_rtt_crypto.as_ref(),
            self.key_phase,
            self.prev_crypto.as_ref(),
            self.next_crypto.as_ref(),
        )
        .ok()?;

        Some(packet.payload.to_vec())
    }

    /// The number of bytes of packets containing retransmittable frames that have not been
    /// acknowledged or declared lost.
    #[cfg(test)]
    pub(crate) fn bytes_in_flight(&self) -> u64 {
        // TODO(@divma): consider including for multipath?
        self.path_data(PathId::ZERO).in_flight.bytes
    }

    /// Number of bytes worth of non-ack-only packets that may be sent
    #[cfg(test)]
    pub(crate) fn congestion_window(&self) -> u64 {
        let path = self.path_data(PathId::ZERO);
        path.congestion
            .window()
            .saturating_sub(path.in_flight.bytes)
    }

    /// Whether no timers but keepalive, idle, rtt, pushnewcid, and key discard are running
    #[cfg(test)]
    pub(crate) fn is_idle(&self) -> bool {
        let current_timers = self.timers.values();
        current_timers
            .into_iter()
            .filter(|(timer, _)| {
                !matches!(
                    timer,
                    Timer::Conn(ConnTimer::KeepAlive)
                        | Timer::PerPath(_, PathTimer::PathKeepAlive)
                        | Timer::Conn(ConnTimer::PushNewCid)
                        | Timer::Conn(ConnTimer::KeyDiscard)
                )
            })
            .min_by_key(|(_, time)| *time)
            .is_none_or(|(timer, _)| timer == Timer::Conn(ConnTimer::Idle))
    }

    /// Whether explicit congestion notification is in use on outgoing packets.
    #[cfg(test)]
    pub(crate) fn using_ecn(&self) -> bool {
        self.path_data(PathId::ZERO).sending_ecn
    }

    /// The number of received bytes in the current path
    #[cfg(test)]
    pub(crate) fn total_recvd(&self) -> u64 {
        self.path_data(PathId::ZERO).total_recvd
    }

    #[cfg(test)]
    pub(crate) fn active_local_cid_seq(&self) -> (u64, u64) {
        self.local_cid_state
            .get(&PathId::ZERO)
            .unwrap()
            .active_seq()
    }

    #[cfg(test)]
    #[track_caller]
    pub(crate) fn active_local_path_cid_seq(&self, path_id: u32) -> (u64, u64) {
        self.local_cid_state
            .get(&PathId(path_id))
            .unwrap()
            .active_seq()
    }

    /// Instruct the peer to replace previously issued CIDs by sending a NEW_CONNECTION_ID frame
    /// with updated `retire_prior_to` field set to `v`
    #[cfg(test)]
    pub(crate) fn rotate_local_cid(&mut self, v: u64, now: Instant) {
        let n = self
            .local_cid_state
            .get_mut(&PathId::ZERO)
            .unwrap()
            .assign_retire_seq(v);
        self.endpoint_events
            .push_back(EndpointEventInner::NeedIdentifiers(PathId::ZERO, now, n));
    }

    /// Check the current active remote CID sequence for `PathId::ZERO`
    #[cfg(test)]
    pub(crate) fn active_rem_cid_seq(&self) -> u64 {
        self.rem_cids.get(&PathId::ZERO).unwrap().active_seq()
    }

    /// Returns the detected maximum udp payload size for the current path
    #[cfg(test)]
    pub(crate) fn path_mtu(&self) -> u16 {
        self.path_data(PathId::ZERO).current_mtu()
    }

    /// Triggers path validation on all paths
    #[cfg(test)]
    pub(crate) fn trigger_path_validation(&mut self) {
        for path in self.paths.values_mut() {
            path.data.send_new_challenge = true;
        }
    }

    /// Whether we have 1-RTT data to send
    ///
    /// This checks for frames that can only be sent in the data space (1-RTT):
    /// - Pending PATH_CHALLENGE frames on the active and previous path if just migrated.
    /// - Pending PATH_RESPONSE frames.
    /// - Pending data to send in STREAM frames.
    /// - Pending DATAGRAM frames to send.
    ///
    /// See also [`PacketSpace::can_send`] which keeps track of all other frame types that
    /// may need to be sent.
    fn can_send_1rtt(&self, path_id: PathId, max_size: usize) -> SendableFrames {
        let path_exclusive = self.paths.get(&path_id).is_some_and(|path| {
            path.data.send_new_challenge
                || path
                    .prev
                    .as_ref()
                    .is_some_and(|(_, path)| path.send_new_challenge)
                || !path.data.path_responses.is_empty()
        });
        let other = self.streams.can_send_stream_data()
            || self
                .datagrams
                .outgoing
                .front()
                .is_some_and(|x| x.size(true) <= max_size);
        SendableFrames {
            acks: false,
            other,
            close: false,
            path_exclusive,
        }
    }

    /// Terminate the connection instantly, without sending a close packet
    fn kill(&mut self, reason: ConnectionError) {
        self.close_common();
        self.state.move_to_drained(Some(reason));
        self.endpoint_events.push_back(EndpointEventInner::Drained);
    }

    /// Storage size required for the largest packet that can be transmitted on all currently
    /// available paths
    ///
    /// Buffers passed to [`Connection::poll_transmit`] should be at least this large.
    ///
    /// When multipath is enabled, this value is the minimum MTU across all available paths.
    pub fn current_mtu(&self) -> u16 {
        self.paths
            .iter()
            .filter(|&(path_id, _path_state)| !self.abandoned_paths.contains(path_id))
            .map(|(_path_id, path_state)| path_state.data.current_mtu())
            .min()
            .expect("There is always at least one available path")
    }

    /// Size of non-frame data for a 1-RTT packet
    ///
    /// Quantifies space consumed by the QUIC header and AEAD tag. All other bytes in a packet are
    /// frames. Changes if the length of the remote connection ID changes, which is expected to be
    /// rare. If `pn` is specified, may additionally change unpredictably due to variations in
    /// latency and packet loss.
    fn predict_1rtt_overhead(&mut self, pn: u64, path: PathId) -> usize {
        let pn_len = PacketNumber::new(
            pn,
            self.spaces[SpaceId::Data]
                .for_path(path)
                .largest_acked_packet
                .unwrap_or(0),
        )
        .len();

        // 1 byte for flags
        1 + self
            .rem_cids
            .get(&path)
            .map(|cids| cids.active().len())
            .unwrap_or(20)      // Max CID len in QUIC v1
            + pn_len
            + self.tag_len_1rtt()
    }

    fn predict_1rtt_overhead_no_pn(&self) -> usize {
        let pn_len = 4;

        let cid_len = self
            .rem_cids
            .values()
            .map(|cids| cids.active().len())
            .max()
            .unwrap_or(20); // Max CID len in QUIC v1

        // 1 byte for flags
        1 + cid_len + pn_len + self.tag_len_1rtt()
    }

    fn tag_len_1rtt(&self) -> usize {
        let key = match self.spaces[SpaceId::Data].crypto.as_ref() {
            Some(crypto) => Some(&*crypto.packet.local),
            None => self.zero_rtt_crypto.as_ref().map(|x| &*x.packet),
        };
        // If neither Data nor 0-RTT keys are available, make a reasonable tag length guess. As of
        // this writing, all QUIC cipher suites use 16-byte tags. We could return `None` instead,
        // but that would needlessly prevent sending datagrams during 0-RTT.
        key.map_or(16, |x| x.tag_len())
    }

    /// Mark the path as validated, and enqueue NEW_TOKEN frames to be sent as appropriate
    fn on_path_validated(&mut self, path_id: PathId) {
        self.path_data_mut(path_id).validated = true;
        let ConnectionSide::Server { server_config } = &self.side else {
            return;
        };
        let remote_addr = self.path_data(path_id).remote;
        let new_tokens = &mut self.spaces[SpaceId::Data as usize].pending.new_tokens;
        new_tokens.clear();
        for _ in 0..server_config.validation_token.sent {
            new_tokens.push(remote_addr);
        }
    }

    /// Handle new path status information: PATH_AVAILABLE, PATH_BACKUP
    fn on_path_status(&mut self, path_id: PathId, status: PathStatus, status_seq_no: VarInt) {
        if let Some(path) = self.paths.get_mut(&path_id) {
            path.data.status.remote_update(status, status_seq_no);
        } else {
            debug!("PATH_AVAILABLE received unknown path {:?}", path_id);
        }
        self.events.push_back(
            PathEvent::RemoteStatus {
                id: path_id,
                status,
            }
            .into(),
        );
    }

    /// Returns the maximum [`PathId`] to be used for sending in this connection.
    ///
    /// This is calculated as minimum between the local and remote's maximums when multipath is
    /// enabled, or `None` when disabled.
    ///
    /// For data that's received, we should use [`Self::local_max_path_id`] instead.
    /// The reasoning is that the remote might already have updated to its own newer
    /// [`Self::max_path_id`] after sending out a `MAX_PATH_ID` frame, but it got re-ordered.
    fn max_path_id(&self) -> Option<PathId> {
        if self.is_multipath_negotiated() {
            Some(self.remote_max_path_id.min(self.local_max_path_id))
        } else {
            None
        }
    }

    /// Add addresses the local endpoint considers are reachable for nat traversal
    ///
    /// If adding any address fails, an error is returned. Previous addresses might have been
    /// added.
    // TODO(@divma): this combined api has the issue that an error does not mean nothing was done
    pub fn add_nat_traversal_address(&mut self, address: SocketAddr) -> Result<(), iroh_hp::Error> {
        let hp_state = self
            .iroh_hp
            .as_mut()
            .ok_or(iroh_hp::Error::ExtensionNotNegotiated)?;

        if let Some(added) = hp_state.add_local_address(address)? {
            self.spaces[SpaceId::Data].pending.add_address.insert(added);
        };
        Ok(())
    }

    /// Removes an address the endpoing no longer considers reachable for nat traversal
    ///
    /// Addresses not present in the set will be silently ignored.
    pub fn remove_nat_traversal_address(
        &mut self,
        address: SocketAddr,
    ) -> Result<(), iroh_hp::Error> {
        let is_server = self.side().is_server();
        let hp_state = self
            .iroh_hp
            .as_mut()
            .ok_or(iroh_hp::Error::ExtensionNotNegotiated)?;
        if let Some(removed) = hp_state.remove_local_address(address) {
            if is_server {
                self.spaces[SpaceId::Data]
                    .pending
                    .remove_address
                    .insert(removed);
            }
        }
        Ok(())
    }

    /// Get the current local nat traversal addresses
    pub fn get_local_nat_traversal_addresses(&self) -> Result<Vec<SocketAddr>, iroh_hp::Error> {
        let hp_state = self
            .iroh_hp
            .as_ref()
            .ok_or(iroh_hp::Error::ExtensionNotNegotiated)?;
        Ok(hp_state.get_local_nat_traversal_addresses())
    }

    /// Get the currently advertised nat traversal addresses by the server
    pub fn get_remote_nat_traversal_addresses(&self) -> Result<Vec<SocketAddr>, iroh_hp::Error> {
        let hp_state = self
            .iroh_hp
            .as_ref()
            .ok_or(iroh_hp::Error::ExtensionNotNegotiated)?;
        hp_state.get_remote_nat_traversal_addresses()
    }

    /// Initiates a new nat traversal round
    ///
    /// A nat traversal round involves advertising the client's local addresses in `REACH_OUT`
    /// frames, and initiating probing of the known remote addresses. When a new round is
    /// initiated, the previous one is cancelled, and paths that have not been opened are closed.
    ///
    /// Returns the server addresses that are now being probed.
    pub fn initiate_nat_traversal_round(
        &mut self,
        now: Instant,
    ) -> Result<Vec<SocketAddr>, iroh_hp::Error> {
        let hp_state = self
            .iroh_hp
            .as_mut()
            .ok_or(iroh_hp::Error::ExtensionNotNegotiated)?;
        let iroh_hp::NatTraversalRound {
            new_round,
            reach_out_at,
            addresses_to_probe,
            prev_round_path_ids,
        } = hp_state.initiate_nat_traversal_round()?;

        self.spaces[SpaceId::Data].pending.reach_out = Some((new_round, reach_out_at));

        for path_id in prev_round_path_ids {
            // TODO(@divma): this sounds reasonable but we need if this actually works for the
            // purposes of the protocol
            let validated = self
                .path(path_id)
                .map(|path| path.validated)
                .unwrap_or(false);

            if !validated {
                let _ =
                    self.close_path(now, path_id, TransportErrorCode::APPLICATION_ABANDON.into());
            }
        }

        let mut err = None;

        let mut path_ids = Vec::with_capacity(addresses_to_probe.len());
        let mut probed_addresses = Vec::with_capacity(addresses_to_probe.len());
        let ipv6 = self.paths.values().any(|p| p.data.remote.is_ipv6());

        for (ip, port) in addresses_to_probe {
            // If this endpoint is an IPv6 endpoint we use IPv6 addresses for all remotes.
            let remote = match ip {
                IpAddr::V4(addr) if ipv6 => SocketAddr::new(addr.to_ipv6_mapped().into(), port),
                IpAddr::V4(addr) => SocketAddr::new(addr.into(), port),
                IpAddr::V6(_) if ipv6 => SocketAddr::new(ip, port),
                IpAddr::V6(_) => {
                    trace!("not using IPv6 nat candidate for IPv4 socket");
                    continue;
                }
            };
            match self.open_path_ensure(remote, PathStatus::Backup, now) {
                Ok((path_id, path_was_known)) if !path_was_known => {
                    path_ids.push(path_id);
                    probed_addresses.push(remote);
                }
                Ok((path_id, _)) => {
                    trace!(%path_id, %remote,"nat traversal: path existed for remote")
                }
                Err(e) => {
                    debug!(%remote, %e,"nat traversal: failed to probe remote");
                    err.get_or_insert(e);
                }
            }
        }

        let hp_state = self.iroh_hp.as_mut().expect("previously validated");
        hp_state
            .set_round_path_ids(path_ids)
            .expect("connection side validated");

        Ok(probed_addresses)
    }
}

impl fmt::Debug for Connection {
    fn fmt(&self, f: &mut fmt::Formatter) -> fmt::Result {
        f.debug_struct("Connection")
            .field("handshake_cid", &self.handshake_cid)
            .finish()
    }
}

#[derive(Debug, Copy, Clone, PartialEq, Eq)]
enum PathBlocked {
    No,
    AntiAmplification,
    Congestion,
    Pacing,
}

/// Fields of `Connection` specific to it being client-side or server-side
enum ConnectionSide {
    Client {
        /// Sent in every outgoing Initial packet. Always empty after Initial keys are discarded
        token: Bytes,
        token_store: Arc<dyn TokenStore>,
        server_name: String,
    },
    Server {
        server_config: Arc<ServerConfig>,
    },
}

impl ConnectionSide {
    fn remote_may_migrate(&self, state: &State) -> bool {
        match self {
            Self::Server { server_config } => server_config.migration,
            Self::Client { .. } => {
                if let Some(hs) = state.as_handshake() {
                    hs.allow_server_migration
                } else {
                    false
                }
            }
        }
    }

    fn is_client(&self) -> bool {
        self.side().is_client()
    }

    fn is_server(&self) -> bool {
        self.side().is_server()
    }

    fn side(&self) -> Side {
        match *self {
            Self::Client { .. } => Side::Client,
            Self::Server { .. } => Side::Server,
        }
    }
}

impl From<SideArgs> for ConnectionSide {
    fn from(side: SideArgs) -> Self {
        match side {
            SideArgs::Client {
                token_store,
                server_name,
            } => Self::Client {
                token: token_store.take(&server_name).unwrap_or_default(),
                token_store,
                server_name,
            },
            SideArgs::Server {
                server_config,
                pref_addr_cid: _,
                path_validated: _,
            } => Self::Server { server_config },
        }
    }
}

/// Parameters to `Connection::new` specific to it being client-side or server-side
pub(crate) enum SideArgs {
    Client {
        token_store: Arc<dyn TokenStore>,
        server_name: String,
    },
    Server {
        server_config: Arc<ServerConfig>,
        pref_addr_cid: Option<ConnectionId>,
        path_validated: bool,
    },
}

impl SideArgs {
    pub(crate) fn pref_addr_cid(&self) -> Option<ConnectionId> {
        match *self {
            Self::Client { .. } => None,
            Self::Server { pref_addr_cid, .. } => pref_addr_cid,
        }
    }

    pub(crate) fn path_validated(&self) -> bool {
        match *self {
            Self::Client { .. } => true,
            Self::Server { path_validated, .. } => path_validated,
        }
    }

    pub(crate) fn side(&self) -> Side {
        match *self {
            Self::Client { .. } => Side::Client,
            Self::Server { .. } => Side::Server,
        }
    }
}

/// Reasons why a connection might be lost
#[derive(Debug, Error, Clone, PartialEq, Eq)]
pub enum ConnectionError {
    /// The peer doesn't implement any supported version
    #[error("peer doesn't implement any supported version")]
    VersionMismatch,
    /// The peer violated the QUIC specification as understood by this implementation
    #[error(transparent)]
    TransportError(#[from] TransportError),
    /// The peer's QUIC stack aborted the connection automatically
    #[error("aborted by peer: {0}")]
    ConnectionClosed(frame::ConnectionClose),
    /// The peer closed the connection
    #[error("closed by peer: {0}")]
    ApplicationClosed(frame::ApplicationClose),
    /// The peer is unable to continue processing this connection, usually due to having restarted
    #[error("reset by peer")]
    Reset,
    /// Communication with the peer has lapsed for longer than the negotiated idle timeout
    ///
    /// If neither side is sending keep-alives, a connection will time out after a long enough idle
    /// period even if the peer is still reachable. See also [`TransportConfig::max_idle_timeout()`]
    /// and [`TransportConfig::keep_alive_interval()`].
    #[error("timed out")]
    TimedOut,
    /// The local application closed the connection
    #[error("closed")]
    LocallyClosed,
    /// The connection could not be created because not enough of the CID space is available
    ///
    /// Try using longer connection IDs.
    #[error("CIDs exhausted")]
    CidsExhausted,
}

impl From<Close> for ConnectionError {
    fn from(x: Close) -> Self {
        match x {
            Close::Connection(reason) => Self::ConnectionClosed(reason),
            Close::Application(reason) => Self::ApplicationClosed(reason),
        }
    }
}

// For compatibility with API consumers
impl From<ConnectionError> for io::Error {
    fn from(x: ConnectionError) -> Self {
        use ConnectionError::*;
        let kind = match x {
            TimedOut => io::ErrorKind::TimedOut,
            Reset => io::ErrorKind::ConnectionReset,
            ApplicationClosed(_) | ConnectionClosed(_) => io::ErrorKind::ConnectionAborted,
            TransportError(_) | VersionMismatch | LocallyClosed | CidsExhausted => {
                io::ErrorKind::Other
            }
        };
        Self::new(kind, x)
    }
}

/// Errors that might trigger a path being closed
// TODO(@divma): maybe needs to be reworked based on what we want to do with the public API
#[derive(Debug, Error, PartialEq, Eq, Clone, Copy)]
pub enum PathError {
    /// The extension was not negotiated with the peer
    #[error("multipath extention not negotiated")]
    MultipathNotNegotiated,
    /// Paths can only be opened client-side
    #[error("the server side may not open a path")]
    ServerSideNotAllowed,
    /// Current limits do not allow us to open more paths
    #[error("maximum number of concurrent paths reached")]
    MaxPathIdReached,
    /// No remote CIDs avaiable to open a new path
    #[error("remoted CIDs exhausted")]
    RemoteCidsExhausted,
    /// Path could not be validated and will be abandoned
    #[error("path validation failed")]
    ValidationFailed,
    /// The remote address for the path is not supported by the endpoint
    #[error("invalid remote address")]
    InvalidRemoteAddress(SocketAddr),
}

/// Errors triggered when abandoning a path
#[derive(Debug, Error, Clone, Eq, PartialEq)]
pub enum ClosePathError {
    /// The path is already closed or was never opened
    #[error("closed path")]
    ClosedPath,
    /// This is the last path, which can not be abandoned
    #[error("last open path")]
    LastOpenPath,
}

#[derive(Debug, Error, Clone, Copy)]
#[error("Multipath extension not negotiated")]
pub struct MultipathNotNegotiated {
    _private: (),
}

/// Events of interest to the application
#[derive(Debug)]
pub enum Event {
    /// The connection's handshake data is ready
    HandshakeDataReady,
    /// The connection was successfully established
    Connected,
    /// The TLS handshake was confirmed
    HandshakeConfirmed,
    /// The connection was lost
    ///
    /// Emitted if the peer closes the connection or an error is encountered.
    ConnectionLost {
        /// Reason that the connection was closed
        reason: ConnectionError,
    },
    /// Stream events
    Stream(StreamEvent),
    /// One or more application datagrams have been received
    DatagramReceived,
    /// One or more application datagrams have been sent after blocking
    DatagramsUnblocked,
    /// (Multi)Path events
    Path(PathEvent),
    /// Iroh's nat traversal events
    NatTraversal(iroh_hp::Event),
}

<<<<<<< HEAD
impl From<PathEvent> for Event {
    fn from(source: PathEvent) -> Self {
        Self::Path(source)
    }
}

=======
>>>>>>> 8bf6825d
fn get_max_ack_delay(params: &TransportParameters) -> Duration {
    Duration::from_micros(params.max_ack_delay.0 * 1000)
}

// Prevents overflow and improves behavior in extreme circumstances
const MAX_BACKOFF_EXPONENT: u32 = 16;

/// Minimal remaining size to allow packet coalescing, excluding cryptographic tag
///
/// This must be at least as large as the header for a well-formed empty packet to be coalesced,
/// plus some space for frames. We only care about handshake headers because short header packets
/// necessarily have smaller headers, and initial packets are only ever the first packet in a
/// datagram (because we coalesce in ascending packet space order and the only reason to split a
/// packet is when packet space changes).
const MIN_PACKET_SPACE: usize = MAX_HANDSHAKE_OR_0RTT_HEADER_SIZE + 32;

/// Largest amount of space that could be occupied by a Handshake or 0-RTT packet's header
///
/// Excludes packet-type-specific fields such as packet number or Initial token
// https://www.rfc-editor.org/rfc/rfc9000.html#name-0-rtt: flags + version + dcid len + dcid +
// scid len + scid + length + pn
const MAX_HANDSHAKE_OR_0RTT_HEADER_SIZE: usize =
    1 + 4 + 1 + MAX_CID_SIZE + 1 + MAX_CID_SIZE + VarInt::from_u32(u16::MAX as u32).size() + 4;

/// Perform key updates this many packets before the AEAD confidentiality limit.
///
/// Chosen arbitrarily, intended to be large enough to prevent spurious connection loss.
const KEY_UPDATE_MARGIN: u64 = 10_000;

#[derive(Default)]
struct SentFrames {
    retransmits: ThinRetransmits,
    /// The packet number of the largest acknowledged packet for each path
    largest_acked: FxHashMap<PathId, u64>,
    stream_frames: StreamMetaVec,
    /// Whether the packet contains non-retransmittable frames (like datagrams)
    non_retransmits: bool,
    /// If the datagram containing these frames should be padded to the min MTU
    requires_padding: bool,
}

impl SentFrames {
    /// Returns whether the packet contains only ACKs
    fn is_ack_only(&self, streams: &StreamsState) -> bool {
        !self.largest_acked.is_empty()
            && !self.non_retransmits
            && self.stream_frames.is_empty()
            && self.retransmits.is_empty(streams)
    }
}

/// Compute the negotiated idle timeout based on local and remote max_idle_timeout transport parameters.
///
/// According to the definition of max_idle_timeout, a value of `0` means the timeout is disabled; see <https://www.rfc-editor.org/rfc/rfc9000#section-18.2-4.4.1.>
///
/// According to the negotiation procedure, either the minimum of the timeouts or one specified is used as the negotiated value; see <https://www.rfc-editor.org/rfc/rfc9000#section-10.1-2.>
///
/// Returns the negotiated idle timeout as a `Duration`, or `None` when both endpoints have opted out of idle timeout.
fn negotiate_max_idle_timeout(x: Option<VarInt>, y: Option<VarInt>) -> Option<Duration> {
    match (x, y) {
        (Some(VarInt(0)) | None, Some(VarInt(0)) | None) => None,
        (Some(VarInt(0)) | None, Some(y)) => Some(Duration::from_millis(y.0)),
        (Some(x), Some(VarInt(0)) | None) => Some(Duration::from_millis(x.0)),
        (Some(x), Some(y)) => Some(Duration::from_millis(cmp::min(x, y).0)),
    }
}

#[cfg(test)]
mod tests {
    use super::*;

    #[test]
    fn negotiate_max_idle_timeout_commutative() {
        let test_params = [
            (None, None, None),
            (None, Some(VarInt(0)), None),
            (None, Some(VarInt(2)), Some(Duration::from_millis(2))),
            (Some(VarInt(0)), Some(VarInt(0)), None),
            (
                Some(VarInt(2)),
                Some(VarInt(0)),
                Some(Duration::from_millis(2)),
            ),
            (
                Some(VarInt(1)),
                Some(VarInt(4)),
                Some(Duration::from_millis(1)),
            ),
        ];

        for (left, right, result) in test_params {
            assert_eq!(negotiate_max_idle_timeout(left, right), result);
            assert_eq!(negotiate_max_idle_timeout(right, left), result);
        }
    }
}<|MERGE_RESOLUTION|>--- conflicted
+++ resolved
@@ -24,12 +24,9 @@
     cid_queue::CidQueue,
     coding::BufMutExt,
     config::{ServerConfig, TransportConfig},
-<<<<<<< HEAD
     congestion::Controller,
+    connection::spaces::LostPacket,
     connection::timer::{ConnTimer, PathTimer},
-=======
-    connection::spaces::LostPacket,
->>>>>>> 8bf6825d
     crypto::{self, KeyPair, Keys, PacketKey},
     frame::{self, Close, Datagram, FrameStruct, NewToken, ObservedAddr},
     iroh_hp,
@@ -338,11 +335,10 @@
         let path_validated = side_args.path_validated();
         let connection_side = ConnectionSide::from(side_args);
         let side = connection_side.side();
-<<<<<<< HEAD
         let mut rng = StdRng::from_seed(rng_seed);
         let initial_space = {
             let mut space = PacketSpace::new(now, SpaceId::Initial, &mut rng);
-            space.crypto = Some(crypto.initial_keys(&init_cid, side));
+            space.crypto = Some(crypto.initial_keys(init_cid, side));
             space
         };
         let handshake_space = PacketSpace::new(now, SpaceId::Handshake, &mut rng);
@@ -350,11 +346,6 @@
         let data_space = match config.deterministic_packet_numbers {
             true => PacketSpace::new_deterministic(now, SpaceId::Data),
             false => PacketSpace::new(now, SpaceId::Data, &mut rng),
-=======
-        let initial_space = PacketSpace {
-            crypto: Some(crypto.initial_keys(init_cid, side)),
-            ..PacketSpace::new(now)
->>>>>>> 8bf6825d
         };
         #[cfg(not(test))]
         let data_space = PacketSpace::new(now, SpaceId::Data, &mut rng);
@@ -2287,8 +2278,10 @@
             }
         };
 
-        if self.detect_spurious_loss(&ack, space) {
-            self.path.congestion.on_spurious_congestion_event();
+        if self.detect_spurious_loss(&ack, space, path) {
+            self.path_data_mut(path)
+                .congestion
+                .on_spurious_congestion_event();
         }
 
         // Avoid DoS from unreasonably huge ack ranges by filtering out just the new acks.
@@ -2354,7 +2347,6 @@
                     Duration::from_micros(ack.delay << self.peer_params.ack_delay_exponent.0),
                 )
             };
-<<<<<<< HEAD
             let rtt = now.saturating_duration_since(
                 self.spaces[space].for_path(path).largest_acked_packet_sent,
             );
@@ -2365,13 +2357,6 @@
             path_data.rtt.update(ack_delay, rtt);
             if path_data.first_packet_after_rtt_sample.is_none() {
                 path_data.first_packet_after_rtt_sample = Some((space, next_pn));
-=======
-            let rtt = now.saturating_duration_since(self.spaces[space].largest_acked_packet_sent);
-            self.path.rtt.update(ack_delay, rtt);
-            if self.path.first_packet_after_rtt_sample.is_none() {
-                self.path.first_packet_after_rtt_sample =
-                    Some((space, self.spaces[space].next_packet_number));
->>>>>>> 8bf6825d
             }
         }
 
@@ -2407,8 +2392,8 @@
         Ok(())
     }
 
-    fn detect_spurious_loss(&mut self, ack: &frame::Ack, space: SpaceId) -> bool {
-        let lost_packets = &mut self.spaces[space].lost_packets;
+    fn detect_spurious_loss(&mut self, ack: &frame::Ack, space: SpaceId, path: PathId) -> bool {
+        let lost_packets = &mut self.spaces[space].for_path(path).lost_packets;
 
         if lost_packets.is_empty() {
             return false;
@@ -2437,10 +2422,10 @@
     ///
     /// The current criterion is copied from `msquic`:
     /// discard packets that were sent earlier than 2 probe timeouts ago.
-    fn drain_lost_packets(&mut self, now: Instant, space: SpaceId) {
-        let two_pto = 2 * self.path.rtt.pto_base();
-
-        let lost_packets = &mut self.spaces[space].lost_packets;
+    fn drain_lost_packets(&mut self, now: Instant, space: SpaceId, path: PathId) {
+        let two_pto = 2 * self.path_data(path).rtt.pto_base();
+
+        let lost_packets = &mut self.spaces[space].for_path(path).lost_packets;
         lost_packets.retain(|_pn, info| now.saturating_duration_since(info.time_sent) <= two_pto);
     }
 
@@ -2468,20 +2453,14 @@
             }
             Ok(false) => {}
             Ok(true) => {
-<<<<<<< HEAD
                 self.path_stats.entry(path).or_default().congestion_events += 1;
                 self.path_data_mut(path).congestion.on_congestion_event(
                     now,
                     largest_sent_time,
                     false,
+                    true,
                     0,
                 );
-=======
-                self.stats.path.congestion_events += 1;
-                self.path
-                    .congestion
-                    .on_congestion_event(now, largest_sent_time, false, true, 0);
->>>>>>> 8bf6825d
             }
         }
     }
@@ -2618,7 +2597,6 @@
 
         // Find all the lost packets, populating all variables initialised above.
 
-<<<<<<< HEAD
         let path = self.path_data(path_id);
         let in_flight_mtu_probe = path.mtud.in_flight_mtu_probe();
         let loss_delay = path
@@ -2632,22 +2610,14 @@
             .for_path(path_id)
             .largest_acked_packet
             .expect("detect_lost_packets only to be called if path received at least one ACK");
-=======
-        let largest_acked_packet = self.spaces[pn_space].largest_acked_packet.unwrap();
->>>>>>> 8bf6825d
         let packet_threshold = self.config.packet_threshold as u64;
 
         // InPersistentCongestion: Determine if all packets in the time period before the newest
         // lost packet, including the edges, are marked lost. PTO computation must always
         // include max ACK delay, i.e. operate as if in Data space (see RFC9001 §7.6.1).
-<<<<<<< HEAD
-        let congestion_period =
-            self.pto(SpaceId::Data, path_id) * self.config.persistent_congestion_threshold;
-=======
         let congestion_period = self
-            .pto(SpaceId::Data)
+            .pto(SpaceId::Data, path_id)
             .saturating_mul(self.config.persistent_congestion_threshold);
->>>>>>> 8bf6825d
         let mut persistent_congestion_start: Option<Instant> = None;
         let mut prev_packet = None;
         let space = self.spaces[pn_space].for_path(path_id);
@@ -2659,18 +2629,11 @@
             }
 
             // Packets sent before now - loss_delay are deemed lost.
-<<<<<<< HEAD
             // However, we avoid substraction as it can panic and there's no
             // saturating equivalent of this substraction operation with a Duration.
             let packet_too_old = now.saturating_duration_since(info.time_sent) >= loss_delay;
             if packet_too_old || largest_acked_packet >= packet + packet_threshold {
                 // The packet should be declared lost.
-=======
-            // However, we avoid this subtraction as it can panic and there's no
-            // saturating equivalent of this substraction operation with a Duration.
-            let packet_too_old = now.saturating_duration_since(info.time_sent) >= loss_delay;
-            if packet_too_old || largest_acked_packet >= packet + packet_threshold {
->>>>>>> 8bf6825d
                 if Some(packet) == in_flight_mtu_probe {
                     // Lost MTU probes are not included in `lost_packets`, because they
                     // should not trigger a congestion control response
@@ -2708,7 +2671,6 @@
             prev_packet = Some(packet);
         }
 
-<<<<<<< HEAD
         self.handle_lost_packets(
             pn_space,
             path_id,
@@ -2789,10 +2751,9 @@
             },
             "lost_packets must be sorted"
         );
-=======
-        self.drain_lost_packets(now, pn_space);
-
->>>>>>> 8bf6825d
+
+        self.drain_lost_packets(now, pn_space, path_id);
+
         // OnPacketsLost
         if let Some(largest_lost) = lost_packets.last().cloned() {
             let old_bytes_in_flight = self.path_data_mut(path_id).in_flight.bytes;
@@ -2808,17 +2769,6 @@
                 "packets lost",
             );
 
-            // Packets sent before this time are deemed lost.
-            // We avoid computing this value above, since it's possible for this to panic
-            // if the `loss_delay` value internally stores a bigger `Duration` than the
-            // `Duration` that's stored inside the `Instant`, because some platforms may
-            // implement the `Instant` with a counter relative to system or even process
-            // startup (Wasm is one such case).
-            // If we're at this point, then it must be possible to have instants that are
-            // longer ago than `loss_delay` (see the `packet_too_old` computation
-            // above).
-            let lost_send_time = now.checked_sub(loss_delay).unwrap();
-
             for &packet in &lost_packets {
                 let Some(info) = self.spaces[pn_space].for_path(path_id).take(packet) else {
                     continue;
@@ -2831,33 +2781,25 @@
                     now,
                     self.orig_rem_cid,
                 );
-<<<<<<< HEAD
                 self.paths
                     .get_mut(&path_id)
                     .unwrap()
                     .remove_in_flight(&info);
-=======
-
-                self.remove_in_flight(&info);
->>>>>>> 8bf6825d
+
                 for frame in info.stream_frames {
                     self.streams.retransmit(frame);
                 }
                 self.spaces[pn_space].pending |= info.retransmits;
-<<<<<<< HEAD
                 self.path_data_mut(path_id)
                     .mtud
                     .on_non_probe_lost(packet, info.size);
-=======
-                self.path.mtud.on_non_probe_lost(packet, info.size);
-
-                self.spaces[pn_space].lost_packets.insert(
+
+                self.spaces[pn_space].for_path(path_id).lost_packets.insert(
                     packet,
                     LostPacket {
                         time_sent: info.time_sent,
                     },
                 );
->>>>>>> 8bf6825d
             }
 
             let path = self.path_data_mut(path_id);
@@ -3750,7 +3692,7 @@
                     .map(|cids| cids.active())
                     .map(|orig_dst_cid| {
                         self.crypto.is_valid_retry(
-                            &orig_dst_cid,
+                            orig_dst_cid,
                             &packet.header_data,
                             &packet.payload,
                         )
@@ -3758,15 +3700,7 @@
                     .unwrap_or_default();
                 if self.total_authed_packets > 1
                             || packet.payload.len() <= 16 // token + 16 byte tag
-<<<<<<< HEAD
                             || !is_valid_retry
-=======
-                            || !self.crypto.is_valid_retry(
-                                self.rem_cids.active(),
-                                &packet.header_data,
-                                &packet.payload,
-                            )
->>>>>>> 8bf6825d
                 {
                     trace!("discarding invalid Retry");
                     // - After the client has received and processed an Initial or Retry
@@ -3793,30 +3727,16 @@
                     self.on_packet_acked(now, PathId::ZERO, info);
                 };
 
-<<<<<<< HEAD
                 self.discard_space(now, SpaceId::Initial); // Make sure we clean up after
                 // any retransmitted Initials
                 self.spaces[SpaceId::Initial] = {
                     let mut space = PacketSpace::new(now, SpaceId::Initial, &mut self.rng);
-                    space.crypto = Some(self.crypto.initial_keys(&rem_cid, self.side.side()));
+                    space.crypto = Some(self.crypto.initial_keys(rem_cid, self.side.side()));
                     space.crypto_offset = client_hello.len() as u64;
                     space.for_path(path_id).next_packet_number = self.spaces[SpaceId::Initial]
                         .for_path(path_id)
                         .next_packet_number;
                     space.pending.crypto.push_back(frame::Crypto {
-=======
-                self.discard_space(now, SpaceId::Initial); // Make sure we clean up after any retransmitted Initials
-                self.spaces[SpaceId::Initial] = PacketSpace {
-                    crypto: Some(self.crypto.initial_keys(rem_cid, self.side.side())),
-                    next_packet_number: self.spaces[SpaceId::Initial].next_packet_number,
-                    crypto_offset: client_hello.len() as u64,
-                    ..PacketSpace::new(now)
-                };
-                self.spaces[SpaceId::Initial]
-                    .pending
-                    .crypto
-                    .push_back(frame::Crypto {
->>>>>>> 8bf6825d
                         offset: 0,
                         data: client_hello,
                     });
@@ -6444,15 +6364,12 @@
     NatTraversal(iroh_hp::Event),
 }
 
-<<<<<<< HEAD
 impl From<PathEvent> for Event {
     fn from(source: PathEvent) -> Self {
         Self::Path(source)
     }
 }
 
-=======
->>>>>>> 8bf6825d
 fn get_max_ack_delay(params: &TransportParameters) -> Duration {
     Duration::from_micros(params.max_ack_delay.0 * 1000)
 }
