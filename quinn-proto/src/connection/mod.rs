--- conflicted
+++ resolved
@@ -6341,7 +6341,15 @@
                 return Ok(None);
             }
         };
-        match self.open_path_ensure(remote, PathStatus::Backup, now) {
+        // TODO(matheus23): Probe the correct 4-tuple, instead of only a remote address?
+        // By specifying None, we do two things: 1. open_path_ensure won't generate two
+        // paths to the same remote and 2. we let the OS choose which interface to use for
+        // sending on that path.
+        let addresses = FourTuple {
+            remote,
+            local_ip: None,
+        };
+        match self.open_path_ensure(addresses, PathStatus::Backup, now) {
             Ok((path_id, path_was_known)) => {
                 if path_was_known {
                     trace!(%path_id, %remote, "nat traversal: path existed for remote");
@@ -6408,37 +6416,6 @@
             .values()
             .any(|p| p.data.addresses.remote.is_ipv6());
 
-<<<<<<< HEAD
-        for (ip, port) in addresses_to_probe {
-            // If this endpoint is an IPv6 endpoint we use IPv6 addresses for all remotes.
-            let remote = match ip {
-                IpAddr::V4(addr) if ipv6 => SocketAddr::new(addr.to_ipv6_mapped().into(), port),
-                IpAddr::V4(addr) => SocketAddr::new(addr.into(), port),
-                IpAddr::V6(_) if ipv6 => SocketAddr::new(ip, port),
-                IpAddr::V6(_) => {
-                    trace!("not using IPv6 nat candidate for IPv4 socket");
-                    continue;
-                }
-            };
-            // TODO(matheus23): Probe the correct 4-tuple, instead of only a remote address?
-            match self.open_path_ensure(
-                FourTuple {
-                    remote,
-                    local_ip: None,
-                },
-                PathStatus::Backup,
-                now,
-            ) {
-                Ok((path_id, path_was_known)) if !path_was_known => {
-                    path_ids.push(path_id);
-                    probed_addresses.push(remote);
-                }
-                Ok((path_id, _)) => {
-                    trace!(%path_id, %remote, "nat traversal: path existed for remote")
-                }
-                Err(e) => {
-                    debug!(%remote, %e, "nat traversal: failed to probe remote");
-=======
         for (id, address) in addresses_to_probe {
             match self.open_nat_traversal_path(now, address, ipv6) {
                 Ok(None) => {}
@@ -6453,7 +6430,6 @@
                         .client_side_mut()
                         .expect("validated")
                         .report_in_continuation(id, e);
->>>>>>> c8f55101
                     err.get_or_insert(e);
                 }
             }
