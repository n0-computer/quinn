use std::{
    cmp,
    collections::{BTreeMap, VecDeque, btree_map},
    convert::TryFrom,
    fmt, io, mem,
    net::{IpAddr, SocketAddr},
    num::NonZeroU32,
    sync::Arc,
};

use bytes::{BufMut, Bytes, BytesMut};
use frame::StreamMetaVec;

use rand::{Rng, SeedableRng, rngs::StdRng};
use rustc_hash::{FxHashMap, FxHashSet};
use thiserror::Error;
use tracing::{debug, error, trace, trace_span, warn};

use crate::{
    Dir, Duration, EndpointConfig, Frame, INITIAL_MTU, Instant, MAX_CID_SIZE, MAX_STREAM_COUNT,
    MIN_INITIAL_SIZE, Side, StreamId, TIMER_GRANULARITY, TokenStore, Transmit, TransportError,
    TransportErrorCode, VarInt,
    cid_generator::ConnectionIdGenerator,
    cid_queue::CidQueue,
    coding::BufMutExt,
    config::{ServerConfig, TransportConfig},
    congestion::Controller,
    crypto::{self, KeyPair, Keys, PacketKey},
    frame::{self, Close, Datagram, FrameStruct, NewToken, ObservedAddr},
    packet::{
        FixedLengthConnectionIdParser, Header, InitialHeader, InitialPacket, LongType, Packet,
        PacketNumber, PartialDecode, SpaceId,
    },
    range_set::ArrayRangeSet,
    shared::{
        ConnectionEvent, ConnectionEventInner, ConnectionId, DatagramConnectionEvent, EcnCodepoint,
        EndpointEvent, EndpointEventInner,
    },
    token::{ResetToken, Token, TokenPayload},
    transport_parameters::TransportParameters,
};

mod ack_frequency;
use ack_frequency::AckFrequencyState;

mod assembler;
pub use assembler::Chunk;

mod cid_state;
use cid_state::CidState;

mod datagrams;
use datagrams::DatagramState;
pub use datagrams::{Datagrams, SendDatagramError};

mod mtud;
mod pacing;

mod packet_builder;
use packet_builder::{PacketBuilder, PadDatagram};

mod packet_crypto;
use packet_crypto::{PrevCrypto, ZeroRttCrypto};

mod paths;
pub use paths::{ClosedPath, PathEvent, PathId, PathStatus, RttEstimator};
use paths::{PathData, PathState};

pub(crate) mod qlog;

mod send_buffer;

mod spaces;
#[cfg(fuzzing)]
pub use spaces::Retransmits;
#[cfg(not(fuzzing))]
use spaces::Retransmits;
use spaces::{PacketSpace, SendableFrames, SentPacket, ThinRetransmits};

mod stats;
pub use stats::{ConnectionStats, FrameStats, PathStats, UdpStats};

mod streams;
#[cfg(fuzzing)]
pub use streams::StreamsState;
#[cfg(not(fuzzing))]
use streams::StreamsState;
pub use streams::{
    Chunks, ClosedStream, FinishError, ReadError, ReadableError, RecvStream, SendStream,
    ShouldTransmit, StreamEvent, Streams, WriteError, Written,
};

mod timer;
use timer::{Timer, TimerTable};

mod transmit_buf;
use transmit_buf::TransmitBuf;

/// Protocol state and logic for a single QUIC connection
///
/// Objects of this type receive [`ConnectionEvent`]s and emit [`EndpointEvent`]s and application
/// [`Event`]s to make progress. To handle timeouts, a `Connection` returns timer updates and
/// expects timeouts through various methods. A number of simple getter methods are exposed
/// to allow callers to inspect some of the connection state.
///
/// `Connection` has roughly 4 types of methods:
///
/// - A. Simple getters, taking `&self`
/// - B. Handlers for incoming events from the network or system, named `handle_*`.
/// - C. State machine mutators, for incoming commands from the application. For convenience we
///   refer to this as "performing I/O" below, however as per the design of this library none of the
///   functions actually perform system-level I/O. For example, [`read`](RecvStream::read) and
///   [`write`](SendStream::write), but also things like [`reset`](SendStream::reset).
/// - D. Polling functions for outgoing events or actions for the caller to
///   take, named `poll_*`.
///
/// The simplest way to use this API correctly is to call (B) and (C) whenever
/// appropriate, then after each of those calls, as soon as feasible call all
/// polling methods (D) and deal with their outputs appropriately, e.g. by
/// passing it to the application or by making a system-level I/O call. You
/// should call the polling functions in this order:
///
/// 1. [`poll_transmit`](Self::poll_transmit)
/// 2. [`poll_timeout`](Self::poll_timeout)
/// 3. [`poll_endpoint_events`](Self::poll_endpoint_events)
/// 4. [`poll`](Self::poll)
///
/// Currently the only actual dependency is from (2) to (1), however additional
/// dependencies may be added in future, so the above order is recommended.
///
/// (A) may be called whenever desired.
///
/// Care should be made to ensure that the input events represent monotonically
/// increasing time. Specifically, calling [`handle_timeout`](Self::handle_timeout)
/// with events of the same [`Instant`] may be interleaved in any order with a
/// call to [`handle_event`](Self::handle_event) at that same instant; however
/// events or timeouts with different instants must not be interleaved.
pub struct Connection {
    endpoint_config: Arc<EndpointConfig>,
    config: Arc<TransportConfig>,
    rng: StdRng,
    crypto: Box<dyn crypto::Session>,
    /// The CID we initially chose, for use during the handshake
    handshake_cid: ConnectionId,
    /// The CID the peer initially chose, for use during the handshake
    rem_handshake_cid: ConnectionId,
    /// The "real" local IP address which was was used to receive the initial packet.
    /// This is only populated for the server case, and if known
    local_ip: Option<IpAddr>,
    /// The [`PathData`] for each path
    ///
    /// This needs to be ordered because [`Connection::poll_transmit`] needs to
    /// deterministically select the next PathId to send on.
    // TODO(flub): well does it really? But deterministic is nice for now.
    paths: BTreeMap<PathId, PathState>,
    /// Incremented every time we see a new path
    ///
    /// Stored separately from `path.generation` to account for aborted migrations
    path_counter: u64,
    /// Whether MTU detection is supported in this environment
    allow_mtud: bool,
    state: State,
    side: ConnectionSide,
    /// Whether or not 0-RTT was enabled during the handshake. Does not imply acceptance.
    zero_rtt_enabled: bool,
    /// Set if 0-RTT is supported, then cleared when no longer needed.
    zero_rtt_crypto: Option<ZeroRttCrypto>,
    key_phase: bool,
    /// How many packets are in the current key phase. Used only for `Data` space.
    key_phase_size: u64,
    /// Transport parameters set by the peer
    peer_params: TransportParameters,
    /// Source ConnectionId of the first packet received from the peer
    orig_rem_cid: ConnectionId,
    /// Destination ConnectionId sent by the client on the first Initial
    initial_dst_cid: ConnectionId,
    /// The value that the server included in the Source Connection ID field of a Retry packet, if
    /// one was received
    retry_src_cid: Option<ConnectionId>,
    /// Events returned by [`Connection::poll`]
    events: VecDeque<Event>,
    endpoint_events: VecDeque<EndpointEventInner>,
    /// Whether the spin bit is in use for this connection
    spin_enabled: bool,
    /// Outgoing spin bit state
    spin: bool,
    /// Packet number spaces: initial, handshake, 1-RTT
    spaces: [PacketSpace; 3],
    /// Highest usable [`SpaceId`]
    highest_space: SpaceId,
    /// 1-RTT keys used prior to a key update
    prev_crypto: Option<PrevCrypto>,
    /// 1-RTT keys to be used for the next key update
    ///
    /// These are generated in advance to prevent timing attacks and/or DoS by third-party attackers
    /// spoofing key updates.
    next_crypto: Option<KeyPair<Box<dyn PacketKey>>>,
    accepted_0rtt: bool,
    /// Whether the idle timer should be reset the next time an ack-eliciting packet is transmitted.
    permit_idle_reset: bool,
    /// Negotiated idle timeout
    idle_timeout: Option<Duration>,
    timers: TimerTable,
    /// Number of packets received which could not be authenticated
    authentication_failures: u64,
    /// Why the connection was lost, if it has been
    error: Option<ConnectionError>,

    //
    // Queued non-retransmittable 1-RTT data
    //
    /// If the CONNECTION_CLOSE frame needs to be sent
    close: bool,

    //
    // ACK frequency
    //
    ack_frequency: AckFrequencyState,

    //
    // Congestion Control
    //
    /// Whether the most recently received packet had an ECN codepoint set
    receiving_ecn: bool,
    /// Number of packets authenticated
    total_authed_packets: u64,
    /// Whether the last `poll_transmit` call yielded no data because there was
    /// no outgoing application data.
    app_limited: bool,

    //
    // ObservedAddr
    //
    /// Sequence number for the next observed address frame sent to the peer.
    next_observed_addr_seq_no: VarInt,

    streams: StreamsState,
    /// Surplus remote CIDs for future use on new paths
    ///
    /// These are given out before multiple paths exist, also for paths that will never
    /// exist.  So if multipath is supported the number of paths here will be higher than
    /// the actual number of paths in use.
    rem_cids: FxHashMap<PathId, CidQueue>,
    /// Attributes of CIDs generated by local endpoint
    ///
    /// Any path that is allowed to be opened is present in this map, as well as the already
    /// opened paths. However since CIDs are issued async by the endpoint driver via
    /// connection events it can not be used to know if CIDs have been issued for a path or
    /// not. See [`Connection::max_path_id_with_cids`] for this.
    local_cid_state: FxHashMap<PathId, CidState>,
    /// State of the unreliable datagram extension
    datagrams: DatagramState,
    /// Connection level statistics
    stats: ConnectionStats,
    /// QUIC version used for the connection.
    version: u32,

    //
    // Multipath
    //
    /// Maximum number of concurrent paths
    ///
    /// Initially set from the [`TransportConfig::max_concurrent_multipath_paths`]. Even
    /// when multipath is disabled this will be set to 1, it is not used in that case
    /// though.
    max_concurrent_paths: NonZeroU32,
    /// Local maximum [`PathId`] to be used
    ///
    /// This is initially set to [`TransportConfig::get_initial_max_path_id`] when multipath
    /// is negotiated, or to [`PathId::ZERO`] otherwise. This is essentially the value of
    /// the highest MAX_PATH_ID frame sent.
    ///
    /// Any path with an ID equal or below this [`PathId`] is either:
    ///
    /// - Abandoned, if it is also in [`Connection::abandoned_paths`].
    /// - Open, in this case it is present in [`Connection::paths`]
    /// - Not yet opened, if it is in neither of these two places.
    ///
    /// Note that for not-yet-open there may or may not be any CIDs issued. See
    /// [`Connection::max_path_id_with_cids`].
    local_max_path_id: PathId,
    /// Remote's maximum [`PathId`] to be used
    ///
    /// This is initially set to the peer's [`TransportParameters::initial_max_path_id`] when
    /// multipath is negotiated, or to [`PathId::ZERO`] otherwise. A peer may increase this limit
    /// by sending [`Frame::MaxPathId`] frames.
    remote_max_path_id: PathId,
    /// The greatest [`PathId`] we have issued CIDs for
    ///
    /// CIDs are only issued for `min(local_max_path_id, remote_max_path_id)`. It is not
    /// possible to use [`Connection::local_cid_state`] to know if CIDs have been issued
    /// since they are issued asynchronously by the endpoint driver.
    max_path_id_with_cids: PathId,
    /// The paths already abandoned
    ///
    /// They may still have some state left in [`Connection::paths`] or
    /// [`Connection::local_cid_state`] since some of this has to be kept around for some
    /// time after a path is abandoned.
    // TODO(flub): Make this a more efficient data structure.  Like ranges of abandoned
    //    paths.  Or a set together with a minimum.  Or something.
    abandoned_paths: FxHashSet<PathId>,
}

impl Connection {
    pub(crate) fn new(
        endpoint_config: Arc<EndpointConfig>,
        config: Arc<TransportConfig>,
        init_cid: ConnectionId,
        loc_cid: ConnectionId,
        rem_cid: ConnectionId,
        remote: SocketAddr,
        local_ip: Option<IpAddr>,
        crypto: Box<dyn crypto::Session>,
        cid_gen: &dyn ConnectionIdGenerator,
        now: Instant,
        version: u32,
        allow_mtud: bool,
        rng_seed: [u8; 32],
        side_args: SideArgs,
    ) -> Self {
        let pref_addr_cid = side_args.pref_addr_cid();
        let path_validated = side_args.path_validated();
        let connection_side = ConnectionSide::from(side_args);
        let side = connection_side.side();
        let mut rng = StdRng::from_seed(rng_seed);
        let initial_space = {
            let mut space = PacketSpace::new(now, SpaceId::Initial, &mut rng);
            space.crypto = Some(crypto.initial_keys(&init_cid, side));
            space
        };
        let handshake_space = PacketSpace::new(now, SpaceId::Handshake, &mut rng);
        #[cfg(test)]
        let data_space = match config.deterministic_packet_numbers {
            true => PacketSpace::new_deterministic(now, SpaceId::Data),
            false => PacketSpace::new(now, SpaceId::Data, &mut rng),
        };
        #[cfg(not(test))]
        let data_space = PacketSpace::new(now, SpaceId::Data, &mut rng);
        let state = State::Handshake(state::Handshake {
            rem_cid_set: side.is_server(),
            expected_token: Bytes::new(),
            client_hello: None,
            allow_server_migration: side.is_client(),
        });
        let local_cid_state = FxHashMap::from_iter([(
            PathId(0),
            CidState::new(
                cid_gen.cid_len(),
                cid_gen.cid_lifetime(),
                now,
                if pref_addr_cid.is_some() { 2 } else { 1 },
            ),
        )]);

        let mut path = PathData::new(remote, allow_mtud, None, 0, now, &config);
        // TODO(@divma): consider if we want to delay this until the path is validated
        path.open = true;
        let mut this = Self {
            endpoint_config,
            crypto,
            handshake_cid: loc_cid,
            rem_handshake_cid: rem_cid,
            local_cid_state,
            paths: BTreeMap::from_iter([(
                PathId(0),
                PathState {
                    data: path,
                    prev: None,
                },
            )]),
            path_counter: 0,
            allow_mtud,
            local_ip,
            state,
            side: connection_side,
            zero_rtt_enabled: false,
            zero_rtt_crypto: None,
            key_phase: false,
            // A small initial key phase size ensures peers that don't handle key updates correctly
            // fail sooner rather than later. It's okay for both peers to do this, as the first one
            // to perform an update will reset the other's key phase size in `update_keys`, and a
            // simultaneous key update by both is just like a regular key update with a really fast
            // response. Inspired by quic-go's similar behavior of performing the first key update
            // at the 100th short-header packet.
            key_phase_size: rng.random_range(10..1000),
            peer_params: TransportParameters::default(),
            orig_rem_cid: rem_cid,
            initial_dst_cid: init_cid,
            retry_src_cid: None,
            events: VecDeque::new(),
            endpoint_events: VecDeque::new(),
            spin_enabled: config.allow_spin && rng.random_ratio(7, 8),
            spin: false,
            spaces: [initial_space, handshake_space, data_space],
            highest_space: SpaceId::Initial,
            prev_crypto: None,
            next_crypto: None,
            accepted_0rtt: false,
            permit_idle_reset: true,
            idle_timeout: match config.max_idle_timeout {
                None | Some(VarInt(0)) => None,
                Some(dur) => Some(Duration::from_millis(dur.0)),
            },
            timers: TimerTable::default(),
            authentication_failures: 0,
            error: None,
            close: false,

            ack_frequency: AckFrequencyState::new(get_max_ack_delay(
                &TransportParameters::default(),
            )),

            app_limited: false,
            receiving_ecn: false,
            total_authed_packets: 0,

            next_observed_addr_seq_no: 0u32.into(),

            streams: StreamsState::new(
                side,
                config.max_concurrent_uni_streams,
                config.max_concurrent_bidi_streams,
                config.send_window,
                config.receive_window,
                config.stream_receive_window,
            ),
            datagrams: DatagramState::default(),
            config,
            rem_cids: FxHashMap::from_iter([(PathId(0), CidQueue::new(rem_cid))]),
            rng,
            stats: ConnectionStats::default(),
            version,

            // peer params are not yet known, so multipath is not enabled
            max_concurrent_paths: NonZeroU32::MIN,
            local_max_path_id: PathId::ZERO,
            remote_max_path_id: PathId::ZERO,
            max_path_id_with_cids: PathId::ZERO,
            abandoned_paths: Default::default(),
        };
        if path_validated {
            this.on_path_validated(PathId(0));
        }
        if side.is_client() {
            // Kick off the connection
            this.write_crypto();
            this.init_0rtt();
        }
        this
    }

    /// Returns the next time at which `handle_timeout` should be called
    ///
    /// The value returned may change after:
    /// - the application performed some I/O on the connection
    /// - a call was made to `handle_event`
    /// - a call to `poll_transmit` returned `Some`
    /// - a call was made to `handle_timeout`
    #[must_use]
    pub fn poll_timeout(&mut self) -> Option<Instant> {
        self.timers.peek().map(|entry| entry.time)
    }

    /// Returns application-facing events
    ///
    /// Connections should be polled for events after:
    /// - a call was made to `handle_event`
    /// - a call was made to `handle_timeout`
    #[must_use]
    pub fn poll(&mut self) -> Option<Event> {
        if let Some(x) = self.events.pop_front() {
            return Some(x);
        }

        if let Some(event) = self.streams.poll() {
            return Some(Event::Stream(event));
        }

        if let Some(err) = self.error.take() {
            return Some(Event::ConnectionLost { reason: err });
        }

        None
    }

    /// Return endpoint-facing events
    #[must_use]
    pub fn poll_endpoint_events(&mut self) -> Option<EndpointEvent> {
        self.endpoint_events.pop_front().map(EndpointEvent)
    }

    /// Provide control over streams
    #[must_use]
    pub fn streams(&mut self) -> Streams<'_> {
        Streams {
            state: &mut self.streams,
            conn_state: &self.state,
        }
    }

    /// Provide control over streams
    #[must_use]
    pub fn recv_stream(&mut self, id: StreamId) -> RecvStream<'_> {
        assert!(id.dir() == Dir::Bi || id.initiator() != self.side.side());
        RecvStream {
            id,
            state: &mut self.streams,
            pending: &mut self.spaces[SpaceId::Data].pending,
        }
    }

    /// Provide control over streams
    #[must_use]
    pub fn send_stream(&mut self, id: StreamId) -> SendStream<'_> {
        assert!(id.dir() == Dir::Bi || id.initiator() == self.side.side());
        SendStream {
            id,
            state: &mut self.streams,
            pending: &mut self.spaces[SpaceId::Data].pending,
            conn_state: &self.state,
        }
    }

    /// Opens a new path only if no path to the remote address exists so far
    ///
    /// See [`open_path`]. Returns `(path_id, true)` if the path already existed. `(path_id,
    /// false)` if was opened.
    ///
    /// [`open_path`]: Connection::open_path
    pub fn open_path_ensure(
        &mut self,
        remote: SocketAddr,
        initial_status: PathStatus,
        now: Instant,
    ) -> Result<(PathId, bool), PathError> {
        match self
            .paths
            .iter()
            .find(|(_id, path)| path.data.remote == remote)
        {
            Some((path_id, _state)) => Ok((*path_id, true)),
            None => self
                .open_path(remote, initial_status, now)
                .map(|id| (id, false)),
        }
    }

    /// Opens a new path
    ///
    /// Further errors might occur and they will be emitted in [`PathEvent::LocallyClosed`] events.
    /// When the path is opened it will be reported as an [`PathEvent::Opened`].
    pub fn open_path(
        &mut self,
        remote: SocketAddr,
        initial_status: PathStatus,
        now: Instant,
    ) -> Result<PathId, PathError> {
        if !self.is_multipath_negotiated() {
            return Err(PathError::MultipathNotNegotiated);
        }
        if self.side().is_server() {
            return Err(PathError::ServerSideNotAllowed);
        }

        let max_abandoned = self.abandoned_paths.iter().max().copied();
        let max_used = self.paths.keys().last().copied();
        let path_id = max_abandoned
            .max(max_used)
            .unwrap_or(PathId::ZERO)
            .saturating_add(1u8);

        if Some(path_id) > self.max_path_id() {
            return Err(PathError::MaxPathIdReached);
        }
        if path_id > self.remote_max_path_id {
            self.spaces[SpaceId::Data].pending.paths_blocked = true;
            return Err(PathError::MaxPathIdReached);
        }
        if self.rem_cids.get(&path_id).map(CidQueue::active).is_none() {
            self.spaces[SpaceId::Data]
                .pending
                .path_cids_blocked
                .push(path_id);
            return Err(PathError::RemoteCidsExhausted);
        }

        let path = self.ensure_path(path_id, remote, now, None);
        path.status.local_update(initial_status);

        Ok(path_id)
    }

    /// Closes a path by sending a PATH_ABANDON frame
    ///
    /// This will not allow closing the last path. It does allow closing paths which have
    /// not yet been opened, as e.g. is the case when receiving a PATH_ABANDON from the peer
    /// for a path that was never opened locally.
    pub fn close_path(
        &mut self,
        now: Instant,
        path_id: PathId,
        error_code: VarInt,
    ) -> Result<(), ClosePathError> {
        if self.abandoned_paths.contains(&path_id) || Some(path_id) > self.max_path_id() {
            return Err(ClosePathError::ClosedPath);
        }
        if self
            .paths
            .keys()
            .filter(|&id| !self.abandoned_paths.contains(id))
            .count()
            < 2
        {
            return Err(ClosePathError::LastOpenPath);
        }

        // Send PATH_ABANDON
        self.spaces[SpaceId::Data]
            .pending
            .path_abandon
            .insert(path_id, error_code.into());

        // Consider remotely issued CIDs as retired.
        // Technically we don't have to do this just yet.  We only need to do this *after*
        // the ABANDON_PATH frame is sent, allowing us to still send it on the
        // to-be-abandoned path.  However it is recommended to send it on another path, and
        // we do not allow abandoning the last path anyway.
        self.rem_cids.remove(&path_id);
        self.endpoint_events
            .push_back(EndpointEventInner::RetireResetToken(path_id));

        self.abandoned_paths.insert(path_id);

        self.set_max_path_id(now, self.local_max_path_id.saturating_add(1u8));

        // The peer MUST respond with a corresponding PATH_ABANDON frame. If not, this timer
        // expires.
        self.timers.set(
            Timer::PathNotAbandoned(path_id),
            now + self.pto_max_path(SpaceId::Data),
        );

        Ok(())
    }

    /// Gets the [`PathData`] for a known [`PathId`].
    ///
    /// Will panic if the path_id does not reference any known path.
    #[track_caller]
    fn path_data(&self, path_id: PathId) -> &PathData {
        &self.paths.get(&path_id).expect("known path").data
    }

    /// Gets a reference to the [`PathData`] for a [`PathId`]
    fn path(&self, path_id: PathId) -> Option<&PathData> {
        self.paths.get(&path_id).map(|path_state| &path_state.data)
    }

    /// Gets a mutable reference to the [`PathData`] for a [`PathId`]
    fn path_mut(&mut self, path_id: PathId) -> Option<&mut PathData> {
        self.paths
            .get_mut(&path_id)
            .map(|path_state| &mut path_state.data)
    }

    /// Gets the local [`PathStatus`] for a known [`PathId`]
    pub fn path_status(&self, path_id: PathId) -> Result<PathStatus, ClosedPath> {
        self.path(path_id)
            .map(PathData::local_status)
            .ok_or(ClosedPath { _private: () })
    }

    /// Sets the [`PathStatus`] for a known [`PathId`]
    ///
    /// Returns the previous path status on success.
    pub fn set_path_status(
        &mut self,
        path_id: PathId,
        status: PathStatus,
    ) -> Result<PathStatus, ClosedPath> {
        let path = self.path_mut(path_id).ok_or(ClosedPath { _private: () })?;
        let prev = match path.status.local_update(status) {
            Some(prev) => {
                self.spaces[SpaceId::Data]
                    .pending
                    .path_status
                    .insert(path_id);
                prev
            }
            None => path.local_status(),
        };
        Ok(prev)
    }

    /// Returns the remote path status
    // TODO(flub): Probably should also be some kind of path event?  Not even sure if I like
    //    this as an API, but for now it allows me to write a test easily.
    // TODO(flub): Technically this should be a Result<Option<PathSTatus>>?
    pub fn remote_path_status(&self, path_id: PathId) -> Option<PathStatus> {
        self.path(path_id).and_then(|path| path.remote_status())
    }

    /// Sets the max_idle_timeout for a specific path
    ///
    /// See [`TransportConfig::default_path_max_idle_timeout`] for details.
    ///
    /// Returns the previous value of the setting.
    pub fn set_path_max_idle_timeout(
        &mut self,
        path_id: PathId,
        timeout: Option<Duration>,
    ) -> Result<Option<Duration>, ClosedPath> {
        let path = self
            .paths
            .get_mut(&path_id)
            .ok_or(ClosedPath { _private: () })?;
        Ok(std::mem::replace(&mut path.data.idle_timeout, timeout))
    }

    /// Sets the keep_alive_interval for a specific path
    ///
    /// See [`TransportConfig::default_path_keep_alive_interval`] for details.
    ///
    /// Returns the previous value of the setting.
    pub fn set_path_keep_alive_interval(
        &mut self,
        path_id: PathId,
        interval: Option<Duration>,
    ) -> Result<Option<Duration>, ClosedPath> {
        let path = self
            .paths
            .get_mut(&path_id)
            .ok_or(ClosedPath { _private: () })?;
        Ok(std::mem::replace(&mut path.data.keep_alive, interval))
    }

    /// Gets the [`PathData`] for a known [`PathId`].
    ///
    /// Will panic if the path_id does not reference any known path.
    #[track_caller]
    fn path_data_mut(&mut self, path_id: PathId) -> &mut PathData {
        &mut self.paths.get_mut(&path_id).expect("known path").data
    }

    /// Check if the remote has been validated in any active path
    fn is_remote_validated(&self, remote: SocketAddr) -> bool {
        self.paths
            .values()
            .any(|path_state| path_state.data.remote == remote && path_state.data.validated)
        // TODO(@divma): we might want to ensure the path has been recently active to consider the
        // address validated
    }

    fn ensure_path(
        &mut self,
        path_id: PathId,
        remote: SocketAddr,
        now: Instant,
        pn: Option<u64>,
    ) -> &mut PathData {
        let validated = self.is_remote_validated(remote);
        let vacant_entry = match self.paths.entry(path_id) {
            btree_map::Entry::Vacant(vacant_entry) => vacant_entry,
            btree_map::Entry::Occupied(occupied_entry) => {
                return &mut occupied_entry.into_mut().data;
            }
        };

        debug!(%validated, %path_id, "path added");
        let peer_max_udp_payload_size =
            u16::try_from(self.peer_params.max_udp_payload_size.into_inner()).unwrap_or(u16::MAX);
        self.path_counter = self.path_counter.wrapping_add(1);
        let mut data = PathData::new(
            remote,
            self.allow_mtud,
            Some(peer_max_udp_payload_size),
            self.path_counter,
            now,
            &self.config,
        );

        data.validated = validated;

        let pto = self.ack_frequency.max_ack_delay_for_pto() + data.rtt.pto_base();
        self.timers.set(Timer::PathOpen(path_id), now + 3 * pto);

        // for the path to be opened we need to send a packet on the path. Sending a challenge
        // guarantees this
        data.challenge = Some(self.rng.random());
        data.challenge_pending = true;

        let path = vacant_entry.insert(PathState { data, prev: None });

        let mut pn_space = spaces::PacketNumberSpace::new(now, SpaceId::Data, &mut self.rng);
        if let Some(pn) = pn {
            pn_space.dedup.insert(pn);
        }
        self.spaces[SpaceId::Data]
            .number_spaces
            .insert(path_id, pn_space);
        &mut path.data
    }
    /// Returns packets to transmit
    ///
    /// Connections should be polled for transmit after:
    /// - the application performed some I/O on the connection
    /// - a call was made to `handle_event`
    /// - a call was made to `handle_timeout`
    ///
    /// `max_datagrams` specifies how many datagrams can be returned inside a
    /// single Transmit using GSO. This must be at least 1.
    #[must_use]
    pub fn poll_transmit(
        &mut self,
        now: Instant,
        max_datagrams: usize,
        buf: &mut Vec<u8>,
    ) -> Option<Transmit> {
        assert!(max_datagrams != 0);
        let max_datagrams = match self.config.enable_segmentation_offload {
            false => 1,
            true => max_datagrams,
        };

        // Each call to poll_transmit can only send datagrams to one destination, because
        // all datagrams in a GSO batch are for the same destination.  Therefore only
        // datagrams for one Path ID are produced for each poll_transmit call.

        // First, if we have to send a close, select a path for that.
        // Next, all paths that have a PATH_CHALLENGE or PATH_RESPONSE pending.

        // For all AVAILABLE paths:
        // - Is the path congestion blocked or pacing blocked?
        // - call maybe_queue_ to ensure a tail-loss probe would be sent?
        // - do we need to send a close message?
        // - call can_send
        // Once there's nothing more to send on the AVAILABLE paths, do the same for BACKUP paths

        // What about PATH_CHALLENGE or PATH_RESPONSE?  We need to check if we need to send
        // any of those.

        // Check whether we need to send a close message
        let close = match self.state {
            State::Drained => {
                self.app_limited = true;
                return None;
            }
            State::Draining | State::Closed(_) => {
                // self.close is only reset once the associated packet had been
                // encoded successfully
                if !self.close {
                    self.app_limited = true;
                    return None;
                }
                true
            }
            _ => false,
        };

        // Check whether we need to send an ACK_FREQUENCY frame
        if let Some(config) = &self.config.ack_frequency_config {
            let rtt = self
                .paths
                .values()
                .map(|p| p.data.rtt.get())
                .min()
                .expect("one path exists");
            self.spaces[SpaceId::Data].pending.ack_frequency = self
                .ack_frequency
                .should_send_ack_frequency(rtt, config, &self.peer_params)
                && self.highest_space == SpaceId::Data
                && self.peer_supports_ack_frequency();
        }

        // Whether this packet can be coalesced with another one in the same datagram.
        let mut coalesce = true;

        // Whether the last packet in the datagram must be padded so the datagram takes up
        // to at least MIN_INITIAL_SIZE, or to the maximum segment size if this is smaller.
        let mut pad_datagram = PadDatagram::No;

        // Whether congestion control stopped the next packet from being sent. Further
        // packets could still be built, as e.g. tail-loss probes are not congestion
        // limited.
        let mut congestion_blocked = false;

        // The packet number of the last built packet.
        let mut last_packet_number = None;

        let mut path_id = *self.paths.first_key_value().expect("one path must exist").0;

        // If there is any available path we only want to send frames to any backup path
        // that must be sent on that backup path exclusively.
        let have_available_path = self
            .paths
            .values()
            .any(|path| path.data.local_status() == PathStatus::Available);

        // Setup for the first path_id
        let mut transmit = TransmitBuf::new(
            buf,
            max_datagrams,
            self.path_data(path_id).current_mtu().into(),
        );
        if let Some(challenge) = self.send_prev_path_challenge(now, &mut transmit, path_id) {
            return Some(challenge);
        }
        let mut space_id = match path_id {
            PathId(0) => SpaceId::Initial,
            _ => SpaceId::Data,
        };

        loop {
            // check if there is at least one active CID to use for sending
            let Some(remote_cid) = self.rem_cids.get(&path_id).map(CidQueue::active) else {
                let err = PathError::RemoteCidsExhausted;
                if !self.abandoned_paths.contains(&path_id) {
                    debug!(?err, %path_id, "no active CID for path");
                    self.events.push_back(Event::Path(PathEvent::LocallyClosed {
                        id: path_id,
                        error: err,
                    }));
                    // Locally we should have refused to open this path, the remote should
                    // have given us CIDs for this path before opening it.  So we can always
                    // abandon this here.
                    self.close_path(now, path_id, TransportErrorCode::NO_CID_AVAILABLE.into())
                        .ok();
                    self.spaces[SpaceId::Data]
                        .pending
                        .path_cids_blocked
                        .push(path_id);
                } else {
                    trace!(?path_id, "remote CIDs retired for abandoned path");
                }

                match self.paths.keys().find(|&&next| next > path_id) {
                    Some(next_path_id) => {
                        // See if this next path can send anything.
                        trace!(
                            ?space_id,
                            ?path_id,
                            ?next_path_id,
                            "no CIDs to send on path"
                        );
                        path_id = *next_path_id;
                        space_id = SpaceId::Data;

                        // update per path state
                        transmit.set_segment_size(self.path_data(path_id).current_mtu().into());
                        if let Some(challenge) =
                            self.send_prev_path_challenge(now, &mut transmit, path_id)
                        {
                            return Some(challenge);
                        }

                        continue;
                    }
                    None => {
                        // Nothing more to send.
                        trace!(
                            ?space_id,
                            ?path_id,
                            "no CIDs to send on path, no more paths"
                        );
                        break;
                    }
                }
            };

            // Determine if anything can be sent in this packet number space (SpaceId +
            // PathId).
            let max_packet_size = if transmit.datagram_remaining_mut() > 0 {
                // We are trying to coalesce another packet into this datagram.
                transmit.datagram_remaining_mut()
            } else {
                // A new datagram needs to be started.
                transmit.segment_size()
            };
            let can_send = self.space_can_send(space_id, path_id, max_packet_size, close);
            let path_should_send = {
                let path_exclusive_only = space_id == SpaceId::Data
                    && have_available_path
                    && self.path_data(path_id).local_status() == PathStatus::Backup;
                let path_should_send = if path_exclusive_only {
                    can_send.path_exclusive
                } else {
                    !can_send.is_empty()
                };
                let needs_loss_probe = self.spaces[space_id].for_path(path_id).loss_probes > 0;
                path_should_send || needs_loss_probe || can_send.close
            };

            if !path_should_send && space_id < SpaceId::Data {
                if self.spaces[space_id].crypto.is_some() {
                    trace!(?space_id, %path_id, "nothing to send in space");
                }
                space_id = space_id.next();
                continue;
            }

            let send_blocked = if path_should_send && transmit.datagram_remaining_mut() == 0 {
                // Only check congestion control if a new datagram is needed.
                self.path_congestion_check(space_id, path_id, &transmit, &can_send, now)
            } else {
                PathBlocked::No
            };
            if send_blocked != PathBlocked::No {
                trace!(?space_id, %path_id, ?send_blocked, "congestion blocked");
                congestion_blocked = true;
            }
            if send_blocked == PathBlocked::Congestion && space_id < SpaceId::Data {
                // Higher spaces might still have tail-loss probes to send, which are not
                // congestion blocked.
                space_id = space_id.next();
                continue;
            }
            if !path_should_send || send_blocked != PathBlocked::No {
                // Nothing more to send on this path, check the next path if possible.

                // If there are any datagrams in the transmit, packets for another path can
                // not be built.
                if transmit.num_datagrams() > 0 {
                    break;
                }

                match self.paths.keys().find(|&&next| next > path_id) {
                    Some(next_path_id) => {
                        // See if this next path can send anything.
                        trace!(
                            ?space_id,
                            ?path_id,
                            ?next_path_id,
                            "nothing to send on path"
                        );
                        path_id = *next_path_id;
                        space_id = SpaceId::Data;

                        // update per path state
                        transmit.set_segment_size(self.path_data(path_id).current_mtu().into());
                        if let Some(challenge) =
                            self.send_prev_path_challenge(now, &mut transmit, path_id)
                        {
                            return Some(challenge);
                        }

                        continue;
                    }
                    None => {
                        // Nothing more to send.
                        trace!(
                            ?space_id,
                            ?path_id,
                            "nothing to send on path, no more paths"
                        );
                        break;
                    }
                }
            }

            // If the datagram is full, we need to start a new one.
            if transmit.datagram_remaining_mut() == 0 {
                if transmit.num_datagrams() >= transmit.max_datagrams() {
                    // No more datagrams allowed
                    break;
                }

                match self.spaces[space_id].for_path(path_id).loss_probes {
                    0 => transmit.start_new_datagram(),
                    _ => {
                        // We need something to send for a tail-loss probe.
                        let request_immediate_ack =
                            space_id == SpaceId::Data && self.peer_supports_ack_frequency();
                        self.spaces[space_id].maybe_queue_probe(
                            path_id,
                            request_immediate_ack,
                            &self.streams,
                        );

                        self.spaces[space_id].for_path(path_id).loss_probes -= 1;

                        // Clamp the datagram to at most the minimum MTU to ensure that loss
                        // probes can get through and enable recovery even if the path MTU
                        // has shrank unexpectedly.
                        transmit.start_new_datagram_with_size(std::cmp::min(
                            usize::from(INITIAL_MTU),
                            transmit.segment_size(),
                        ));
                    }
                }
                trace!(count = transmit.num_datagrams(), "new datagram started");
                coalesce = true;
                pad_datagram = PadDatagram::No;
            }

            // If coalescing another packet into the existing datagram, there should
            // still be enough space for a whole packet.
            if transmit.datagram_start_offset() < transmit.len() {
                debug_assert!(transmit.datagram_remaining_mut() >= MIN_PACKET_SPACE);
            }

            //
            // From here on, we've determined that a packet will definitely be sent.
            //

            if self.spaces[SpaceId::Initial].crypto.is_some()
                && space_id == SpaceId::Handshake
                && self.side.is_client()
            {
                // A client stops both sending and processing Initial packets when it
                // sends its first Handshake packet.
                self.discard_space(now, SpaceId::Initial);
            }
            if let Some(ref mut prev) = self.prev_crypto {
                prev.update_unacked = false;
            }

            let mut builder = PacketBuilder::new(
                now,
                space_id,
                path_id,
                remote_cid,
                &mut transmit,
                can_send.other,
                self,
            )?;
            last_packet_number = Some(builder.exact_number);
            coalesce = coalesce && !builder.short_header;

            if space_id == SpaceId::Initial && (self.side.is_client() || can_send.other) {
                // https://www.rfc-editor.org/rfc/rfc9000.html#section-14.1
                pad_datagram |= PadDatagram::ToMinMtu;
            }
            if space_id == SpaceId::Data && self.config.pad_to_mtu {
                pad_datagram |= PadDatagram::ToSegmentSize;
            }

            if can_send.close {
                trace!("sending CONNECTION_CLOSE");
                // Encode ACKs before the ConnectionClose message, to give the receiver
                // a better approximate on what data has been processed. This is
                // especially important with ack delay, since the peer might not
                // have gotten any other ACK for the data earlier on.
                let mut sent_frames = SentFrames::default();
                let is_multipath_enabled = self.is_multipath_negotiated();
                for path_id in self.spaces[space_id]
                    .number_spaces
                    .iter()
                    .filter(|(_, pns)| !pns.pending_acks.ranges().is_empty())
                    .map(|(&path_id, _)| path_id)
                    .collect::<Vec<_>>()
                {
                    debug_assert!(
                        is_multipath_enabled || path_id == PathId::ZERO,
                        "Only PathId(0) allowed without multipath (have {path_id:?})"
                    );
                    Self::populate_acks(
                        now,
                        self.receiving_ecn,
                        &mut sent_frames,
                        path_id,
                        &mut self.spaces[space_id],
                        is_multipath_enabled,
                        &mut builder.frame_space_mut(),
                        &mut self.stats,
                    );
                }

                // Since there only 64 ACK frames there will always be enough space
                // to encode the ConnectionClose frame too. However we still have the
                // check here to prevent crashes if something changes.
                debug_assert!(
                    builder.frame_space_remaining() > frame::ConnectionClose::SIZE_BOUND,
                    "ACKs should leave space for ConnectionClose"
                );
                if frame::ConnectionClose::SIZE_BOUND < builder.frame_space_remaining() {
                    let max_frame_size = builder.frame_space_remaining();
                    match self.state {
                        State::Closed(state::Closed { ref reason }) => {
                            if space_id == SpaceId::Data || reason.is_transport_layer() {
                                reason.encode(&mut builder.frame_space_mut(), max_frame_size)
                            } else {
                                frame::ConnectionClose {
                                    error_code: TransportErrorCode::APPLICATION_ERROR,
                                    frame_type: None,
                                    reason: Bytes::new(),
                                }
                                .encode(&mut builder.frame_space_mut(), max_frame_size)
                            }
                        }
                        State::Draining => frame::ConnectionClose {
                            error_code: TransportErrorCode::NO_ERROR,
                            frame_type: None,
                            reason: Bytes::new(),
                        }
                        .encode(&mut builder.frame_space_mut(), max_frame_size),
                        _ => unreachable!(
                            "tried to make a close packet when the connection wasn't closed"
                        ),
                    }
                }
                builder.finish_and_track(now, self, path_id, sent_frames, pad_datagram);
                if space_id == self.highest_space {
                    // Don't send another close packet. Even with multipath we only send
                    // CONNECTION_CLOSE on a single path since we expect our paths to work.
                    self.close = false;
                    // `CONNECTION_CLOSE` is the final packet
                    break;
                } else {
                    // Send a close frame in every possible space for robustness, per
                    // RFC9000 "Immediate Close during the Handshake". Don't bother trying
                    // to send anything else.
                    space_id = space_id.next();
                    continue;
                }
            }

            // Send an off-path PATH_RESPONSE. Prioritized over on-path data to ensure that
            // path validation can occur while the link is saturated.
            if space_id == SpaceId::Data && builder.buf.num_datagrams() == 1 {
                let path = self.path_data_mut(path_id);
                if let Some((token, remote)) = path.path_responses.pop_off_path(path.remote) {
                    // TODO(flub): We need to use the right CID!  We shouldn't use the same
                    //    CID as the current active one for the path.  Though see also
                    //    https://github.com/quinn-rs/quinn/issues/2184
                    trace!("PATH_RESPONSE {:08x} (off-path)", token);
                    builder
                        .frame_space_mut()
                        .write(frame::FrameType::PATH_RESPONSE);
                    builder.frame_space_mut().write(token);
                    self.stats.frame_tx.path_response += 1;
                    builder.finish_and_track(
                        now,
                        self,
                        path_id,
                        SentFrames {
                            non_retransmits: true,
                            ..SentFrames::default()
                        },
                        PadDatagram::ToMinMtu,
                    );
                    self.stats.udp_tx.on_sent(1, transmit.len());
                    return Some(Transmit {
                        destination: remote,
                        size: transmit.len(),
                        ecn: None,
                        segment_size: None,
                        src_ip: self.local_ip,
                    });
                }
            }

            let sent_frames = {
                let path_exclusive_only = have_available_path
                    && self.path_data(path_id).local_status() == PathStatus::Backup;
                let pn = builder.exact_number;
                self.populate_packet(
                    now,
                    space_id,
                    path_id,
                    path_exclusive_only,
                    &mut builder.frame_space_mut(),
                    pn,
                )
            };

            // ACK-only packets should only be sent when explicitly allowed. If we write them due to
            // any other reason, there is a bug which leads to one component announcing write
            // readiness while not writing any data. This degrades performance. The condition is
            // only checked if the full MTU is available and when potentially large fixed-size
            // frames aren't queued, so that lack of space in the datagram isn't the reason for just
            // writing ACKs.
            debug_assert!(
                !(sent_frames.is_ack_only(&self.streams)
                    && !can_send.acks
                    && can_send.other
                    && builder.buf.segment_size()
                        == self.path_data(path_id).current_mtu() as usize
                    && self.datagrams.outgoing.is_empty()),
                "SendableFrames was {can_send:?}, but only ACKs have been written"
            );
            if sent_frames.requires_padding {
                pad_datagram |= PadDatagram::ToMinMtu;
            }

            for (path_id, _pn) in sent_frames.largest_acked.iter() {
                self.spaces[space_id]
                    .for_path(*path_id)
                    .pending_acks
                    .acks_sent();
                self.timers.stop(Timer::MaxAckDelay(*path_id));
            }

            // Now we need to finish the packet.  Before we do so we need to know if we will
            // be coalescing the next packet into this one, or will be ending the datagram
            // as well.  Because if this is the last packet in the datagram more padding
            // might be needed because of the packet type, or to fill the GSO segment size.

            // Are we allowed to coalesce AND is there enough space for another *packet* in
            // this datagram AND is there another packet to send in this or the next space?
            if coalesce
                && builder
                    .buf
                    .datagram_remaining_mut()
                    .saturating_sub(builder.predict_packet_end())
                    > MIN_PACKET_SPACE
                && self
                    .next_send_space(space_id, path_id, builder.buf, close)
                    .is_some()
            {
                // We can append/coalesce the next packet into the current
                // datagram. Finish the current packet without adding extra padding.
                builder.finish_and_track(now, self, path_id, sent_frames, PadDatagram::No);
            } else {
                // We need a new datagram for the next packet.  Finish the current
                // packet with padding.
                if builder.buf.num_datagrams() > 1 && matches!(pad_datagram, PadDatagram::No) {
                    // If too many padding bytes would be required to continue the
                    // GSO batch after this packet, end the GSO batch here. Ensures
                    // that fixed-size frames with heterogeneous sizes
                    // (e.g. application datagrams) won't inadvertently waste large
                    // amounts of bandwidth. The exact threshold is a bit arbitrary
                    // and might benefit from further tuning, though there's no
                    // universally optimal value.
                    const MAX_PADDING: usize = 16;
                    if builder.buf.datagram_remaining_mut()
                        > builder.predict_packet_end() + MAX_PADDING
                    {
                        trace!(
                            "GSO truncated by demand for {} padding bytes",
                            builder.buf.datagram_remaining_mut() - builder.predict_packet_end()
                        );
                        builder.finish_and_track(now, self, path_id, sent_frames, PadDatagram::No);
                        break;
                    }

                    // Pad the current datagram to GSO segment size so it can be
                    // included in the GSO batch.
                    builder.finish_and_track(
                        now,
                        self,
                        path_id,
                        sent_frames,
                        PadDatagram::ToSegmentSize,
                    );
                } else {
                    builder.finish_and_track(now, self, path_id, sent_frames, pad_datagram);
                }
                if transmit.num_datagrams() == 1 {
                    transmit.clip_datagram_size();
                }
            }
        }

        if let Some(last_packet_number) = last_packet_number {
            // Note that when sending in multiple packet spaces the last packet number will
            // be the one from the highest packet space.
            self.path_data_mut(path_id).congestion.on_sent(
                now,
                transmit.len() as u64,
                last_packet_number,
            );
        }

        self.config.qlog_sink.emit_recovery_metrics(
            self.path_data(path_id).pto_count,
            &mut self.paths.get_mut(&path_id).unwrap().data,
            now,
            self.orig_rem_cid,
        );

        self.app_limited = transmit.is_empty() && !congestion_blocked;

        // Send MTU probe if necessary
        if transmit.is_empty() && self.state.is_established() {
            let space_id = SpaceId::Data;
            let next_pn = self.spaces[space_id].for_path(path_id).peek_tx_number();
            let probe_size = self
                .path_data_mut(path_id)
                .mtud
                .poll_transmit(now, next_pn)?;

            debug_assert_eq!(transmit.num_datagrams(), 0);
            transmit.start_new_datagram_with_size(probe_size as usize);

            debug_assert_eq!(transmit.datagram_start_offset(), 0);
            // TODO(flub): I'm not particularly happy about this unwrap.  But let's leave it
            //    for now until more stuff is settled.  We probably should check earlier on
            //    in poll_transmit that we have a valid CID to use.
            let mut builder = PacketBuilder::new(
                now,
                space_id,
                path_id,
                self.rem_cids.get(&path_id).unwrap().active(),
                &mut transmit,
                true,
                self,
            )?;

            // We implement MTU probes as ping packets padded up to the probe size
            trace!(?probe_size, "writing MTUD probe");
            trace!("PING");
            builder.frame_space_mut().write(frame::FrameType::PING);
            self.stats.frame_tx.ping += 1;

            // If supported by the peer, we want no delays to the probe's ACK
            if self.peer_supports_ack_frequency() {
                trace!("IMMEDIATE_ACK");
                builder
                    .frame_space_mut()
                    .write(frame::FrameType::IMMEDIATE_ACK);
                self.stats.frame_tx.immediate_ack += 1;
            }

            let sent_frames = SentFrames {
                non_retransmits: true,
                ..Default::default()
            };
            builder.finish_and_track(
                now,
                self,
                path_id,
                sent_frames,
                PadDatagram::ToSize(probe_size),
            );

            self.stats
                .paths
                .entry(path_id)
                .or_default()
                .sent_plpmtud_probes += 1;
        }

        if transmit.is_empty() {
            return None;
        }

        trace!(
            segment_size = transmit.segment_size(),
            last_datagram_len = transmit.len() % transmit.segment_size(),
            "sending {} bytes in {} datagrams",
            transmit.len(),
            transmit.num_datagrams()
        );
        self.path_data_mut(path_id)
            .inc_total_sent(transmit.len() as u64);

        self.stats
            .udp_tx
            .on_sent(transmit.num_datagrams() as u64, transmit.len());

        Some(Transmit {
            destination: self.path_data(path_id).remote,
            size: transmit.len(),
            ecn: if self.path_data(path_id).sending_ecn {
                Some(EcnCodepoint::Ect0)
            } else {
                None
            },
            segment_size: match transmit.num_datagrams() {
                1 => None,
                _ => Some(transmit.segment_size()),
            },
            src_ip: self.local_ip,
        })
    }

    /// Returns the [`SpaceId`] of the next packet space which has data to send
    ///
    /// This takes into account the space available to frames in the next datagram.
    // TODO(flub): This duplication is not nice.
    fn next_send_space(
        &mut self,
        current_space_id: SpaceId,
        path_id: PathId,
        buf: &TransmitBuf<'_>,
        close: bool,
    ) -> Option<SpaceId> {
        // Number of bytes available for frames if this is a 1-RTT packet. We're guaranteed
        // to be able to send an individual frame at least this large in the next 1-RTT
        // packet. This could be generalized to support every space, but it's only needed to
        // handle large fixed-size frames, which only exist in 1-RTT (application
        // datagrams). We don't account for coalesced packets potentially occupying space
        // because frames can always spill into the next datagram.
        let mut space_id = current_space_id;
        loop {
            let can_send = self.space_can_send(space_id, path_id, buf.segment_size(), close);
            if !can_send.is_empty() || (close && self.spaces[space_id].crypto.is_some()) {
                return Some(space_id);
            }
            space_id = match space_id {
                SpaceId::Initial => SpaceId::Handshake,
                SpaceId::Handshake => SpaceId::Data,
                SpaceId::Data => break,
            }
        }
        None
    }

    /// Checks if creating a new datagram would be blocked by congestion control
    fn path_congestion_check(
        &mut self,
        space_id: SpaceId,
        path_id: PathId,
        transmit: &TransmitBuf<'_>,
        can_send: &SendableFrames,
        now: Instant,
    ) -> PathBlocked {
        // Anti-amplification is only based on `total_sent`, which gets updated after
        // the transmit is sent. Therefore we pass the amount of bytes for datagrams
        // that are already created, as well as 1 byte for starting another datagram. If
        // there is any anti-amplification budget left, we always allow a full MTU to be
        // sent (see https://github.com/quinn-rs/quinn/issues/1082).
        if self.side().is_server()
            && self
                .path_data(path_id)
                .anti_amplification_blocked(transmit.len() as u64 + 1)
        {
            trace!(?space_id, ?path_id, "blocked by anti-amplification");
            return PathBlocked::AntiAmplification;
        }

        // Congestion control check.
        // Tail loss probes must not be blocked by congestion, or a deadlock could arise.
        let bytes_to_send = transmit.segment_size() as u64;
        let need_loss_probe = self.spaces[space_id].for_path(path_id).loss_probes > 0;

        if can_send.other && !need_loss_probe && !can_send.close {
            let path = self.path_data(path_id);
            if path.in_flight.bytes + bytes_to_send >= path.congestion.window() {
                trace!(?space_id, %path_id, "blocked by congestion control");
                return PathBlocked::Congestion;
            }
        }

        // Pacing check.
        if let Some(delay) = self.path_data_mut(path_id).pacing_delay(bytes_to_send, now) {
            self.timers.set(Timer::Pacing(path_id), delay);
            // Loss probes and CONNECTION_CLOSE should be subject to pacing, even though
            // they are not congestion controlled.
            trace!(?space_id, ?path_id, "blocked by pacing");
            return PathBlocked::Pacing;
        }

        PathBlocked::No
    }

    /// Send PATH_CHALLENGE for a previous path if necessary
    ///
    /// QUIC-TRANSPORT section 9.3.3
    /// <https://www.rfc-editor.org/rfc/rfc9000.html#name-off-path-packet-forwarding>
    fn send_prev_path_challenge(
        &mut self,
        now: Instant,
        buf: &mut TransmitBuf<'_>,
        path_id: PathId,
    ) -> Option<Transmit> {
        let (prev_cid, prev_path) = self.paths.get_mut(&path_id)?.prev.as_mut()?;
        if !prev_path.challenge_pending {
            return None;
        }
        prev_path.challenge_pending = false;
        let token = prev_path
            .challenge
            .expect("previous path challenge pending without token");
        let destination = prev_path.remote;
        debug_assert_eq!(
            self.highest_space,
            SpaceId::Data,
            "PATH_CHALLENGE queued without 1-RTT keys"
        );
        buf.start_new_datagram_with_size(MIN_INITIAL_SIZE as usize);

        // Use the previous CID to avoid linking the new path with the previous path. We
        // don't bother accounting for possible retirement of that prev_cid because this is
        // sent once, immediately after migration, when the CID is known to be valid. Even
        // if a post-migration packet caused the CID to be retired, it's fair to pretend
        // this is sent first.
        debug_assert_eq!(buf.datagram_start_offset(), 0);
        let mut builder =
            PacketBuilder::new(now, SpaceId::Data, path_id, *prev_cid, buf, false, self)?;
        trace!("validating previous path with PATH_CHALLENGE {:08x}", token);
        builder
            .frame_space_mut()
            .write(frame::FrameType::PATH_CHALLENGE);
        builder.frame_space_mut().write(token);
        self.stats.frame_tx.path_challenge += 1;

        // An endpoint MUST expand datagrams that contain a PATH_CHALLENGE frame
        // to at least the smallest allowed maximum datagram size of 1200 bytes,
        // unless the anti-amplification limit for the path does not permit
        // sending a datagram of this size
        builder.pad_to(MIN_INITIAL_SIZE);

        builder.finish(self, now);
        self.stats.udp_tx.on_sent(1, buf.len());

        Some(Transmit {
            destination,
            size: buf.len(),
            ecn: None,
            segment_size: None,
            src_ip: self.local_ip,
        })
    }

    /// Indicate what types of frames are ready to send for the given space
    ///
    /// *packet_size* is the number of bytes available to build the next packet.  *close*
    /// *indicates whether a CONNECTION_CLOSE frame needs to be sent.
    fn space_can_send(
        &mut self,
        space_id: SpaceId,
        path_id: PathId,
        packet_size: usize,
        close: bool,
    ) -> SendableFrames {
        let pn = self.spaces[SpaceId::Data]
            .for_path(path_id)
            .peek_tx_number();
        let frame_space_1rtt = packet_size.saturating_sub(self.predict_1rtt_overhead(pn, path_id));
        if self.spaces[space_id].crypto.is_none()
            && (space_id != SpaceId::Data
                || self.zero_rtt_crypto.is_none()
                || self.side.is_server())
        {
            // No keys available for this space
            return SendableFrames::empty();
        }
        let mut can_send = self.spaces[space_id].can_send(path_id, &self.streams);
        if space_id == SpaceId::Data {
            can_send |= self.can_send_1rtt(path_id, frame_space_1rtt);
        }

        can_send.close = close && self.spaces[space_id].crypto.is_some();

        can_send
    }

    /// Process `ConnectionEvent`s generated by the associated `Endpoint`
    ///
    /// Will execute protocol logic upon receipt of a connection event, in turn preparing signals
    /// (including application `Event`s, `EndpointEvent`s and outgoing datagrams) that should be
    /// extracted through the relevant methods.
    pub fn handle_event(&mut self, event: ConnectionEvent) {
        use ConnectionEventInner::*;
        match event.0 {
            Datagram(DatagramConnectionEvent {
                now,
                remote,
                path_id,
                ecn,
                first_decode,
                remaining,
            }) => {
                // If this packet could initiate a migration and we're a client or a server that
                // forbids migration, drop the datagram. This could be relaxed to heuristically
                // permit NAT-rebinding-like migration.
                if let Some(known_remote) = self.path(path_id).map(|path| path.remote) {
                    if remote != known_remote && !self.side.remote_may_migrate(&self.state) {
                        trace!("discarding packet from unrecognized peer {}", remote);
                        return;
                    }
                }

                let was_anti_amplification_blocked = self
                    .path(path_id)
                    .map(|path| path.anti_amplification_blocked(1))
                    .unwrap_or(true); // if we don't know about this path it's eagerly considered as unvalidated
                // TODO(@divma): revisit this

                self.stats.udp_rx.datagrams += 1;
                self.stats.udp_rx.bytes += first_decode.len() as u64;
                let data_len = first_decode.len();

                self.handle_decode(now, remote, path_id, ecn, first_decode);
                // The current `path` might have changed inside `handle_decode` since the packet
                // could have triggered a migration. The packet might also belong to an unknown
                // path and have been rejected. Make sure the data received is accounted for the
                // most recent path by accessing `path` after `handle_decode`.
                if let Some(path) = self.path_mut(path_id) {
                    path.inc_total_recvd(data_len as u64);
                }

                if let Some(data) = remaining {
                    self.stats.udp_rx.bytes += data.len() as u64;
                    self.handle_coalesced(now, remote, path_id, ecn, data);
                }

                self.config.qlog_sink.emit_recovery_metrics(
                    self.path_data(path_id).pto_count,
                    &mut self.paths.get_mut(&path_id).unwrap().data,
                    now,
                    self.orig_rem_cid,
                );

                if was_anti_amplification_blocked {
                    // A prior attempt to set the loss detection timer may have failed due to
                    // anti-amplification, so ensure it's set now. Prevents a handshake deadlock if
                    // the server's first flight is lost.
                    self.set_loss_detection_timer(now, path_id);
                }
            }
            NewIdentifiers(ids, now, cid_len, cid_lifetime) => {
                let path_id = ids.first().map(|issued| issued.path_id).unwrap_or_default();
                debug_assert!(ids.iter().all(|issued| issued.path_id == path_id));
                let cid_state = self
                    .local_cid_state
                    .entry(path_id)
                    .or_insert_with(|| CidState::new(cid_len, cid_lifetime, now, 0));
                cid_state.new_cids(&ids, now);

                ids.into_iter().rev().for_each(|frame| {
                    self.spaces[SpaceId::Data].pending.new_cids.push(frame);
                });
                // Always update Timer::PushNewCid
                self.reset_cid_retirement();
            }
        }
    }

    /// Process timer expirations
    ///
    /// Executes protocol logic, potentially preparing signals (including application `Event`s,
    /// `EndpointEvent`s and outgoing datagrams) that should be extracted through the relevant
    /// methods.
    ///
    /// It is most efficient to call this immediately after the system clock reaches the latest
    /// `Instant` that was output by `poll_timeout`; however spurious extra calls will simply
    /// no-op and therefore are safe.
    pub fn handle_timeout(&mut self, now: Instant) {
        while let Some(timer) = self.timers.expire_before(now) {
            // TODO(@divma): remove `at` when the unicorn is born
            trace!(?timer, at=?now, "timeout");
            match timer {
                Timer::Close => {
                    self.state = State::Drained;
                    self.endpoint_events.push_back(EndpointEventInner::Drained);
                }
                Timer::Idle => {
                    self.kill(ConnectionError::TimedOut);
                }
                Timer::PathIdle(path_id) => {
                    // TODO(flub): TransportErrorCode::NO_ERROR but where's the API to get
                    //    that into a VarInt?
                    self.close_path(now, path_id, TransportErrorCode::NO_ERROR.into())
                        .ok();
                }
                Timer::KeepAlive => {
                    trace!("sending keep-alive");
                    self.ping();
                }
                Timer::PathKeepAlive(path_id) => {
                    trace!(?path_id, "sending keep-alive on path");
                    self.ping_path(path_id).ok();
                }
                Timer::LossDetection(path_id) => {
                    self.on_loss_detection_timeout(now, path_id);
                    self.config.qlog_sink.emit_recovery_metrics(
                        self.path_data(path_id).pto_count,
                        &mut self.paths.get_mut(&path_id).unwrap().data,
                        now,
                        self.orig_rem_cid,
                    );
                }
                Timer::KeyDiscard => {
                    self.zero_rtt_crypto = None;
                    self.prev_crypto = None;
                }
                Timer::PathValidation(path_id) => {
                    let Some(path) = self.paths.get_mut(&path_id) else {
                        continue;
                    };
                    debug!("path validation failed");
                    if let Some((_, prev)) = path.prev.take() {
                        path.data = prev;
                    }
                    path.data.challenge = None;
                    path.data.challenge_pending = false;
                }
                Timer::PathOpen(path_id) => {
                    let Some(path) = self.path_mut(path_id) else {
                        continue;
                    };
                    path.challenge = None;
                    path.challenge_pending = false;
                    debug!("new path validation failed");
                    if let Err(err) =
                        self.close_path(now, path_id, TransportErrorCode::UNSTABLE_INTERFACE.into())
                    {
                        warn!(?err, "failed closing path");
                    }

                    self.events.push_back(Event::Path(PathEvent::LocallyClosed {
                        id: path_id,
                        error: PathError::ValidationFailed,
                    }));
                }
                Timer::Pacing(path_id) => trace!(?path_id, "pacing timer expired"),
                Timer::PushNewCid => {
                    while let Some((path_id, when)) = self.next_cid_retirement() {
                        if when > now {
                            break;
                        }
                        match self.local_cid_state.get_mut(&path_id) {
                            None => error!(?path_id, "No local CID state for path"),
                            Some(cid_state) => {
                                // Update `retire_prior_to` field in NEW_CONNECTION_ID frame
                                let num_new_cid = cid_state.on_cid_timeout().into();
                                if !self.state.is_closed() {
                                    trace!(
                                        "push a new CID to peer RETIRE_PRIOR_TO field {}",
                                        cid_state.retire_prior_to()
                                    );
                                    self.endpoint_events.push_back(
                                        EndpointEventInner::NeedIdentifiers(
                                            path_id,
                                            now,
                                            num_new_cid,
                                        ),
                                    );
                                }
                            }
                        }
                    }
                }
                Timer::MaxAckDelay(path_id) => {
                    trace!("max ack delay reached");
                    // This timer is only armed in the Data space
                    self.spaces[SpaceId::Data]
                        .for_path(path_id)
                        .pending_acks
                        .on_max_ack_delay_timeout()
                }
                Timer::PathAbandoned(path_id) => {
                    // The path was abandoned and 3*PTO has expired since.  Clean up all
                    // remaining state and install stateless reset token.
                    if let Some(loc_cid_state) = self.local_cid_state.remove(&path_id) {
                        let (min_seq, max_seq) = loc_cid_state.active_seq();
                        for seq in min_seq..=max_seq {
                            self.endpoint_events
                                .push_back(EndpointEventInner::RetireConnectionId(
                                    now, path_id, seq, false,
                                ));
                        }
                    }
                    self.drop_path_state(path_id, now);
                }
                Timer::PathNotAbandoned(path_id) => {
                    // The peer failed to respond with a PATH_ABANDON when we sent such a
                    // frame.
                    warn!(?path_id, "missing PATH_ABANDON from peer");
                    // TODO(flub): What should the error code be?
                    self.close(now, 0u8.into(), "peer ignored PATH_ABANDON frame".into());
                }
            }
        }
    }

    /// Close a connection immediately
    ///
    /// This does not ensure delivery of outstanding data. It is the application's responsibility to
    /// call this only when all important communications have been completed, e.g. by calling
    /// [`SendStream::finish`] on outstanding streams and waiting for the corresponding
    /// [`StreamEvent::Finished`] event.
    ///
    /// If [`Streams::send_streams`] returns 0, all outstanding stream data has been
    /// delivered. There may still be data from the peer that has not been received.
    ///
    /// [`StreamEvent::Finished`]: crate::StreamEvent::Finished
    pub fn close(&mut self, now: Instant, error_code: VarInt, reason: Bytes) {
        self.close_inner(
            now,
            Close::Application(frame::ApplicationClose { error_code, reason }),
        )
    }

    fn close_inner(&mut self, now: Instant, reason: Close) {
        let was_closed = self.state.is_closed();
        if !was_closed {
            self.close_common();
            self.set_close_timer(now);
            self.close = true;
            self.state = State::Closed(state::Closed { reason });
        }
    }

    /// Control datagrams
    pub fn datagrams(&mut self) -> Datagrams<'_> {
        Datagrams { conn: self }
    }

    /// Returns connection statistics
    pub fn stats(&mut self) -> ConnectionStats {
        for (path_id, path) in self.paths.iter() {
            let stats = self.stats.paths.entry(*path_id).or_default();
            stats.rtt = path.data.rtt.get();
            stats.cwnd = path.data.congestion.window();
            stats.current_mtu = path.data.mtud.current_mtu();
        }
        self.stats.clone()
    }

    /// Ping the remote endpoint
    ///
    /// Causes an ACK-eliciting packet to be transmitted on the connection.
    pub fn ping(&mut self) {
        // TODO(flub): This is very brute-force: it pings *all* the paths.  Instead it would
        //    be nice if we could only send a single packet for this.
        for path_data in self.spaces[self.highest_space].number_spaces.values_mut() {
            path_data.ping_pending = true;
        }
    }

    /// Ping the remote endpoint over a specific path
    ///
    /// Causes an ACK-eliciting packet to be transmitted on the path.
    pub fn ping_path(&mut self, path: PathId) -> Result<(), ClosedPath> {
        let path_data = self.spaces[self.highest_space]
            .number_spaces
            .get_mut(&path)
            .ok_or(ClosedPath { _private: () })?;
        path_data.ping_pending = true;
        Ok(())
    }

    /// Update traffic keys spontaneously
    ///
    /// This can be useful for testing key updates, as they otherwise only happen infrequently.
    pub fn force_key_update(&mut self) {
        if !self.state.is_established() {
            debug!("ignoring forced key update in illegal state");
            return;
        }
        if self.prev_crypto.is_some() {
            // We already just updated, or are currently updating, the keys. Concurrent key updates
            // are illegal.
            debug!("ignoring redundant forced key update");
            return;
        }
        self.update_keys(None, false);
    }

    // Compatibility wrapper for quinn < 0.11.7. Remove for 0.12.
    #[doc(hidden)]
    #[deprecated]
    pub fn initiate_key_update(&mut self) {
        self.force_key_update();
    }

    /// Get a session reference
    pub fn crypto_session(&self) -> &dyn crypto::Session {
        &*self.crypto
    }

    /// Whether the connection is in the process of being established
    ///
    /// If this returns `false`, the connection may be either established or closed, signaled by the
    /// emission of a `Connected` or `ConnectionLost` message respectively.
    pub fn is_handshaking(&self) -> bool {
        self.state.is_handshake()
    }

    /// Whether the connection is closed
    ///
    /// Closed connections cannot transport any further data. A connection becomes closed when
    /// either peer application intentionally closes it, or when either transport layer detects an
    /// error such as a time-out or certificate validation failure.
    ///
    /// A `ConnectionLost` event is emitted with details when the connection becomes closed.
    pub fn is_closed(&self) -> bool {
        self.state.is_closed()
    }

    /// Whether there is no longer any need to keep the connection around
    ///
    /// Closed connections become drained after a brief timeout to absorb any remaining in-flight
    /// packets from the peer. All drained connections have been closed.
    pub fn is_drained(&self) -> bool {
        self.state.is_drained()
    }

    /// For clients, if the peer accepted the 0-RTT data packets
    ///
    /// The value is meaningless until after the handshake completes.
    pub fn accepted_0rtt(&self) -> bool {
        self.accepted_0rtt
    }

    /// Whether 0-RTT is/was possible during the handshake
    pub fn has_0rtt(&self) -> bool {
        self.zero_rtt_enabled
    }

    /// Whether there are any pending retransmits
    pub fn has_pending_retransmits(&self) -> bool {
        !self.spaces[SpaceId::Data].pending.is_empty(&self.streams)
    }

    /// Look up whether we're the client or server of this Connection
    pub fn side(&self) -> Side {
        self.side.side()
    }

    /// The latest socket address for this connection's peer
    pub fn remote_address(&self) -> SocketAddr {
        // say we keep this, this should return at worst the same that the poll_transmit logic
        // would use
        // so basically completely wrong as well
        // TODO(@divma): halp
        self.path_data(PathId(0)).remote
    }

    /// Get the address observed by the remote over the given path
    pub fn path_observed_address(&self, path_id: PathId) -> Result<Option<SocketAddr>, ClosedPath> {
        self.path(path_id)
            .map(|path_data| {
                path_data
                    .last_observed_addr_report
                    .as_ref()
                    .map(|observed| observed.socket_addr())
            })
            .ok_or(ClosedPath { _private: () })
    }

    /// The local IP address which was used when the peer established
    /// the connection
    ///
    /// This can be different from the address the endpoint is bound to, in case
    /// the endpoint is bound to a wildcard address like `0.0.0.0` or `::`.
    ///
    /// This will return `None` for clients, or when no `local_ip` was passed to
    /// [`Endpoint::handle()`](crate::Endpoint::handle) for the datagrams establishing this
    /// connection.
    pub fn local_ip(&self) -> Option<IpAddr> {
        self.local_ip
    }

    /// Current best estimate of this connection's latency (round-trip-time)
    pub fn rtt(&self) -> Duration {
        // this should return at worst the same that the poll_transmit logic would use
        // TODO(@divma): wrong
        self.path_data(PathId(0)).rtt.get()
    }

    /// Current state of this connection's congestion controller, for debugging purposes
    pub fn congestion_state(&self) -> &dyn Controller {
        // TODO(@divma): same as everything, wrong
        self.path_data(PathId(0)).congestion.as_ref()
    }

    /// Resets path-specific settings.
    ///
    /// This will force-reset several subsystems related to a specific network path.
    /// Currently this is the congestion controller, round-trip estimator, and the MTU
    /// discovery.
    ///
    /// This is useful when it is known the underlying network path has changed and the old
    /// state of these subsystems is no longer valid or optimal. In this case it might be
    /// faster or reduce loss to settle on optimal values by restarting from the initial
    /// configuration in the [`TransportConfig`].
    pub fn path_changed(&mut self, now: Instant) {
        // TODO(@divma): evaluate how this is used
        // wrong call in the multipath case anyhow
        self.paths
            .get_mut(&PathId(0))
            .expect("this might fail")
            .data
            .reset(now, &self.config);
    }

    /// Modify the number of remotely initiated streams that may be concurrently open
    ///
    /// No streams may be opened by the peer unless fewer than `count` are already open. Large
    /// `count`s increase both minimum and worst-case memory consumption.
    pub fn set_max_concurrent_streams(&mut self, dir: Dir, count: VarInt) {
        self.streams.set_max_concurrent(dir, count);
        // If the limit was reduced, then a flow control update previously deemed insignificant may
        // now be significant.
        let pending = &mut self.spaces[SpaceId::Data].pending;
        self.streams.queue_max_stream_id(pending);
    }

    /// Modify the number of open paths allowed when multipath is enabled
    ///
    /// When reducing the number of concurrent paths this will only affect delaying sending
    /// new MAX_PATH_ID frames until fewer than this number of paths are possible.  To
    /// actively reduce paths they must be closed using [`Connection::close_path`], which
    /// can also be used to close not-yet-opened paths.
    ///
    /// If multipath is not negotiated (see the [`TransportConfig`]) this can not enable
    /// multipath and will fail.
    pub fn set_max_concurrent_paths(
        &mut self,
        now: Instant,
        count: NonZeroU32,
    ) -> Result<(), MultipathNotNegotiated> {
        if !self.is_multipath_negotiated() {
            return Err(MultipathNotNegotiated { _private: () });
        }
        self.max_concurrent_paths = count;

        let in_use_count =
            (self.local_max_path_id.0 + 1).saturating_sub(self.abandoned_paths.len() as u32);
        let extra_needed = count.get().saturating_sub(in_use_count);
        let new_max_path_id = self.local_max_path_id.saturating_add(extra_needed);

        self.set_max_path_id(now, new_max_path_id);

        Ok(())
    }

    /// If needed, issues a new MAX_PATH_ID frame and new CIDs for any newly allowed paths
    fn set_max_path_id(&mut self, now: Instant, max_path_id: PathId) {
        if max_path_id <= self.local_max_path_id {
            return;
        }

        self.local_max_path_id = max_path_id;
        self.spaces[SpaceId::Data].pending.max_path_id = true;

        self.issue_first_path_cids(now);
    }

    /// Current number of remotely initiated streams that may be concurrently open
    ///
    /// If the target for this limit is reduced using [`set_max_concurrent_streams`](Self::set_max_concurrent_streams),
    /// it will not change immediately, even if fewer streams are open. Instead, it will
    /// decrement by one for each time a remotely initiated stream of matching directionality is closed.
    pub fn max_concurrent_streams(&self, dir: Dir) -> u64 {
        self.streams.max_concurrent(dir)
    }

    /// See [`TransportConfig::receive_window()`]
    pub fn set_receive_window(&mut self, receive_window: VarInt) {
        if self.streams.set_receive_window(receive_window) {
            self.spaces[SpaceId::Data].pending.max_data = true;
        }
    }

    /// Whether the Multipath for QUIC extension is enabled.
    ///
    /// Multipath is only enabled after the handshake is completed and if it was enabled by both
    /// peers.
    pub fn is_multipath_negotiated(&self) -> bool {
        !self.is_handshaking()
            && self.config.max_concurrent_multipath_paths.is_some()
            && self.peer_params.initial_max_path_id.is_some()
    }

    fn on_ack_received(
        &mut self,
        now: Instant,
        space: SpaceId,
        ack: frame::Ack,
    ) -> Result<(), TransportError> {
        // All ACKs are referencing path 0
        let path = PathId::ZERO;
        self.inner_on_ack_received(now, space, path, ack)
    }

    fn on_path_ack_received(
        &mut self,
        now: Instant,
        space: SpaceId,
        path_ack: frame::PathAck,
    ) -> Result<(), TransportError> {
        let (ack, path) = path_ack.into_ack();
        self.inner_on_ack_received(now, space, path, ack)
    }

    /// Handles an ACK frame acknowledging packets sent on *path*.
    fn inner_on_ack_received(
        &mut self,
        now: Instant,
        space: SpaceId,
        path: PathId,
        ack: frame::Ack,
    ) -> Result<(), TransportError> {
        if ack.largest >= self.spaces[space].for_path(path).next_packet_number {
            return Err(TransportError::PROTOCOL_VIOLATION("unsent packet acked"));
        }
        let new_largest = {
            let space = &mut self.spaces[space].for_path(path);
            if space
                .largest_acked_packet
                .map_or(true, |pn| ack.largest > pn)
            {
                space.largest_acked_packet = Some(ack.largest);
                if let Some(info) = space.sent_packets.get(&ack.largest) {
                    // This should always succeed, but a misbehaving peer might ACK a packet we
                    // haven't sent. At worst, that will result in us spuriously reducing the
                    // congestion window.
                    space.largest_acked_packet_sent = info.time_sent;
                }
                true
            } else {
                false
            }
        };

        // Avoid DoS from unreasonably huge ack ranges by filtering out just the new acks.
        let mut newly_acked = ArrayRangeSet::new();
        for range in ack.iter() {
            self.spaces[space].for_path(path).check_ack(range.clone())?;
            for (&pn, _) in self.spaces[space].for_path(path).sent_packets.range(range) {
                newly_acked.insert_one(pn);
            }
        }

        if newly_acked.is_empty() {
            return Ok(());
        }

        let mut ack_eliciting_acked = false;
        for packet in newly_acked.elts() {
            if let Some(info) = self.spaces[space].for_path(path).take(packet) {
                for (acked_path_id, acked_pn) in info.largest_acked.iter() {
                    // Assume ACKs for all packets below the largest acknowledged in
                    // `packet` have been received. This can cause the peer to spuriously
                    // retransmit if some of our earlier ACKs were lost, but allows for
                    // simpler state tracking. See discussion at
                    // https://www.rfc-editor.org/rfc/rfc9000.html#name-limiting-ranges-by-tracking
                    self.spaces[space]
                        .for_path(*acked_path_id)
                        .pending_acks
                        .subtract_below(*acked_pn);
                }
                ack_eliciting_acked |= info.ack_eliciting;

                // Notify MTU discovery that a packet was acked, because it might be an MTU probe
                let path_data = self.path_data_mut(path);
                let mtu_updated = path_data.mtud.on_acked(space, packet, info.size);
                if mtu_updated {
                    path_data
                        .congestion
                        .on_mtu_update(path_data.mtud.current_mtu());
                }

                // Notify ack frequency that a packet was acked, because it might contain an ACK_FREQUENCY frame
                self.ack_frequency.on_acked(path, packet);

<<<<<<< HEAD
                self.on_packet_acked(now, path, packet, info);
=======
                self.on_packet_acked(now, info);
>>>>>>> 4625fe08
            }
        }

        let largest_ackd = self.spaces[space].for_path(path).largest_acked_packet;
        let app_limited = self.app_limited;
        let path_data = self.path_data_mut(path);
        let in_flight = path_data.in_flight.bytes;

        path_data
            .congestion
            .on_end_acks(now, in_flight, app_limited, largest_ackd);

        if new_largest && ack_eliciting_acked {
            let ack_delay = if space != SpaceId::Data {
                Duration::from_micros(0)
            } else {
                cmp::min(
                    self.ack_frequency.peer_max_ack_delay,
                    Duration::from_micros(ack.delay << self.peer_params.ack_delay_exponent.0),
                )
            };
            let rtt = instant_saturating_sub(
                now,
                self.spaces[space].for_path(path).largest_acked_packet_sent,
            );

            let next_pn = self.spaces[space].for_path(path).next_packet_number;
            let path_data = self.path_data_mut(path);
            // TODO(@divma): should be a method of path, should be contained in a single place
            path_data.rtt.update(ack_delay, rtt);
            if path_data.first_packet_after_rtt_sample.is_none() {
                path_data.first_packet_after_rtt_sample = Some((space, next_pn));
            }
        }

        // Must be called before crypto/pto_count are clobbered
        self.detect_lost_packets(now, space, path, true);

        if self.peer_completed_address_validation(path) {
            self.path_data_mut(path).pto_count = 0;
        }

        // Explicit congestion notification
        // TODO(@divma): this code is a good example of logic that should be contained in a single
        // place but it's split between the path data and the packet number space data, we should
        // find a way to make this work without two lookups
        if self.path_data(path).sending_ecn {
            if let Some(ecn) = ack.ecn {
                // We only examine ECN counters from ACKs that we are certain we received in transmit
                // order, allowing us to compute an increase in ECN counts to compare against the number
                // of newly acked packets that remains well-defined in the presence of arbitrary packet
                // reordering.
                if new_largest {
                    let sent = self.spaces[space].for_path(path).largest_acked_packet_sent;
                    self.process_ecn(now, space, path, newly_acked.len() as u64, ecn, sent);
                }
            } else {
                // We always start out sending ECN, so any ack that doesn't acknowledge it disables it.
                debug!("ECN not acknowledged by peer");
                self.path_data_mut(path).sending_ecn = false;
            }
        }

        self.set_loss_detection_timer(now, path);
        Ok(())
    }

    /// Process a new ECN block from an in-order ACK
    fn process_ecn(
        &mut self,
        now: Instant,
        space: SpaceId,
        path: PathId,
        newly_acked: u64,
        ecn: frame::EcnCounts,
        largest_sent_time: Instant,
    ) {
        match self.spaces[space]
            .for_path(path)
            .detect_ecn(newly_acked, ecn)
        {
            Err(e) => {
                debug!("halting ECN due to verification failure: {}", e);

                self.path_data_mut(path).sending_ecn = false;
                // Wipe out the existing value because it might be garbage and could interfere with
                // future attempts to use ECN on new paths.
                self.spaces[space].for_path(path).ecn_feedback = frame::EcnCounts::ZERO;
            }
            Ok(false) => {}
            Ok(true) => {
                self.stats.paths.entry(path).or_default().congestion_events += 1;
                self.path_data_mut(path).congestion.on_congestion_event(
                    now,
                    largest_sent_time,
                    false,
                    0,
                );
            }
        }
    }

    // Not timing-aware, so it's safe to call this for inferred acks, such as arise from
    // high-latency handshakes
<<<<<<< HEAD
    fn on_packet_acked(&mut self, now: Instant, path_id: PathId, pn: u64, info: SentPacket) {
        self.paths
            .get_mut(&path_id)
            .expect("known path")
            .remove_in_flight(pn, &info);
        let app_limited = self.app_limited;
        let path = self.path_data_mut(path_id);
        if info.ack_eliciting && path.challenge.is_none() {
=======
    fn on_packet_acked(&mut self, now: Instant, info: SentPacket) {
        self.remove_in_flight(&info);
        if info.ack_eliciting && self.path.challenge.is_none() {
>>>>>>> 4625fe08
            // Only pass ACKs to the congestion controller if we are not validating the current
            // path, so as to ignore any ACKs from older paths still coming in.
            let rtt = path.rtt;
            path.congestion
                .on_ack(now, info.time_sent, info.size.into(), app_limited, &rtt);
        }

        // Update state for confirmed delivery of frames
        if let Some(retransmits) = info.retransmits.get() {
            for (id, _) in retransmits.reset_stream.iter() {
                self.streams.reset_acked(*id);
            }
        }

        for frame in info.stream_frames {
            self.streams.received_ack_of(frame);
        }
    }

    fn set_key_discard_timer(&mut self, now: Instant, space: SpaceId) {
        let start = if self.zero_rtt_crypto.is_some() {
            now
        } else {
            self.prev_crypto
                .as_ref()
                .expect("no previous keys")
                .end_packet
                .as_ref()
                .expect("update not acknowledged yet")
                .1
        };

        // QUIC-MULTIPATH § 2.5 Key Phase Update Process: use largest PTO off all paths.
        self.timers
            .set(Timer::KeyDiscard, start + self.pto_max_path(space) * 3);
    }

    /// Handle a [`Timer::LossDetection`] timeout.
    ///
    /// This timer expires for two reasons:
    /// - An ACK-eliciting packet we sent should be considered lost.
    /// - The PTO may have expired and a tail-loss probe needs to be scheduled.
    ///
    /// The former needs us to schedule re-transmission of the lost data.
    ///
    /// The latter means we have not received an ACK for an ack-eliciting packet we sent
    /// within the PTO time-window. We need to schedule a tail-loss probe, an ack-eliciting
    /// packet, to try and elicit new acknowledgements. These new acknowledgements will
    /// indicate whether the previously sent packets were lost or not.
    fn on_loss_detection_timeout(&mut self, now: Instant, path_id: PathId) {
        if let Some((_, pn_space)) = self.loss_time_and_space(path_id) {
            // Time threshold loss Detection
            self.detect_lost_packets(now, pn_space, path_id, false);
            self.set_loss_detection_timer(now, path_id);
            return;
        }

        let (_, space) = match self.pto_time_and_space(now, path_id) {
            Some(x) => x,
            None => {
                error!("PTO expired while unset");
                return;
            }
        };
        trace!(
            in_flight = self.path_data(path_id).in_flight.bytes,
            count = self.path_data(path_id).pto_count,
            ?space,
            ?path_id,
            "PTO fired"
        );

        let count = match self.path_data(path_id).in_flight.ack_eliciting {
            // A PTO when we're not expecting any ACKs must be due to handshake anti-amplification
            // deadlock preventions
            0 => {
                debug_assert!(!self.peer_completed_address_validation(path_id));
                1
            }
            // Conventional loss probe
            _ => 2,
        };
        let pns = self.spaces[space].for_path(path_id);
        pns.loss_probes = pns.loss_probes.saturating_add(count);
        let path_data = self.path_data_mut(path_id);
        path_data.pto_count = path_data.pto_count.saturating_add(1);
        self.set_loss_detection_timer(now, path_id);
    }

    /// Detect any lost packets
    ///
    /// There are two cases in which we detects lost packets:
    ///
    /// - We received an ACK packet.
    /// - The [`Timer::LossDetection`] timer expired. So there is an un-acknowledged packet
    ///   that was followed by an acknowleged packet. The loss timer for this
    ///   un-acknowledged packet expired and we need to detect that packet as lost.
    ///
    /// Packets are lost if they are both (See RFC9002 §6.1):
    ///
    /// - Unacknowledged, in flight and sent prior to an acknowledged packet.
    /// - Old enough by either:
    ///   - Having a packet number [`TransportConfig::packet_threshold`] lower then the last
    ///     acknowledged packet.
    ///   - Being sent [`TransportConfig::time_threshold`] * RTT in the past.
    fn detect_lost_packets(
        &mut self,
        now: Instant,
        pn_space: SpaceId,
        path_id: PathId,
        due_to_ack: bool,
    ) {
        let mut lost_packets = Vec::<u64>::new();
        let mut lost_mtu_probe = None;
        let mut in_persistent_congestion = false;
        let mut size_of_lost_packets = 0u64;
        self.spaces[pn_space].for_path(path_id).loss_time = None;

        // Find all the lost packets, populating all variables initialised above.

        let path = self.path_data(path_id);
        let in_flight_mtu_probe = path.mtud.in_flight_mtu_probe();
        let loss_delay = path
            .rtt
            .conservative()
            .mul_f32(self.config.time_threshold)
            .max(TIMER_GRANULARITY);
        let first_packet_after_rtt_sample = path.first_packet_after_rtt_sample;

        // Packets sent before this time are deemed lost.
        let lost_send_time = now.checked_sub(loss_delay).unwrap();
        let largest_acked_packet = self.spaces[pn_space]
            .for_path(path_id)
            .largest_acked_packet
            .expect("detect_lost_packets only to be called if path received at least one ACK");
        let packet_threshold = self.config.packet_threshold as u64;

        // InPersistentCongestion: Determine if all packets in the time period before the newest
        // lost packet, including the edges, are marked lost. PTO computation must always
        // include max ACK delay, i.e. operate as if in Data space (see RFC9001 §7.6.1).
        let congestion_period =
            self.pto(SpaceId::Data, path_id) * self.config.persistent_congestion_threshold;
        let mut persistent_congestion_start: Option<Instant> = None;
        let mut prev_packet = None;
        let space = self.spaces[pn_space].for_path(path_id);

        for (&packet, info) in space.sent_packets.range(0..largest_acked_packet) {
            if prev_packet != Some(packet.wrapping_sub(1)) {
                // An intervening packet was acknowledged
                persistent_congestion_start = None;
            }

            if info.time_sent <= lost_send_time || largest_acked_packet >= packet + packet_threshold
            {
                // The packet should be declared lost.
                if Some(packet) == in_flight_mtu_probe {
                    // Lost MTU probes are not included in `lost_packets`, because they
                    // should not trigger a congestion control response
                    lost_mtu_probe = in_flight_mtu_probe;
                } else {
                    lost_packets.push(packet);
                    size_of_lost_packets += info.size as u64;
                    if info.ack_eliciting && due_to_ack {
                        match persistent_congestion_start {
                            // Two ACK-eliciting packets lost more than
                            // congestion_period apart, with no ACKed packets in between
                            Some(start) if info.time_sent - start > congestion_period => {
                                in_persistent_congestion = true;
                            }
                            // Persistent congestion must start after the first RTT sample
                            None if first_packet_after_rtt_sample
                                .is_some_and(|x| x < (pn_space, packet)) =>
                            {
                                persistent_congestion_start = Some(info.time_sent);
                            }
                            _ => {}
                        }
                    }
                }
            } else {
                // The packet should not yet be declared lost.
                if space.loss_time.is_none() {
                    // Since we iterate in order the lowest packet number's loss time will
                    // always be the earliest.
                    space.loss_time = Some(info.time_sent + loss_delay);
                }
                persistent_congestion_start = None;
            }

            prev_packet = Some(packet);
        }

        self.handle_lost_packets(
            pn_space,
            path_id,
            now,
            lost_packets,
            lost_mtu_probe,
            lost_send_time,
            in_persistent_congestion,
            size_of_lost_packets,
        );
    }

    /// Drops the path state, declaring any remaining in-flight packets as lost
    fn drop_path_state(&mut self, path_id: PathId, now: Instant) {
        let path = self.path_data(path_id);
        let in_flight_mtu_probe = path.mtud.in_flight_mtu_probe();

        let mut size_of_lost_packets = 0u64; // add to path_stats.lost_bytes;
        let lost_pns: Vec<_> = self.spaces[SpaceId::Data]
            .for_path(path_id)
            .sent_packets
            .iter()
            .filter(|(&pn, _info)| Some(pn) != in_flight_mtu_probe)
            .map(|(pn, info)| {
                size_of_lost_packets += info.size as u64;
                *pn
            })
            .collect();

        if !lost_pns.is_empty() {
            trace!(
                ?path_id,
                count = lost_pns.len(),
                lost_bytes = size_of_lost_packets,
                "packets lost on path abandon"
            );
            self.handle_lost_packets(
                SpaceId::Data,
                path_id,
                now,
                lost_pns,
                in_flight_mtu_probe,
                now,
                false,
                size_of_lost_packets,
            );
        }
        self.paths.remove(&path_id);
        self.spaces[SpaceId::Data].number_spaces.remove(&path_id);

        let path_stats = self.stats.paths.remove(&path_id).unwrap_or_default();
        self.events.push_back(
            PathEvent::Abandoned {
                id: path_id,
                path_stats,
            }
            .into(),
        );
    }

    fn handle_lost_packets(
        &mut self,
        pn_space: SpaceId,
        path_id: PathId,
        now: Instant,
        lost_packets: Vec<u64>,
        lost_mtu_probe: Option<u64>,
        lost_send_time: Instant,
        in_persistent_congestion: bool,
        size_of_lost_packets: u64,
    ) {
        debug_assert!(
            {
                let mut sorted = lost_packets.clone();
                sorted.sort();
                sorted == lost_packets
            },
            "lost_packets must be sorted"
        );
        // OnPacketsLost
        if let Some(largest_lost) = lost_packets.last().cloned() {
            let old_bytes_in_flight = self.path_data_mut(path_id).in_flight.bytes;
            let largest_lost_sent =
                self.spaces[pn_space].for_path(path_id).sent_packets[&largest_lost].time_sent;
            let path_stats = self.stats.paths.entry(path_id).or_default();
            path_stats.lost_packets += lost_packets.len() as u64;
            path_stats.lost_bytes += size_of_lost_packets;
            trace!(
                ?path_id,
                count = lost_packets.len(),
                lost_bytes = size_of_lost_packets,
                "packets lost",
            );

            for &packet in &lost_packets {
                let Some(info) = self.spaces[pn_space].for_path(path_id).take(packet) else {
                    continue;
                };
                self.config.qlog_sink.emit_packet_lost(
                    packet,
                    &info,
                    lost_send_time,
                    pn_space,
                    now,
                    self.orig_rem_cid,
                );
<<<<<<< HEAD
                self.paths
                    .get_mut(&path_id)
                    .unwrap()
                    .remove_in_flight(packet, &info);
=======
                self.remove_in_flight(&info);
>>>>>>> 4625fe08
                for frame in info.stream_frames {
                    self.streams.retransmit(frame);
                }
                self.spaces[pn_space].pending |= info.retransmits;
                self.path_data_mut(path_id)
                    .mtud
                    .on_non_probe_lost(packet, info.size);
            }

            let path = self.path_data_mut(path_id);
            if path.mtud.black_hole_detected(now) {
                path.congestion.on_mtu_update(path.mtud.current_mtu());
                if let Some(max_datagram_size) = self.datagrams().max_size() {
                    self.datagrams.drop_oversized(max_datagram_size);
                }
                self.stats
                    .paths
                    .entry(path_id)
                    .or_default()
                    .black_holes_detected += 1;
            }

            // Don't apply congestion penalty for lost ack-only packets
            let lost_ack_eliciting =
                old_bytes_in_flight != self.path_data_mut(path_id).in_flight.bytes;

            if lost_ack_eliciting {
                self.stats
                    .paths
                    .entry(path_id)
                    .or_default()
                    .congestion_events += 1;
                self.path_data_mut(path_id).congestion.on_congestion_event(
                    now,
                    largest_lost_sent,
                    in_persistent_congestion,
                    size_of_lost_packets,
                );
            }
        }

        // Handle a lost MTU probe
        if let Some(packet) = lost_mtu_probe {
<<<<<<< HEAD
            let info = self.spaces[SpaceId::Data]
                .for_path(path_id)
                .take(packet)
                .unwrap(); // safe: lost_mtu_probe is omitted from lost_packets, and
            // therefore must not have been removed yet
            self.paths
                .get_mut(&path_id)
                .unwrap()
                .remove_in_flight(packet, &info);
            self.path_data_mut(path_id).mtud.on_probe_lost();
            self.stats
                .paths
                .entry(path_id)
                .or_default()
                .lost_plpmtud_probes += 1;
=======
            let info = self.spaces[SpaceId::Data].take(packet).unwrap(); // safe: lost_mtu_probe is omitted from lost_packets, and therefore must not have been removed yet
            self.remove_in_flight(&info);
            self.path.mtud.on_probe_lost();
            self.stats.path.lost_plpmtud_probes += 1;
>>>>>>> 4625fe08
        }
    }

    /// Returns the earliest time packets should be declared lost for all spaces on a path.
    ///
    /// If a path has an acknowledged packet with any prior un-acknowledged packets, the
    /// earliest un-acknowledged packet can be declared lost after a timeout has elapsed.
    /// The time returned is when this packet should be declared lost.
    fn loss_time_and_space(&self, path_id: PathId) -> Option<(Instant, SpaceId)> {
        SpaceId::iter()
            .filter_map(|id| {
                self.spaces[id]
                    .number_spaces
                    .get(&path_id)
                    .and_then(|pns| pns.loss_time)
                    .map(|time| (time, id))
            })
            .min_by_key(|&(time, _)| time)
    }

    /// Returns the earliest next PTO should fire for all spaces on a path.
    fn pto_time_and_space(&mut self, now: Instant, path_id: PathId) -> Option<(Instant, SpaceId)> {
        let path = self.path(path_id)?;
        let pto_count = path.pto_count;
        let backoff = 2u32.pow(pto_count.min(MAX_BACKOFF_EXPONENT));
        let mut duration = path.rtt.pto_base() * backoff;

        if path_id == PathId::ZERO
            && path.in_flight.ack_eliciting == 0
            && !self.peer_completed_address_validation(PathId::ZERO)
        {
            // Address Validation during Connection Establishment:
            // https://www.rfc-editor.org/rfc/rfc9000.html#section-8.1. To prevent a
            // deadlock if an Initial or Handshake packet from the server is lost and the
            // server can not send more due to its anti-amplification limit the client must
            // send another packet on PTO.
            let space = match self.highest_space {
                SpaceId::Handshake => SpaceId::Handshake,
                _ => SpaceId::Initial,
            };

            return Some((now + duration, space));
        }

        let mut result = None;
        for space in SpaceId::iter() {
            let Some(pns) = self.spaces[space].number_spaces.get(&path_id) else {
                continue;
            };

            if !pns.has_in_flight() {
                continue;
            }
            if space == SpaceId::Data {
                // Skip ApplicationData until handshake completes.
                if self.is_handshaking() {
                    return result;
                }
                // Include max_ack_delay and backoff for ApplicationData.
                duration += self.ack_frequency.max_ack_delay_for_pto() * backoff;
            }
            let Some(last_ack_eliciting) = pns.time_of_last_ack_eliciting_packet else {
                continue;
            };
            let pto = last_ack_eliciting + duration;
            if result.map_or(true, |(earliest_pto, _)| pto < earliest_pto) {
                if path.anti_amplification_blocked(1) {
                    // Nothing would be able to be sent.
                    continue;
                }
                if path.in_flight.ack_eliciting == 0 {
                    // Nothing ack-eliciting, no PTO to arm/fire.
                    continue;
                }
                result = Some((pto, space));
            }
        }
        result
    }

    fn peer_completed_address_validation(&self, path: PathId) -> bool {
        // TODO(flub): This logic needs updating for multipath
        if self.side.is_server() || self.state.is_closed() {
            return true;
        }
        // The server is guaranteed to have validated our address if any of our handshake or 1-RTT
        // packets are acknowledged or we've seen HANDSHAKE_DONE and discarded handshake keys.
        self.spaces[SpaceId::Handshake]
            .path_space(PathId::ZERO)
            .and_then(|pns| pns.largest_acked_packet)
            .is_some()
            || self.spaces[SpaceId::Data]
                .path_space(path)
                .and_then(|pns| pns.largest_acked_packet)
                .is_some()
            || (self.spaces[SpaceId::Data].crypto.is_some()
                && self.spaces[SpaceId::Handshake].crypto.is_none())
    }

    /// Resets the the [`Timer::LossDetection`] timer to the next instant it may be needed
    ///
    /// The timer must fire if either:
    /// - An ack-eliciting packet we sent needs to be declared lost.
    /// - A tail-loss probe needs to be sent.
    ///
    /// See [`Connection::on_loss_detection_timeout`] for details.
    fn set_loss_detection_timer(&mut self, now: Instant, path_id: PathId) {
        if self.state.is_closed() {
            // No loss detection takes place on closed connections, and `close_common` already
            // stopped time timer. Ensure we don't restart it inadvertently, e.g. in response to a
            // reordered packet being handled by state-insensitive code.
            return;
        }

        if let Some((loss_time, _)) = self.loss_time_and_space(path_id) {
            // Time threshold loss detection.
            self.timers.set(Timer::LossDetection(path_id), loss_time);
            return;
        }

        // Determine which PN space to arm PTO for.
        // Calculate PTO duration
        if let Some((timeout, _)) = self.pto_time_and_space(now, path_id) {
            self.timers.set(Timer::LossDetection(path_id), timeout);
        } else {
            self.timers.stop(Timer::LossDetection(path_id));
        }
    }

    /// The maximum probe timeout across all paths
    ///
    /// See [`Connection::pto`]
    fn pto_max_path(&self, space: SpaceId) -> Duration {
        match space {
            SpaceId::Initial | SpaceId::Handshake => self.pto(space, PathId::ZERO),
            SpaceId::Data => self
                .paths
                .keys()
                .map(|path_id| self.pto(space, *path_id))
                .max()
                .expect("there should be one at least path"),
        }
    }

    /// Probe Timeout
    ///
    /// The PTO is logically the time in which you'd expect to receive an acknowledgement
    /// for a packet. So approximately RTT + max_ack_delay.
    fn pto(&self, space: SpaceId, path_id: PathId) -> Duration {
        let max_ack_delay = match space {
            SpaceId::Initial | SpaceId::Handshake => Duration::ZERO,
            SpaceId::Data => self.ack_frequency.max_ack_delay_for_pto(),
        };
        self.path_data(path_id).rtt.pto_base() + max_ack_delay
    }

    fn on_packet_authenticated(
        &mut self,
        now: Instant,
        space_id: SpaceId,
        path_id: PathId,
        ecn: Option<EcnCodepoint>,
        packet: Option<u64>,
        spin: bool,
        is_1rtt: bool,
    ) {
        self.total_authed_packets += 1;
        self.reset_keep_alive(path_id, now);
        self.reset_idle_timeout(now, space_id, path_id);
        self.permit_idle_reset = true;
        self.receiving_ecn |= ecn.is_some();
        if let Some(x) = ecn {
            let space = &mut self.spaces[space_id];
            space.for_path(path_id).ecn_counters += x;

            if x.is_ce() {
                space
                    .for_path(path_id)
                    .pending_acks
                    .set_immediate_ack_required();
            }
        }

        let packet = match packet {
            Some(x) => x,
            None => return,
        };
        if self.side.is_server() {
            if self.spaces[SpaceId::Initial].crypto.is_some() && space_id == SpaceId::Handshake {
                // A server stops sending and processing Initial packets when it receives its first Handshake packet.
                self.discard_space(now, SpaceId::Initial);
            }
            if self.zero_rtt_crypto.is_some() && is_1rtt {
                // Discard 0-RTT keys soon after receiving a 1-RTT packet
                self.set_key_discard_timer(now, space_id)
            }
        }
        let space = self.spaces[space_id].for_path(path_id);
        space.pending_acks.insert_one(packet, now);
        if packet >= space.rx_packet {
            space.rx_packet = packet;
            // Update outgoing spin bit, inverting iff we're the client
            self.spin = self.side.is_client() ^ spin;
        }

        self.config.qlog_sink.emit_packet_received(
            packet,
            space_id,
            !is_1rtt,
            now,
            self.orig_rem_cid,
        );
    }

    /// Resets the idle timeout timers
    ///
    /// Without multipath there is only the connection-wide idle timeout. When multipath is
    /// enabled there is an additional per-path idle timeout.
    fn reset_idle_timeout(&mut self, now: Instant, space: SpaceId, path_id: PathId) {
        // First reset the global idle timeout.
        if let Some(timeout) = self.idle_timeout {
            if self.state.is_closed() {
                self.timers.stop(Timer::Idle);
            } else {
                let dt = cmp::max(timeout, 3 * self.pto_max_path(space));
                self.timers.set(Timer::Idle, now + dt);
            }
        }

        // Now handle the per-path state
        if let Some(timeout) = self.path_data(path_id).idle_timeout {
            if self.state.is_closed() {
                self.timers.stop(Timer::PathIdle(path_id));
            } else {
                let dt = cmp::max(timeout, 3 * self.pto(space, path_id));
                self.timers.set(Timer::PathIdle(path_id), now + dt);
            }
        }
    }

    /// Resets both the [`Timer::KeepAlive`] and [`Timer::PathKeepAlive`] timers
    fn reset_keep_alive(&mut self, path_id: PathId, now: Instant) {
        if !self.state.is_established() {
            return;
        }

        if let Some(interval) = self.config.keep_alive_interval {
            self.timers.set(Timer::KeepAlive, now + interval);
        }

        if let Some(interval) = self.path_data(path_id).keep_alive {
            self.timers
                .set(Timer::PathKeepAlive(path_id), now + interval);
        }
    }

    /// Sets the timer for when a previously issued CID should be retired next
    fn reset_cid_retirement(&mut self) {
        if let Some((_path, t)) = self.next_cid_retirement() {
            self.timers.set(Timer::PushNewCid, t);
        }
    }

    /// The next time when a previously issued CID should be retired
    fn next_cid_retirement(&self) -> Option<(PathId, Instant)> {
        self.local_cid_state
            .iter()
            .filter_map(|(path_id, cid_state)| cid_state.next_timeout().map(|t| (*path_id, t)))
            .min_by_key(|(_path_id, timeout)| *timeout)
    }

    /// Handle the already-decrypted first packet from the client
    ///
    /// Decrypting the first packet in the `Endpoint` allows stateless packet handling to be more
    /// efficient.
    pub(crate) fn handle_first_packet(
        &mut self,
        now: Instant,
        remote: SocketAddr,
        ecn: Option<EcnCodepoint>,
        packet_number: u64,
        packet: InitialPacket,
        remaining: Option<BytesMut>,
    ) -> Result<(), ConnectionError> {
        let span = trace_span!("first recv");
        let _guard = span.enter();
        debug_assert!(self.side.is_server());
        let len = packet.header_data.len() + packet.payload.len();
        let path_id = PathId(0);
        self.path_data_mut(path_id).total_recvd = len as u64;

        match self.state {
            State::Handshake(ref mut state) => {
                state.expected_token = packet.header.token.clone();
            }
            _ => unreachable!("first packet must be delivered in Handshake state"),
        }

        // The first packet is always on PathId(0)
        self.on_packet_authenticated(
            now,
            SpaceId::Initial,
            path_id,
            ecn,
            Some(packet_number),
            false,
            false,
        );

        self.process_decrypted_packet(now, remote, path_id, Some(packet_number), packet.into())?;
        if let Some(data) = remaining {
            self.handle_coalesced(now, remote, path_id, ecn, data);
        }

        self.config.qlog_sink.emit_recovery_metrics(
            self.path_data(path_id).pto_count,
            &mut self.paths.get_mut(&path_id).unwrap().data,
            now,
            self.orig_rem_cid,
        );

        Ok(())
    }

    fn init_0rtt(&mut self) {
        let (header, packet) = match self.crypto.early_crypto() {
            Some(x) => x,
            None => return,
        };
        if self.side.is_client() {
            match self.crypto.transport_parameters() {
                Ok(params) => {
                    let params = params
                        .expect("crypto layer didn't supply transport parameters with ticket");
                    // Certain values must not be cached
                    let params = TransportParameters {
                        initial_src_cid: None,
                        original_dst_cid: None,
                        preferred_address: None,
                        retry_src_cid: None,
                        stateless_reset_token: None,
                        min_ack_delay: None,
                        ack_delay_exponent: TransportParameters::default().ack_delay_exponent,
                        max_ack_delay: TransportParameters::default().max_ack_delay,
                        ..params
                    };
                    self.set_peer_params(params);
                }
                Err(e) => {
                    error!("session ticket has malformed transport parameters: {}", e);
                    return;
                }
            }
        }
        trace!("0-RTT enabled");
        self.zero_rtt_enabled = true;
        self.zero_rtt_crypto = Some(ZeroRttCrypto { header, packet });
    }

    fn read_crypto(
        &mut self,
        space: SpaceId,
        crypto: &frame::Crypto,
        payload_len: usize,
    ) -> Result<(), TransportError> {
        let expected = if !self.state.is_handshake() {
            SpaceId::Data
        } else if self.highest_space == SpaceId::Initial {
            SpaceId::Initial
        } else {
            // On the server, self.highest_space can be Data after receiving the client's first
            // flight, but we expect Handshake CRYPTO until the handshake is complete.
            SpaceId::Handshake
        };
        // We can't decrypt Handshake packets when highest_space is Initial, CRYPTO frames in 0-RTT
        // packets are illegal, and we don't process 1-RTT packets until the handshake is
        // complete. Therefore, we will never see CRYPTO data from a later-than-expected space.
        debug_assert!(space <= expected, "received out-of-order CRYPTO data");

        let end = crypto.offset + crypto.data.len() as u64;
        if space < expected && end > self.spaces[space].crypto_stream.bytes_read() {
            warn!(
                "received new {:?} CRYPTO data when expecting {:?}",
                space, expected
            );
            return Err(TransportError::PROTOCOL_VIOLATION(
                "new data at unexpected encryption level",
            ));
        }

        let space = &mut self.spaces[space];
        let max = end.saturating_sub(space.crypto_stream.bytes_read());
        if max > self.config.crypto_buffer_size as u64 {
            return Err(TransportError::CRYPTO_BUFFER_EXCEEDED(""));
        }

        space
            .crypto_stream
            .insert(crypto.offset, crypto.data.clone(), payload_len);
        while let Some(chunk) = space.crypto_stream.read(usize::MAX, true) {
            trace!("consumed {} CRYPTO bytes", chunk.bytes.len());
            if self.crypto.read_handshake(&chunk.bytes)? {
                self.events.push_back(Event::HandshakeDataReady);
            }
        }

        Ok(())
    }

    fn write_crypto(&mut self) {
        loop {
            let space = self.highest_space;
            let mut outgoing = Vec::new();
            if let Some(crypto) = self.crypto.write_handshake(&mut outgoing) {
                match space {
                    SpaceId::Initial => {
                        self.upgrade_crypto(SpaceId::Handshake, crypto);
                    }
                    SpaceId::Handshake => {
                        self.upgrade_crypto(SpaceId::Data, crypto);
                    }
                    _ => unreachable!("got updated secrets during 1-RTT"),
                }
            }
            if outgoing.is_empty() {
                if space == self.highest_space {
                    break;
                } else {
                    // Keys updated, check for more data to send
                    continue;
                }
            }
            let offset = self.spaces[space].crypto_offset;
            let outgoing = Bytes::from(outgoing);
            if let State::Handshake(ref mut state) = self.state {
                if space == SpaceId::Initial && offset == 0 && self.side.is_client() {
                    state.client_hello = Some(outgoing.clone());
                }
            }
            self.spaces[space].crypto_offset += outgoing.len() as u64;
            trace!("wrote {} {:?} CRYPTO bytes", outgoing.len(), space);
            self.spaces[space].pending.crypto.push_back(frame::Crypto {
                offset,
                data: outgoing,
            });
        }
    }

    /// Switch to stronger cryptography during handshake
    fn upgrade_crypto(&mut self, space: SpaceId, crypto: Keys) {
        debug_assert!(
            self.spaces[space].crypto.is_none(),
            "already reached packet space {space:?}"
        );
        trace!("{:?} keys ready", space);
        if space == SpaceId::Data {
            // Precompute the first key update
            self.next_crypto = Some(
                self.crypto
                    .next_1rtt_keys()
                    .expect("handshake should be complete"),
            );
        }

        self.spaces[space].crypto = Some(crypto);
        debug_assert!(space as usize > self.highest_space as usize);
        self.highest_space = space;
        if space == SpaceId::Data && self.side.is_client() {
            // Discard 0-RTT keys because 1-RTT keys are available.
            self.zero_rtt_crypto = None;
        }
    }

    fn discard_space(&mut self, now: Instant, space_id: SpaceId) {
        debug_assert!(space_id != SpaceId::Data);
        trace!("discarding {:?} keys", space_id);
        if space_id == SpaceId::Initial {
            // No longer needed
            if let ConnectionSide::Client { token, .. } = &mut self.side {
                *token = Bytes::new();
            }
        }
        let space = &mut self.spaces[space_id];
        space.crypto = None;
<<<<<<< HEAD
        let pns = space.for_path(PathId::ZERO);
        pns.time_of_last_ack_eliciting_packet = None;
        pns.loss_time = None;
        let sent_packets = mem::take(&mut pns.sent_packets);
        for (pn, packet) in sent_packets.into_iter() {
            self.paths
                .get_mut(&PathId::ZERO)
                .unwrap()
                .remove_in_flight(pn, &packet);
=======
        space.time_of_last_ack_eliciting_packet = None;
        space.loss_time = None;
        let sent_packets = mem::take(&mut space.sent_packets);
        for packet in sent_packets.into_values() {
            self.remove_in_flight(&packet);
>>>>>>> 4625fe08
        }

        self.set_loss_detection_timer(now, PathId::ZERO)
    }

    fn handle_coalesced(
        &mut self,
        now: Instant,
        remote: SocketAddr,
        path_id: PathId,
        ecn: Option<EcnCodepoint>,
        data: BytesMut,
    ) {
        self.path_data_mut(path_id)
            .inc_total_recvd(data.len() as u64);
        let mut remaining = Some(data);
        let cid_len = self
            .local_cid_state
            .values()
            .map(|cid_state| cid_state.cid_len())
            .next()
            .expect("one cid_state must exist");
        while let Some(data) = remaining {
            match PartialDecode::new(
                data,
                &FixedLengthConnectionIdParser::new(cid_len),
                &[self.version],
                self.endpoint_config.grease_quic_bit,
            ) {
                Ok((partial_decode, rest)) => {
                    remaining = rest;
                    self.handle_decode(now, remote, path_id, ecn, partial_decode);
                }
                Err(e) => {
                    trace!("malformed header: {}", e);
                    return;
                }
            }
        }
    }

    fn handle_decode(
        &mut self,
        now: Instant,
        remote: SocketAddr,
        path_id: PathId,
        ecn: Option<EcnCodepoint>,
        partial_decode: PartialDecode,
    ) {
        if let Some(decoded) = packet_crypto::unprotect_header(
            partial_decode,
            &self.spaces,
            self.zero_rtt_crypto.as_ref(),
            self.peer_params.stateless_reset_token,
        ) {
            self.handle_packet(
                now,
                remote,
                path_id,
                ecn,
                decoded.packet,
                decoded.stateless_reset,
            );
        }
    }

    fn handle_packet(
        &mut self,
        now: Instant,
        remote: SocketAddr,
        path_id: PathId,
        ecn: Option<EcnCodepoint>,
        packet: Option<Packet>,
        stateless_reset: bool,
    ) {
        self.stats.udp_rx.ios += 1;
        if let Some(ref packet) = packet {
            trace!(
                "got {:?} packet ({} bytes) from {} using id {}",
                packet.header.space(),
                packet.payload.len() + packet.header_data.len(),
                remote,
                packet.header.dst_cid(),
            );
        }

        if self.is_handshaking() {
            if path_id != PathId::ZERO {
                debug!(%remote, %path_id, "discarding multipath packet during handshake");
                return;
            }
            if remote != self.path_data_mut(path_id).remote {
                match self.state {
                    State::Handshake(ref hs) if hs.allow_server_migration => {
                        self.path_data_mut(path_id).remote = remote;
                    }
                    _ => {
                        debug!("discarding packet with unexpected remote during handshake");
                        return;
                    }
                }
            }
        }

        let was_closed = self.state.is_closed();
        let was_drained = self.state.is_drained();

        let decrypted = match packet {
            None => Err(None),
            Some(mut packet) => self
                .decrypt_packet(now, path_id, &mut packet)
                .map(move |number| (packet, number)),
        };
        let result = match decrypted {
            _ if stateless_reset => {
                debug!("got stateless reset");
                Err(ConnectionError::Reset)
            }
            Err(Some(e)) => {
                warn!("illegal packet: {}", e);
                Err(e.into())
            }
            Err(None) => {
                debug!("failed to authenticate packet");
                self.authentication_failures += 1;
                let integrity_limit = self.spaces[self.highest_space]
                    .crypto
                    .as_ref()
                    .unwrap()
                    .packet
                    .local
                    .integrity_limit();
                if self.authentication_failures > integrity_limit {
                    Err(TransportError::AEAD_LIMIT_REACHED("integrity limit violated").into())
                } else {
                    return;
                }
            }
            Ok((packet, number)) => {
                let span = match number {
                    Some(pn) => trace_span!("recv", space = ?packet.header.space(), pn, %path_id),
                    None => trace_span!("recv", space = ?packet.header.space(), %path_id),
                };
                let _guard = span.enter();

                let dedup = self.spaces[packet.header.space()]
                    .path_space_mut(path_id)
                    .map(|pns| &mut pns.dedup);
                if number.zip(dedup).is_some_and(|(n, d)| d.insert(n)) {
                    debug!("discarding possible duplicate packet");
                    return;
                } else if self.state.is_handshake() && packet.header.is_short() {
                    // TODO: SHOULD buffer these to improve reordering tolerance.
                    trace!("dropping short packet during handshake");
                    return;
                } else {
                    if let Header::Initial(InitialHeader { ref token, .. }) = packet.header {
                        if let State::Handshake(ref hs) = self.state {
                            if self.side.is_server() && token != &hs.expected_token {
                                // Clients must send the same retry token in every Initial. Initial
                                // packets can be spoofed, so we discard rather than killing the
                                // connection.
                                warn!("discarding Initial with invalid retry token");
                                return;
                            }
                        }
                    }

                    if !self.state.is_closed() {
                        let spin = match packet.header {
                            Header::Short { spin, .. } => spin,
                            _ => false,
                        };

                        if self.side().is_server() && !self.abandoned_paths.contains(&path_id) {
                            // Only the client is allowed to open paths
                            self.ensure_path(path_id, remote, now, number);
                        }
                        if self.paths.contains_key(&path_id) {
                            self.on_packet_authenticated(
                                now,
                                packet.header.space(),
                                path_id,
                                ecn,
                                number,
                                spin,
                                packet.header.is_1rtt(),
                            );
                        }
                    }

                    self.process_decrypted_packet(now, remote, path_id, number, packet)
                }
            }
        };

        // State transitions for error cases
        if let Err(conn_err) = result {
            self.error = Some(conn_err.clone());
            self.state = match conn_err {
                ConnectionError::ApplicationClosed(reason) => State::closed(reason),
                ConnectionError::ConnectionClosed(reason) => State::closed(reason),
                ConnectionError::Reset
                | ConnectionError::TransportError(TransportError {
                    code: TransportErrorCode::AEAD_LIMIT_REACHED,
                    ..
                }) => State::Drained,
                ConnectionError::TimedOut => {
                    unreachable!("timeouts aren't generated by packet processing");
                }
                ConnectionError::TransportError(err) => {
                    debug!("closing connection due to transport error: {}", err);
                    State::closed(err)
                }
                ConnectionError::VersionMismatch => State::Draining,
                ConnectionError::LocallyClosed => {
                    unreachable!("LocallyClosed isn't generated by packet processing");
                }
                ConnectionError::CidsExhausted => {
                    unreachable!("CidsExhausted isn't generated by packet processing");
                }
            };
        }

        if !was_closed && self.state.is_closed() {
            self.close_common();
            if !self.state.is_drained() {
                self.set_close_timer(now);
            }
        }
        if !was_drained && self.state.is_drained() {
            self.endpoint_events.push_back(EndpointEventInner::Drained);
            // Close timer may have been started previously, e.g. if we sent a close and got a
            // stateless reset in response
            self.timers.stop(Timer::Close);
        }

        // Transmit CONNECTION_CLOSE if necessary
        if let State::Closed(_) = self.state {
            self.close = remote == self.path_data(path_id).remote;
        }
    }

    fn process_decrypted_packet(
        &mut self,
        now: Instant,
        remote: SocketAddr,
        path_id: PathId,
        number: Option<u64>,
        packet: Packet,
    ) -> Result<(), ConnectionError> {
        if !self.paths.contains_key(&path_id) {
            // There is a chance this is a server side, first (for this path) packet, which would
            // be a protocol violation. It's more likely, however, that this is a packet of a
            // pruned path
            trace!(%path_id, ?number, "discarding packet for unknown path");
            return Ok(());
        }
        let state = match self.state {
            State::Established => {
                match packet.header.space() {
                    SpaceId::Data => {
                        self.process_payload(now, remote, path_id, number.unwrap(), packet)?
                    }
                    _ if packet.header.has_frames() => {
                        self.process_early_payload(now, path_id, packet)?
                    }
                    _ => {
                        trace!("discarding unexpected pre-handshake packet");
                    }
                }
                return Ok(());
            }
            State::Closed(_) => {
                for result in frame::Iter::new(packet.payload.freeze())? {
                    let frame = match result {
                        Ok(frame) => frame,
                        Err(err) => {
                            debug!("frame decoding error: {err:?}");
                            continue;
                        }
                    };

                    if let Frame::Padding = frame {
                        continue;
                    };

                    self.stats.frame_rx.record(&frame);

                    if let Frame::Close(_) = frame {
                        trace!("draining");
                        self.state = State::Draining;
                        break;
                    }
                }
                return Ok(());
            }
            State::Draining | State::Drained => return Ok(()),
            State::Handshake(ref mut state) => state,
        };

        match packet.header {
            Header::Retry {
                src_cid: rem_cid,
                dst_cid: loc_cid,
                ..
            } => {
                debug_assert_eq!(path_id, PathId(0));
                if self.side.is_server() {
                    return Err(TransportError::PROTOCOL_VIOLATION("client sent Retry").into());
                }

                let is_valid_retry = self
                    .rem_cids
                    .get(&path_id)
                    .map(|cids| cids.active())
                    .map(|orig_dst_cid| {
                        self.crypto.is_valid_retry(
                            &orig_dst_cid,
                            &packet.header_data,
                            &packet.payload,
                        )
                    })
                    .unwrap_or_default();
                if self.total_authed_packets > 1
                            || packet.payload.len() <= 16 // token + 16 byte tag
                            || !is_valid_retry
                {
                    trace!("discarding invalid Retry");
                    // - After the client has received and processed an Initial or Retry
                    //   packet from the server, it MUST discard any subsequent Retry
                    //   packets that it receives.
                    // - A client MUST discard a Retry packet with a zero-length Retry Token
                    //   field.
                    // - Clients MUST discard Retry packets that have a Retry Integrity Tag
                    //   that cannot be validated
                    return Ok(());
                }

                trace!("retrying with CID {}", rem_cid);
                let client_hello = state.client_hello.take().unwrap();
                self.retry_src_cid = Some(rem_cid);
                self.rem_cids
                    .get_mut(&path_id)
                    .expect("PathId(0) not yet abandoned, is_valid_retry would have been false")
                    .update_initial_cid(rem_cid);
                self.rem_handshake_cid = rem_cid;

                if loc_cid.len() >= 64 && loc_cid == self.handshake_cid {
                    self.on_path_validated(path_id);
                }

                let space = &mut self.spaces[SpaceId::Initial];
<<<<<<< HEAD
                if let Some(info) = space.for_path(PathId(0)).take(0) {
                    self.on_packet_acked(now, PathId(0), 0, info);
=======
                if let Some(info) = space.take(0) {
                    self.on_packet_acked(now, info);
>>>>>>> 4625fe08
                };

                self.discard_space(now, SpaceId::Initial); // Make sure we clean up after
                // any retransmitted Initials
                self.spaces[SpaceId::Initial] = {
                    let mut space = PacketSpace::new(now, SpaceId::Initial, &mut self.rng);
                    space.crypto = Some(self.crypto.initial_keys(&rem_cid, self.side.side()));
                    space.crypto_offset = client_hello.len() as u64;
                    space.for_path(path_id).next_packet_number = self.spaces[SpaceId::Initial]
                        .for_path(path_id)
                        .next_packet_number;
                    space.pending.crypto.push_back(frame::Crypto {
                        offset: 0,
                        data: client_hello,
                    });
                    space
                };

                // Retransmit all 0-RTT data
<<<<<<< HEAD
                let zero_rtt =
                    mem::take(&mut self.spaces[SpaceId::Data].for_path(PathId(0)).sent_packets);
                for (pn, info) in zero_rtt {
                    self.paths
                        .get_mut(&PathId::ZERO)
                        .unwrap()
                        .remove_in_flight(pn, &info);
=======
                let zero_rtt = mem::take(&mut self.spaces[SpaceId::Data].sent_packets);
                for info in zero_rtt.into_values() {
                    self.remove_in_flight(&info);
>>>>>>> 4625fe08
                    self.spaces[SpaceId::Data].pending |= info.retransmits;
                }
                self.streams.retransmit_all_for_0rtt();

                let token_len = packet.payload.len() - 16;
                let ConnectionSide::Client { ref mut token, .. } = self.side else {
                    unreachable!("we already short-circuited if we're server");
                };
                *token = packet.payload.freeze().split_to(token_len);

                // If the retry packet validated the server's address, the server is no
                // longer allowed to migrate.
                let allow_server_migration =
                    matches!(self.state, State::Handshake(ref hs) if hs.allow_server_migration);
                self.state = State::Handshake(state::Handshake {
                    expected_token: Bytes::new(),
                    rem_cid_set: false,
                    client_hello: None,
                    allow_server_migration,
                });
                Ok(())
            }
            Header::Long {
                ty: LongType::Handshake,
                src_cid: rem_cid,
                dst_cid: loc_cid,
                ..
            } => {
                debug_assert_eq!(path_id, PathId(0));
                if rem_cid != self.rem_handshake_cid {
                    debug!(
                        "discarding packet with mismatched remote CID: {} != {}",
                        self.rem_handshake_cid, rem_cid
                    );
                    return Ok(());
                }
                self.on_path_validated(path_id);

                self.process_early_payload(now, path_id, packet)?;
                if self.state.is_closed() {
                    return Ok(());
                }

                if self.crypto.is_handshaking() {
                    trace!("handshake ongoing");
                    return Ok(());
                }

                if self.side.is_client() {
                    // Client-only because server params were set from the client's Initial
                    let params =
                        self.crypto
                            .transport_parameters()?
                            .ok_or_else(|| TransportError {
                                code: TransportErrorCode::crypto(0x6d),
                                frame: None,
                                reason: "transport parameters missing".into(),
                            })?;

                    if self.has_0rtt() {
                        if !self.crypto.early_data_accepted().unwrap() {
                            debug_assert!(self.side.is_client());
                            debug!("0-RTT rejected");
                            self.accepted_0rtt = false;
                            self.streams.zero_rtt_rejected();

                            // Discard already-queued frames
                            self.spaces[SpaceId::Data].pending = Retransmits::default();

                            // Discard 0-RTT packets
<<<<<<< HEAD
                            let sent_packets = mem::take(
                                &mut self.spaces[SpaceId::Data].for_path(path_id).sent_packets,
                            );
                            for (pn, packet) in sent_packets {
                                self.paths
                                    .get_mut(&path_id)
                                    .unwrap()
                                    .remove_in_flight(pn, &packet);
=======
                            let sent_packets =
                                mem::take(&mut self.spaces[SpaceId::Data].sent_packets);
                            for packet in sent_packets.into_values() {
                                self.remove_in_flight(&packet);
>>>>>>> 4625fe08
                            }
                        } else {
                            self.accepted_0rtt = true;
                            params.validate_resumption_from(&self.peer_params)?;
                        }
                    }
                    if let Some(token) = params.stateless_reset_token {
                        let remote = self.path_data(path_id).remote;
                        self.endpoint_events
                            .push_back(EndpointEventInner::ResetToken(path_id, remote, token));
                    }
                    self.handle_peer_params(params, loc_cid, rem_cid)?;
                    self.issue_first_cids(now);
                } else {
                    // Server-only
                    self.spaces[SpaceId::Data].pending.handshake_done = true;
                    self.discard_space(now, SpaceId::Handshake);
                }

                self.events.push_back(Event::Connected);
                self.state = State::Established;
                trace!("established");

                // Multipath can only be enabled after the state has reached Established.
                // So this can not happen any earlier.
                self.issue_first_path_cids(now);
                Ok(())
            }
            Header::Initial(InitialHeader {
                src_cid: rem_cid,
                dst_cid: loc_cid,
                ..
            }) => {
                debug_assert_eq!(path_id, PathId(0));
                if !state.rem_cid_set {
                    trace!("switching remote CID to {}", rem_cid);
                    let mut state = state.clone();
                    self.rem_cids
                        .get_mut(&path_id)
                        .expect("PathId(0) not yet abandoned")
                        .update_initial_cid(rem_cid);
                    self.rem_handshake_cid = rem_cid;
                    self.orig_rem_cid = rem_cid;
                    state.rem_cid_set = true;
                    self.state = State::Handshake(state);
                } else if rem_cid != self.rem_handshake_cid {
                    debug!(
                        "discarding packet with mismatched remote CID: {} != {}",
                        self.rem_handshake_cid, rem_cid
                    );
                    return Ok(());
                }

                let starting_space = self.highest_space;
                self.process_early_payload(now, path_id, packet)?;

                if self.side.is_server()
                    && starting_space == SpaceId::Initial
                    && self.highest_space != SpaceId::Initial
                {
                    let params =
                        self.crypto
                            .transport_parameters()?
                            .ok_or_else(|| TransportError {
                                code: TransportErrorCode::crypto(0x6d),
                                frame: None,
                                reason: "transport parameters missing".into(),
                            })?;
                    self.handle_peer_params(params, loc_cid, rem_cid)?;
                    self.issue_first_cids(now);
                    self.init_0rtt();
                }
                Ok(())
            }
            Header::Long {
                ty: LongType::ZeroRtt,
                ..
            } => {
                self.process_payload(now, remote, path_id, number.unwrap(), packet)?;
                Ok(())
            }
            Header::VersionNegotiate { .. } => {
                if self.total_authed_packets > 1 {
                    return Ok(());
                }
                let supported = packet
                    .payload
                    .chunks(4)
                    .any(|x| match <[u8; 4]>::try_from(x) {
                        Ok(version) => self.version == u32::from_be_bytes(version),
                        Err(_) => false,
                    });
                if supported {
                    return Ok(());
                }
                debug!("remote doesn't support our version");
                Err(ConnectionError::VersionMismatch)
            }
            Header::Short { .. } => unreachable!(
                "short packets received during handshake are discarded in handle_packet"
            ),
        }
    }

    /// Process an Initial or Handshake packet payload
    fn process_early_payload(
        &mut self,
        now: Instant,
        path_id: PathId,
        packet: Packet,
    ) -> Result<(), TransportError> {
        debug_assert_ne!(packet.header.space(), SpaceId::Data);
        debug_assert_eq!(path_id, PathId(0));
        let payload_len = packet.payload.len();
        let mut ack_eliciting = false;
        for result in frame::Iter::new(packet.payload.freeze())? {
            let frame = result?;
            let span = match frame {
                Frame::Padding => continue,
                _ => Some(trace_span!("frame", ty = %frame.ty())),
            };

            self.stats.frame_rx.record(&frame);

            let _guard = span.as_ref().map(|x| x.enter());
            ack_eliciting |= frame.is_ack_eliciting();

            // Process frames
            match frame {
                Frame::Padding | Frame::Ping => {}
                Frame::Crypto(frame) => {
                    self.read_crypto(packet.header.space(), &frame, payload_len)?;
                }
                Frame::Ack(ack) => {
                    self.on_ack_received(now, packet.header.space(), ack)?;
                }
                Frame::PathAck(ack) => {
                    self.on_path_ack_received(now, packet.header.space(), ack)?;
                }
                Frame::Close(reason) => {
                    self.error = Some(reason.into());
                    self.state = State::Draining;
                    return Ok(());
                }
                _ => {
                    dbg!(&frame);
                    let mut err =
                        TransportError::PROTOCOL_VIOLATION("illegal frame type in handshake");
                    err.frame = Some(frame.ty());
                    return Err(err);
                }
            }
        }

        if ack_eliciting {
            // In the initial and handshake spaces, ACKs must be sent immediately
            self.spaces[packet.header.space()]
                .for_path(path_id)
                .pending_acks
                .set_immediate_ack_required();
        }

        self.write_crypto();
        Ok(())
    }

    /// Processes the packet payload, always in the data space.
    fn process_payload(
        &mut self,
        now: Instant,
        remote: SocketAddr,
        path_id: PathId,
        number: u64,
        packet: Packet,
    ) -> Result<(), TransportError> {
        let payload = packet.payload.freeze();
        let mut is_probing_packet = true;
        let mut close = None;
        let payload_len = payload.len();
        let mut ack_eliciting = false;
        // if this packet triggers a path migration and includes a observed address frame, it's
        // stored here
        let mut migration_observed_addr = None;
        for result in frame::Iter::new(payload)? {
            let frame = result?;
            let span = match frame {
                Frame::Padding => continue,
                _ => trace_span!("frame", ty = %frame.ty()),
            };

            self.stats.frame_rx.record(&frame);
            // Crypto, Stream and Datagram frames are special cased in order no pollute
            // the log with payload data
            match &frame {
                Frame::Crypto(f) => {
                    trace!(offset = f.offset, len = f.data.len(), "got crypto frame");
                }
                Frame::Stream(f) => {
                    trace!(id = %f.id, offset = f.offset, len = f.data.len(), fin = f.fin, "got stream frame");
                }
                Frame::Datagram(f) => {
                    trace!(len = f.data.len(), "got datagram frame");
                }
                f => {
                    trace!("got frame {:?}", f);
                }
            }

            let _guard = span.enter();
            if packet.header.is_0rtt() {
                match frame {
                    Frame::Crypto(_) | Frame::Close(Close::Application(_)) => {
                        return Err(TransportError::PROTOCOL_VIOLATION(
                            "illegal frame type in 0-RTT",
                        ));
                    }
                    _ => {}
                }
            }
            ack_eliciting |= frame.is_ack_eliciting();

            // Check whether this could be a probing packet
            match frame {
                Frame::Padding
                | Frame::PathChallenge(_)
                | Frame::PathResponse(_)
                | Frame::NewConnectionId(_)
                | Frame::ObservedAddr(_) => {}
                _ => {
                    is_probing_packet = false;
                }
            }
            match frame {
                Frame::Crypto(frame) => {
                    self.read_crypto(SpaceId::Data, &frame, payload_len)?;
                }
                Frame::Stream(frame) => {
                    if self.streams.received(frame, payload_len)?.should_transmit() {
                        self.spaces[SpaceId::Data].pending.max_data = true;
                    }
                }
                Frame::Ack(ack) => {
                    self.on_ack_received(now, SpaceId::Data, ack)?;
                }
                Frame::PathAck(ack) => {
                    self.on_path_ack_received(now, SpaceId::Data, ack)?;
                }
                Frame::Padding | Frame::Ping => {}
                Frame::Close(reason) => {
                    close = Some(reason);
                }
                Frame::PathChallenge(token) => {
                    let path = &mut self
                        .path_mut(path_id)
                        .expect("payload is processed only after the path becomes known");
                    path.path_responses.push(number, token, remote);
                    if remote == path.remote {
                        // PATH_CHALLENGE on active path, possible off-path packet forwarding
                        // attack. Send a non-probing packet to recover the active path.
                        match self.peer_supports_ack_frequency() {
                            true => self.immediate_ack(path_id),
                            false => {
                                self.ping_path(path_id).ok();
                            }
                        }
                    }
                }
                Frame::PathResponse(token) => {
                    let path = self
                        .paths
                        .get_mut(&path_id)
                        .expect("payload is processed only after the path becomes known");
                    if path.data.challenge == Some(token) && remote == path.data.remote {
                        self.timers.stop(Timer::PathValidation(path_id));
                        if !path.data.validated {
                            trace!("new path validated");
                        }
                        self.timers.stop(Timer::PathOpen(path_id));
                        path.data.challenge = None;
                        path.data.validated = true;
                        self.events
                            .push_back(Event::Path(PathEvent::Opened { id: path_id }));
                        // mark the path as open from the application perspective now that Opened
                        // event has been queued
                        if !std::mem::replace(&mut path.data.open, true) {
                            if let Some(observed) = path.data.last_observed_addr_report.as_ref() {
                                self.events.push_back(Event::Path(PathEvent::ObservedAddr {
                                    id: path_id,
                                    addr: observed.socket_addr(),
                                }));
                            }
                        }
                        if let Some((_, ref mut prev)) = path.prev {
                            prev.challenge = None;
                            prev.challenge_pending = false;
                        }
                    } else {
                        debug!(token, "ignoring invalid PATH_RESPONSE");
                    }
                }
                Frame::MaxData(bytes) => {
                    self.streams.received_max_data(bytes);
                }
                Frame::MaxStreamData { id, offset } => {
                    self.streams.received_max_stream_data(id, offset)?;
                }
                Frame::MaxStreams { dir, count } => {
                    self.streams.received_max_streams(dir, count)?;
                }
                Frame::ResetStream(frame) => {
                    if self.streams.received_reset(frame)?.should_transmit() {
                        self.spaces[SpaceId::Data].pending.max_data = true;
                    }
                }
                Frame::DataBlocked { offset } => {
                    debug!(offset, "peer claims to be blocked at connection level");
                }
                Frame::StreamDataBlocked { id, offset } => {
                    if id.initiator() == self.side.side() && id.dir() == Dir::Uni {
                        debug!("got STREAM_DATA_BLOCKED on send-only {}", id);
                        return Err(TransportError::STREAM_STATE_ERROR(
                            "STREAM_DATA_BLOCKED on send-only stream",
                        ));
                    }
                    debug!(
                        stream = %id,
                        offset, "peer claims to be blocked at stream level"
                    );
                }
                Frame::StreamsBlocked { dir, limit } => {
                    if limit > MAX_STREAM_COUNT {
                        return Err(TransportError::FRAME_ENCODING_ERROR(
                            "unrepresentable stream limit",
                        ));
                    }
                    debug!(
                        "peer claims to be blocked opening more than {} {} streams",
                        limit, dir
                    );
                }
                Frame::StopSending(frame::StopSending { id, error_code }) => {
                    if id.initiator() != self.side.side() {
                        if id.dir() == Dir::Uni {
                            debug!("got STOP_SENDING on recv-only {}", id);
                            return Err(TransportError::STREAM_STATE_ERROR(
                                "STOP_SENDING on recv-only stream",
                            ));
                        }
                    } else if self.streams.is_local_unopened(id) {
                        return Err(TransportError::STREAM_STATE_ERROR(
                            "STOP_SENDING on unopened stream",
                        ));
                    }
                    self.streams.received_stop_sending(id, error_code);
                }
                Frame::RetireConnectionId(frame::RetireConnectionId { path_id, sequence }) => {
                    match self.local_cid_state.get_mut(&path_id.unwrap_or_default()) {
                        None => error!(?path_id, "RETIRE_CONNECTION_ID for unknown path"),
                        Some(cid_state) => {
                            let allow_more_cids = cid_state
                                .on_cid_retirement(sequence, self.peer_params.issue_cids_limit())?;
                            self.endpoint_events
                                .push_back(EndpointEventInner::RetireConnectionId(
                                    now,
                                    path_id.unwrap_or_default(),
                                    sequence,
                                    allow_more_cids,
                                ));
                        }
                    }
                }
                Frame::NewConnectionId(frame) => {
                    trace!(
                        path_id = ?frame.path_id,
                        sequence = frame.sequence,
                        id = %frame.id,
                        retire_prior_to = frame.retire_prior_to,
                    );
                    let path_id = frame.path_id.unwrap_or_default();
                    // TODO(flub): We should only accept CIDs if path_id < self.max_path_id()
                    //    because otherwise someone could attack us by sending us lots of
                    //    CIDs.
                    let rem_cids = self
                        .rem_cids
                        .entry(path_id)
                        .or_insert_with(|| CidQueue::new(frame.id));
                    if rem_cids.active().is_empty() {
                        return Err(TransportError::PROTOCOL_VIOLATION(
                            "NEW_CONNECTION_ID when CIDs aren't in use",
                        ));
                    }
                    if frame.retire_prior_to > frame.sequence {
                        return Err(TransportError::PROTOCOL_VIOLATION(
                            "NEW_CONNECTION_ID retiring unissued CIDs",
                        ));
                    }

                    use crate::cid_queue::InsertError;
                    match rem_cids.insert(frame) {
                        Ok(None) => {}
                        Ok(Some((retired, reset_token))) => {
                            let pending_retired =
                                &mut self.spaces[SpaceId::Data].pending.retire_cids;
                            /// Ensure `pending_retired` cannot grow without bound. Limit is
                            /// somewhat arbitrary but very permissive.
                            const MAX_PENDING_RETIRED_CIDS: u64 = CidQueue::LEN as u64 * 10;
                            // We don't bother counting in-flight frames because those are bounded
                            // by congestion control.
                            if (pending_retired.len() as u64)
                                .saturating_add(retired.end.saturating_sub(retired.start))
                                > MAX_PENDING_RETIRED_CIDS
                            {
                                return Err(TransportError::CONNECTION_ID_LIMIT_ERROR(
                                    "queued too many retired CIDs",
                                ));
                            }
                            pending_retired.extend(retired.map(|seq| (path_id, seq)));
                            self.set_reset_token(path_id, remote, reset_token);
                        }
                        Err(InsertError::ExceedsLimit) => {
                            return Err(TransportError::CONNECTION_ID_LIMIT_ERROR(""));
                        }
                        Err(InsertError::Retired) => {
                            trace!("discarding already-retired");
                            // RETIRE_CONNECTION_ID might not have been previously sent if e.g. a
                            // range of connection IDs larger than the active connection ID limit
                            // was retired all at once via retire_prior_to.
                            self.spaces[SpaceId::Data]
                                .pending
                                .retire_cids
                                .push((path_id, frame.sequence));
                            continue;
                        }
                    };

                    if self.side.is_server()
                        && path_id == PathId::ZERO
                        && self
                            .rem_cids
                            .get(&PathId::ZERO)
                            .map(|cids| cids.active_seq() == 0)
                            .unwrap_or_default()
                    {
                        // We're a server still using the initial remote CID for the client, so
                        // let's switch immediately to enable clientside stateless resets.
                        self.update_rem_cid(PathId::ZERO);
                    }
                }
                Frame::NewToken(NewToken { token }) => {
                    let ConnectionSide::Client {
                        token_store,
                        server_name,
                        ..
                    } = &self.side
                    else {
                        return Err(TransportError::PROTOCOL_VIOLATION("client sent NEW_TOKEN"));
                    };
                    if token.is_empty() {
                        return Err(TransportError::FRAME_ENCODING_ERROR("empty token"));
                    }
                    trace!("got new token");
                    token_store.insert(server_name, token);
                }
                Frame::Datagram(datagram) => {
                    if self
                        .datagrams
                        .received(datagram, &self.config.datagram_receive_buffer_size)?
                    {
                        self.events.push_back(Event::DatagramReceived);
                    }
                }
                Frame::AckFrequency(ack_frequency) => {
                    // This frame can only be sent in the Data space

                    if !self.ack_frequency.ack_frequency_received(&ack_frequency)? {
                        // The AckFrequency frame is stale (we have already received a more
                        // recent one)
                        continue;
                    }

                    // Update the params for all of our paths
                    for (path_id, space) in self.spaces[SpaceId::Data].number_spaces.iter_mut() {
                        space.pending_acks.set_ack_frequency_params(&ack_frequency);

                        // Our `max_ack_delay` has been updated, so we may need to adjust
                        // its associated timeout
                        if let Some(timeout) = space
                            .pending_acks
                            .max_ack_delay_timeout(self.ack_frequency.max_ack_delay)
                        {
                            self.timers.set(Timer::MaxAckDelay(*path_id), timeout);
                        }
                    }
                }
                Frame::ImmediateAck => {
                    // This frame can only be sent in the Data space
                    for pns in self.spaces[SpaceId::Data].iter_paths_mut() {
                        pns.pending_acks.set_immediate_ack_required();
                    }
                }
                Frame::HandshakeDone => {
                    if self.side.is_server() {
                        return Err(TransportError::PROTOCOL_VIOLATION(
                            "client sent HANDSHAKE_DONE",
                        ));
                    }
                    if self.spaces[SpaceId::Handshake].crypto.is_some() {
                        self.discard_space(now, SpaceId::Handshake);
                    }
                }
                Frame::ObservedAddr(observed) => {
                    // check if params allows the peer to send report and this node to receive it
                    if !self
                        .peer_params
                        .address_discovery_role
                        .should_report(&self.config.address_discovery_role)
                    {
                        return Err(TransportError::PROTOCOL_VIOLATION(
                            "received OBSERVED_ADDRESS frame when not negotiated",
                        ));
                    }
                    // must only be sent in data space
                    if packet.header.space() != SpaceId::Data {
                        return Err(TransportError::PROTOCOL_VIOLATION(
                            "OBSERVED_ADDRESS frame outside data space",
                        ));
                    }

                    let path = self.path_data_mut(path_id);
                    if remote == path.remote {
                        if let Some(updated) = path.update_observed_addr_report(observed) {
                            if path.open {
                                self.events.push_back(Event::Path(PathEvent::ObservedAddr {
                                    id: path_id,
                                    addr: updated,
                                }));
                            }
                            // otherwise the event is reported when the path is deemed open
                        }
                    } else {
                        // include in migration
                        migration_observed_addr = Some(observed)
                    }
                }
                Frame::PathAbandon(frame::PathAbandon {
                    path_id,
                    error_code,
                }) => {
                    // TODO(flub): don't really know which error code to use here.
                    match self.close_path(now, path_id, error_code.into()) {
                        Ok(()) => {
                            trace!(?path_id, "peer abandoned path");
                        }
                        Err(ClosePathError::LastOpenPath) => {
                            trace!("peer abandoned last path, closing connection");
                            // TODO(flub): which error code?
                            self.close(
                                now,
                                0u8.into(),
                                Bytes::from_static(b"last path abandoned by peer"),
                            );
                        }
                        Err(ClosePathError::ClosedPath) => {
                            trace!(?path_id, "peer abandoned already closed path");
                        }
                    }
                    let delay = self.pto(SpaceId::Data, path_id) * 3;
                    self.timers.set(Timer::PathAbandoned(path_id), now + delay);
                    self.timers.stop(Timer::PathNotAbandoned(path_id));
                }
                Frame::PathAvailable(info) => {
                    if self.is_multipath_negotiated() {
                        self.on_path_status(
                            info.path_id,
                            PathStatus::Available,
                            info.status_seq_no,
                        );
                    } else {
                        return Err(TransportError::PROTOCOL_VIOLATION(
                            "received PATH_AVAILABLE frame when multipath was not negotiated",
                        ));
                    }
                }
                Frame::PathBackup(info) => {
                    if self.is_multipath_negotiated() {
                        self.on_path_status(info.path_id, PathStatus::Backup, info.status_seq_no);
                    } else {
                        return Err(TransportError::PROTOCOL_VIOLATION(
                            "received PATH_BACKUP frame when multipath was not negotiated",
                        ));
                    }
                }
                Frame::MaxPathId(frame::MaxPathId(path_id)) => {
                    if let Some(current_max) = self.max_path_id() {
                        // frames that do not increase the path id are ignored
                        self.remote_max_path_id = self.remote_max_path_id.max(path_id);
                        if self.max_path_id() != Some(current_max) {
                            self.issue_first_path_cids(now);
                        }
                    } else {
                        return Err(TransportError::PROTOCOL_VIOLATION(
                            "received MAX_PATH_ID frame when multipath was not negotiated",
                        ));
                    }
                }
                Frame::PathsBlocked(frame::PathsBlocked(max_path_id)) => {
                    // Receipt of a value of Maximum Path Identifier or Path Identifier that is higher than the local maximum value MUST
                    // be treated as a connection error of type PROTOCOL_VIOLATION.
                    // Ref <https://www.ietf.org/archive/id/draft-ietf-quic-multipath-14.html#name-paths_blocked-and-path_cids>
                    if self.is_multipath_negotiated() {
                        if self.local_max_path_id > max_path_id {
                            return Err(TransportError::PROTOCOL_VIOLATION(
                                "PATHS_BLOCKED maximum path identifier was larger than local maximum",
                            ));
                        }
                        debug!("received PATHS_BLOCKED({:?})", max_path_id);
                        // TODO(@divma): ensure max concurrent paths
                    } else {
                        return Err(TransportError::PROTOCOL_VIOLATION(
                            "received PATHS_BLOCKED frame when not multipath was not negotiated",
                        ));
                    }
                }
                Frame::PathCidsBlocked(frame::PathCidsBlocked { path_id, next_seq }) => {
                    // Nothing to do.  This is recorded in the frame stats, but otherwise we
                    // always issue all CIDs we're allowed to issue, so either this is an
                    // impatient peer or a bug on our side.

                    // Receipt of a value of Maximum Path Identifier or Path Identifier that is higher than the local maximum value MUST
                    // be treated as a connection error of type PROTOCOL_VIOLATION.
                    // Ref <https://www.ietf.org/archive/id/draft-ietf-quic-multipath-14.html#name-paths_blocked-and-path_cids>
                    if self.is_multipath_negotiated() {
                        if self.local_max_path_id > path_id {
                            return Err(TransportError::PROTOCOL_VIOLATION(
                                "PATH_CIDS_BLOCKED path identifier was larger than local maximum",
                            ));
                        }
                        if next_seq.0
                            > self
                                .local_cid_state
                                .get(&path_id)
                                .map(|cid_state| cid_state.active_seq().1 + 1)
                                .unwrap_or_default()
                        {
                            return Err(TransportError::PROTOCOL_VIOLATION(
                                "PATH_CIDS_BLOCKED next sequence number larger than in local state",
                            ));
                        }
                        debug!(?path_id, %next_seq, "received PATH_CIDS_BLOCKED");
                    } else {
                        return Err(TransportError::PROTOCOL_VIOLATION(
                            "received PATH_CIDS_BLOCKED frame when not multipath was not negotiated",
                        ));
                    }
                }
            }
        }

        let space = self.spaces[SpaceId::Data].for_path(path_id);
        if space
            .pending_acks
            .packet_received(now, number, ack_eliciting, &space.dedup)
        {
            if self.abandoned_paths.contains(&path_id) {
                // § 3.4.3 QUIC-MULTIPATH: promptly send ACKs for packets received from
                // abandoned paths.
                space.pending_acks.set_immediate_ack_required();
            } else {
                self.timers.set(
                    Timer::MaxAckDelay(path_id),
                    now + self.ack_frequency.max_ack_delay,
                );
            }
        }

        // Issue stream ID credit due to ACKs of outgoing finish/resets and incoming finish/resets
        // on stopped streams. Incoming finishes/resets on open streams are not handled here as they
        // are only freed, and hence only issue credit, once the application has been notified
        // during a read on the stream.
        let pending = &mut self.spaces[SpaceId::Data].pending;
        self.streams.queue_max_stream_id(pending);

        if let Some(reason) = close {
            self.error = Some(reason.into());
            self.state = State::Draining;
            self.close = true;
        }

        if number == self.spaces[SpaceId::Data].for_path(path_id).rx_packet
            && !is_probing_packet
            && remote != self.path_data(path_id).remote
        {
            let ConnectionSide::Server { ref server_config } = self.side else {
                panic!("packets from unknown remote should be dropped by clients");
            };
            debug_assert!(
                server_config.migration,
                "migration-initiating packets should have been dropped immediately"
            );
            self.migrate(path_id, now, remote, migration_observed_addr);
            // Break linkability, if possible
            self.update_rem_cid(path_id);
            self.spin = false;
        }

        Ok(())
    }

    fn migrate(
        &mut self,
        path_id: PathId,
        now: Instant,
        remote: SocketAddr,
        observed_addr: Option<ObservedAddr>,
    ) {
        trace!(%remote, ?path_id, "migration initiated");
        self.path_counter = self.path_counter.wrapping_add(1);
        // TODO(@divma): conditions for path migration in multipath are very specific, check them
        // again to prevent path migrations that should actually create a new path

        // Reset rtt/congestion state for new path unless it looks like a NAT rebinding.
        // Note that the congestion window will not grow until validation terminates. Helps mitigate
        // amplification attacks performed by spoofing source addresses.
        let prev_pto = self.pto(SpaceId::Data, path_id);
        let known_path = self.paths.get_mut(&path_id).expect("known path");
        let path = &mut known_path.data;
        let mut new_path = if remote.is_ipv4() && remote.ip() == path.remote.ip() {
            PathData::from_previous(remote, path, self.path_counter, now)
        } else {
            let peer_max_udp_payload_size =
                u16::try_from(self.peer_params.max_udp_payload_size.into_inner())
                    .unwrap_or(u16::MAX);
            PathData::new(
                remote,
                self.allow_mtud,
                Some(peer_max_udp_payload_size),
                self.path_counter,
                now,
                &self.config,
            )
        };
        new_path.last_observed_addr_report = path.last_observed_addr_report.clone();
        if let Some(report) = observed_addr {
            if let Some(updated) = new_path.update_observed_addr_report(report) {
                tracing::info!("adding observed addr event from migration");
                self.events.push_back(Event::Path(PathEvent::ObservedAddr {
                    id: path_id,
                    addr: updated,
                }));
            }
        }
        new_path.challenge = Some(self.rng.random());
        new_path.challenge_pending = true;

        let mut prev = mem::replace(path, new_path);
        // Don't clobber the original path if the previous one hasn't been validated yet
        if prev.challenge.is_none() {
            prev.challenge = Some(self.rng.random());
            prev.challenge_pending = true;
            // We haven't updated the remote CID yet, this captures the remote CID we were using on
            // the previous path.

            known_path.prev = Some((self.rem_cids.get(&path_id).unwrap().active(), prev));
        }

        self.timers.set(
            Timer::PathValidation(path_id),
            now + 3 * cmp::max(self.pto(SpaceId::Data, path_id), prev_pto),
        );
    }

    /// Handle a change in the local address, i.e. an active migration
    pub fn local_address_changed(&mut self) {
        // TODO(flub): if multipath is enabled this needs to create a new path entirely.
        self.update_rem_cid(PathId(0));
        self.ping();
    }

    /// Switch to a previously unused remote connection ID, if possible
    fn update_rem_cid(&mut self, path_id: PathId) {
        let Some((reset_token, retired)) =
            self.rem_cids.get_mut(&path_id).and_then(|cids| cids.next())
        else {
            return;
        };

        // Retire the current remote CID and any CIDs we had to skip.
        self.spaces[SpaceId::Data]
            .pending
            .retire_cids
            .extend(retired.map(|seq| (path_id, seq)));
        let remote = self.path_data(path_id).remote;
        self.set_reset_token(path_id, remote, reset_token);
    }

    /// Sends this reset token to the endpoint
    ///
    /// The endpoint needs to know the reset tokens issued by the peer, so that if the peer
    /// sends a reset token it knows to route it to this connection. See RFC 9000 section
    /// 10.3. Stateless Reset.
    ///
    /// Reset tokens are different for each path, the endpoint identifies paths by peer
    /// socket address however, not by path ID.
    fn set_reset_token(&mut self, path_id: PathId, remote: SocketAddr, reset_token: ResetToken) {
        self.endpoint_events
            .push_back(EndpointEventInner::ResetToken(path_id, remote, reset_token));

        // During the handshake the server sends a reset token in the transport
        // parameters. When we are the client and we receive the reset token during the
        // handshake we want this to affect our peer transport parameters.
        // TODO(flub): Pretty sure this is pointless, the entire params is overwritten
        //    shortly after this was called.  And then the params don't have this anymore.
        if path_id == PathId::ZERO {
            self.peer_params.stateless_reset_token = Some(reset_token);
        }
    }

    /// Issue an initial set of connection IDs to the peer upon connection
    fn issue_first_cids(&mut self, now: Instant) {
        if self
            .local_cid_state
            .get(&PathId(0))
            .expect("PathId(0) exists when the connection is created")
            .cid_len()
            == 0
        {
            return;
        }

        // Subtract 1 to account for the CID we supplied while handshaking
        let mut n = self.peer_params.issue_cids_limit() - 1;
        if let ConnectionSide::Server { server_config } = &self.side {
            if server_config.has_preferred_address() {
                // We also sent a CID in the transport parameters
                n -= 1;
            }
        }
        self.endpoint_events
            .push_back(EndpointEventInner::NeedIdentifiers(PathId(0), now, n));
    }

    /// Issues an initial set of CIDs for paths that have not yet had any CIDs issued
    ///
    /// Later CIDs are issued when CIDs expire or are retired by the peer.
    fn issue_first_path_cids(&mut self, now: Instant) {
        if let Some(PathId(max_path_id)) = self.max_path_id() {
            let start_path_id = self.max_path_id_with_cids.0 + 1;
            for n in start_path_id..=max_path_id {
                self.endpoint_events
                    .push_back(EndpointEventInner::NeedIdentifiers(
                        PathId(n),
                        now,
                        self.peer_params.issue_cids_limit(),
                    ));
            }
            self.max_path_id_with_cids = PathId(max_path_id);
        }
    }

    /// Populates a packet with frames
    ///
    /// This tries to fit as many frames as possible into the packet.
    ///
    /// *path_exclusive_only* means to only build frames which can only be sent on this
    /// *path.  This is used in multipath for backup paths while there is still an active
    /// *path.
    fn populate_packet(
        &mut self,
        now: Instant,
        space_id: SpaceId,
        path_id: PathId,
        path_exclusive_only: bool,
        buf: &mut impl BufMut,
        pn: u64,
    ) -> SentFrames {
        let mut sent = SentFrames::default();
        let is_multipath_negotiated = self.is_multipath_negotiated();
        let space = &mut self.spaces[space_id];
        let path = &mut self.paths.get_mut(&path_id).expect("known path").data;
        let is_0rtt = space_id == SpaceId::Data && space.crypto.is_none();
        space
            .for_path(path_id)
            .pending_acks
            .maybe_ack_non_eliciting();

        // HANDSHAKE_DONE
        if !is_0rtt && mem::replace(&mut space.pending.handshake_done, false) {
            trace!("HANDSHAKE_DONE");
            buf.write(frame::FrameType::HANDSHAKE_DONE);
            sent.retransmits.get_or_create().handshake_done = true;
            // This is just a u8 counter and the frame is typically just sent once
            self.stats.frame_tx.handshake_done =
                self.stats.frame_tx.handshake_done.saturating_add(1);
        }

        // OBSERVED_ADDR
        if !path_exclusive_only
            && space_id == SpaceId::Data
            && self
                .config
                .address_discovery_role
                .should_report(&self.peer_params.address_discovery_role)
            && (!path.observed_addr_sent || space.pending.observed_addr)
        {
            let frame = frame::ObservedAddr::new(path.remote, self.next_observed_addr_seq_no);
            if buf.remaining_mut() > frame.size() {
                trace!(seq = %frame.seq_no, ip = %frame.ip, port = frame.port, "OBSERVED_ADDRESS");
                frame.write(buf);

                self.next_observed_addr_seq_no = self.next_observed_addr_seq_no.saturating_add(1u8);
                path.observed_addr_sent = true;

                self.stats.frame_tx.observed_addr += 1;
                sent.retransmits.get_or_create().observed_addr = true;
                space.pending.observed_addr = false;
            }
        }

        // PING
        if mem::replace(&mut space.for_path(path_id).ping_pending, false) {
            trace!("PING");
            buf.write(frame::FrameType::PING);
            sent.non_retransmits = true;
            self.stats.frame_tx.ping += 1;
        }

        // IMMEDIATE_ACK
        if mem::replace(&mut space.for_path(path_id).immediate_ack_pending, false) {
            trace!("IMMEDIATE_ACK");
            buf.write(frame::FrameType::IMMEDIATE_ACK);
            sent.non_retransmits = true;
            self.stats.frame_tx.immediate_ack += 1;
        }

        // ACK
        // TODO(flub): Should this sends acks for this path anyway?
        if !path_exclusive_only {
            for path_id in space
                .number_spaces
                .iter_mut()
                .filter(|(_, pns)| pns.pending_acks.can_send())
                .map(|(&path_id, _)| path_id)
                .collect::<Vec<_>>()
            {
                debug_assert!(
                    is_multipath_negotiated || path_id == PathId::ZERO,
                    "Only PathId(0) allowed without multipath (have {path_id:?})"
                );
                Self::populate_acks(
                    now,
                    self.receiving_ecn,
                    &mut sent,
                    path_id,
                    space,
                    is_multipath_negotiated,
                    buf,
                    &mut self.stats,
                );
            }
        }

        // ACK_FREQUENCY
        if !path_exclusive_only && mem::replace(&mut space.pending.ack_frequency, false) {
            let sequence_number = self.ack_frequency.next_sequence_number();

            // Safe to unwrap because this is always provided when ACK frequency is enabled
            let config = self.config.ack_frequency_config.as_ref().unwrap();

            // Ensure the delay is within bounds to avoid a PROTOCOL_VIOLATION error
            let max_ack_delay = self.ack_frequency.candidate_max_ack_delay(
                path.rtt.get(),
                config,
                &self.peer_params,
            );

            trace!(?max_ack_delay, "ACK_FREQUENCY");

            frame::AckFrequency {
                sequence: sequence_number,
                ack_eliciting_threshold: config.ack_eliciting_threshold,
                request_max_ack_delay: max_ack_delay.as_micros().try_into().unwrap_or(VarInt::MAX),
                reordering_threshold: config.reordering_threshold,
            }
            .encode(buf);

            sent.retransmits.get_or_create().ack_frequency = true;

            self.ack_frequency
                .ack_frequency_sent(path_id, pn, max_ack_delay);
            self.stats.frame_tx.ack_frequency += 1;
        }

        // PATH_CHALLENGE
        if buf.remaining_mut() > 9 && space_id == SpaceId::Data {
            // Transmit challenges with every outgoing packet on an unvalidated path
            if let Some(token) = path.challenge {
                sent.non_retransmits = true;
                sent.requires_padding = true;
                trace!("PATH_CHALLENGE {:08x}", token);
                buf.write(frame::FrameType::PATH_CHALLENGE);
                buf.write(token);

                if is_multipath_negotiated && !path.validated && path.challenge_pending {
                    // queue informing the path status along with the challenge
                    space.pending.path_status.insert(path_id);
                }

                // But only send a packet solely for that purpose at most once
                path.challenge_pending = false;

                // Always include an OBSERVED_ADDR frame with a PATH_CHALLENGE, regardless
                // of whether one has already been sent on this path.
                if space_id == SpaceId::Data
                    && self
                        .config
                        .address_discovery_role
                        .should_report(&self.peer_params.address_discovery_role)
                {
                    let frame =
                        frame::ObservedAddr::new(path.remote, self.next_observed_addr_seq_no);
                    if buf.remaining_mut() > frame.size() {
                        frame.write(buf);

                        self.next_observed_addr_seq_no =
                            self.next_observed_addr_seq_no.saturating_add(1u8);
                        path.observed_addr_sent = true;

                        self.stats.frame_tx.observed_addr += 1;
                        sent.retransmits.get_or_create().observed_addr = true;
                        space.pending.observed_addr = false;
                    }
                }
            }
        }

        // PATH_RESPONSE
        if buf.remaining_mut() > 9 && space_id == SpaceId::Data {
            if let Some(token) = path.path_responses.pop_on_path(path.remote) {
                sent.non_retransmits = true;
                sent.requires_padding = true;
                trace!("PATH_RESPONSE {:08x}", token);
                buf.write(frame::FrameType::PATH_RESPONSE);
                buf.write(token);
                self.stats.frame_tx.path_response += 1;

                // NOTE: this is technically not required but might be useful to ride the
                // request/response nature of path challenges to refresh an observation
                // Since PATH_RESPONSE is a probing frame, this is allowed by the spec.
                if space_id == SpaceId::Data
                    && self
                        .config
                        .address_discovery_role
                        .should_report(&self.peer_params.address_discovery_role)
                {
                    let frame =
                        frame::ObservedAddr::new(path.remote, self.next_observed_addr_seq_no);
                    if buf.remaining_mut() > frame.size() {
                        frame.write(buf);

                        self.next_observed_addr_seq_no =
                            self.next_observed_addr_seq_no.saturating_add(1u8);
                        path.observed_addr_sent = true;

                        self.stats.frame_tx.observed_addr += 1;
                        sent.retransmits.get_or_create().observed_addr = true;
                        space.pending.observed_addr = false;
                    }
                }
            }
        }

        // CRYPTO
        while !path_exclusive_only && buf.remaining_mut() > frame::Crypto::SIZE_BOUND && !is_0rtt {
            let mut frame = match space.pending.crypto.pop_front() {
                Some(x) => x,
                None => break,
            };

            // Calculate the maximum amount of crypto data we can store in the buffer.
            // Since the offset is known, we can reserve the exact size required to encode it.
            // For length we reserve 2bytes which allows to encode up to 2^14,
            // which is more than what fits into normally sized QUIC frames.
            let max_crypto_data_size = buf.remaining_mut()
                - 1 // Frame Type
                - VarInt::size(unsafe { VarInt::from_u64_unchecked(frame.offset) })
                - 2; // Maximum encoded length for frame size, given we send less than 2^14 bytes

            let len = frame
                .data
                .len()
                .min(2usize.pow(14) - 1)
                .min(max_crypto_data_size);

            let data = frame.data.split_to(len);
            let truncated = frame::Crypto {
                offset: frame.offset,
                data,
            };
            trace!(
                "CRYPTO: off {} len {}",
                truncated.offset,
                truncated.data.len()
            );
            truncated.encode(buf);
            self.stats.frame_tx.crypto += 1;
            sent.retransmits.get_or_create().crypto.push_back(truncated);
            if !frame.data.is_empty() {
                frame.offset += len as u64;
                space.pending.crypto.push_front(frame);
            }
        }

        // TODO(flub): maybe this is much higher priority?
        // PATH_ABANDON
        while !path_exclusive_only
            && space_id == SpaceId::Data
            && frame::PathAbandon::SIZE_BOUND <= buf.remaining_mut()
        {
            let Some((path_id, error_code)) = space.pending.path_abandon.pop_first() else {
                break;
            };
            frame::PathAbandon {
                path_id,
                error_code,
            }
            .encode(buf);
            self.stats.frame_tx.path_abandon += 1;
            trace!(?path_id, "PATH_ABANDON");
            sent.retransmits
                .get_or_create()
                .path_abandon
                .entry(path_id)
                .or_insert(error_code);
        }

        // PATH_AVAILABLE & PATH_BACKUP
        while !path_exclusive_only
            && space_id == SpaceId::Data
            && frame::PathAvailable::SIZE_BOUND <= buf.remaining_mut()
        {
            let Some(path_id) = space.pending.path_status.pop_first() else {
                break;
            };
            let Some(path) = self.paths.get(&path_id).map(|path_state| &path_state.data) else {
                trace!(%path_id, "discarding queued path status for unknown path");
                continue;
            };

            let seq = path.status.seq();
            sent.retransmits.get_or_create().path_status.insert(path_id);
            match path.local_status() {
                PathStatus::Available => {
                    frame::PathAvailable {
                        path_id,
                        status_seq_no: seq,
                    }
                    .encode(buf);
                    self.stats.frame_tx.path_available += 1;
                    trace!(?path_id, %seq, "PATH_AVAILABLE")
                }
                PathStatus::Backup => {
                    frame::PathBackup {
                        path_id,
                        status_seq_no: seq,
                    }
                    .encode(buf);
                    self.stats.frame_tx.path_backup += 1;
                    trace!(?path_id, %seq, "PATH_BACKUP")
                }
            }
        }

        // MAX_PATH_ID
        if space_id == SpaceId::Data
            && space.pending.max_path_id
            && frame::MaxPathId::SIZE_BOUND <= buf.remaining_mut()
        {
            frame::MaxPathId(self.local_max_path_id).encode(buf);
            space.pending.max_path_id = false;
            sent.retransmits.get_or_create().max_path_id = true;
            trace!(val = %self.local_max_path_id, "MAX_PATH_ID");
            self.stats.frame_tx.max_path_id += 1;
        }

        // PATHS_BLOCKED
        if space_id == SpaceId::Data
            && space.pending.paths_blocked
            && frame::PathsBlocked::SIZE_BOUND <= buf.remaining_mut()
        {
            frame::PathsBlocked(self.remote_max_path_id).encode(buf);
            space.pending.paths_blocked = false;
            sent.retransmits.get_or_create().paths_blocked = true;
            trace!(max_path_id = ?self.remote_max_path_id, "PATHS_BLOCKED");
            self.stats.frame_tx.paths_blocked += 1;
        }

        // PATH_CIDS_BLOCKED
        while space_id == SpaceId::Data && frame::PathCidsBlocked::SIZE_BOUND <= buf.remaining_mut()
        {
            let Some(path_id) = space.pending.path_cids_blocked.pop() else {
                break;
            };
            let next_seq = match self.rem_cids.get(&path_id) {
                Some(cid_queue) => cid_queue.active_seq() + 1,
                None => 0,
            };
            frame::PathCidsBlocked {
                path_id,
                next_seq: VarInt(next_seq),
            }
            .encode(buf);
            sent.retransmits
                .get_or_create()
                .path_cids_blocked
                .push(path_id);
            trace!(?path_id, next_seq, "PATH_CIDS_BLOCKED");
            self.stats.frame_tx.path_cids_blocked += 1;
        }

        // RESET_STREAM, STOP_SENDING, MAX_DATA, MAX_STREAM_DATA, MAX_STREAMS
        if space_id == SpaceId::Data {
            self.streams.write_control_frames(
                buf,
                &mut space.pending,
                &mut sent.retransmits,
                &mut self.stats.frame_tx,
            );
        }

        // NEW_CONNECTION_ID
        let cid_len = self
            .local_cid_state
            .values()
            .map(|cid_state| cid_state.cid_len())
            .max()
            .expect("some local CID state must exist");
        let new_cid_size_bound =
            frame::NewConnectionId::size_bound(is_multipath_negotiated, cid_len);
        while !path_exclusive_only && buf.remaining_mut() > new_cid_size_bound {
            let issued = match space.pending.new_cids.pop() {
                Some(x) => x,
                None => break,
            };
            let retire_prior_to = self
                .local_cid_state
                .get(&issued.path_id)
                .map(|cid_state| cid_state.retire_prior_to())
                .unwrap_or_else(|| {
                    error!(path_id = ?issued.path_id, "Missing local CID state");
                    0
                });
            let cid_path_id = match is_multipath_negotiated {
                true => {
                    trace!(
                        path_id = ?issued.path_id,
                        sequence = issued.sequence,
                        id = %issued.id,
                        "PATH_NEW_CONNECTION_ID",
                    );
                    self.stats.frame_tx.path_new_connection_id += 1;
                    Some(issued.path_id)
                }
                false => {
                    trace!(
                        sequence = issued.sequence,
                        id = %issued.id,
                        "NEW_CONNECTION_ID"
                    );
                    debug_assert_eq!(issued.path_id, PathId(0));
                    self.stats.frame_tx.new_connection_id += 1;
                    None
                }
            };
            frame::NewConnectionId {
                path_id: cid_path_id,
                sequence: issued.sequence,
                retire_prior_to,
                id: issued.id,
                reset_token: issued.reset_token,
            }
            .encode(buf);
            sent.retransmits.get_or_create().new_cids.push(issued);
        }

        // RETIRE_CONNECTION_ID
        let retire_cid_bound = frame::RetireConnectionId::size_bound(is_multipath_negotiated);
        while !path_exclusive_only && buf.remaining_mut() > retire_cid_bound {
            let (path_id, sequence) = match space.pending.retire_cids.pop() {
                Some((PathId(0), seq)) if !is_multipath_negotiated => {
                    trace!(sequence = seq, "RETIRE_CONNECTION_ID");
                    self.stats.frame_tx.retire_connection_id += 1;
                    (None, seq)
                }
                Some((path_id, seq)) => {
                    trace!(?path_id, sequence = seq, "PATH_RETIRE_CONNECTION_ID");
                    self.stats.frame_tx.path_retire_connection_id += 1;
                    (Some(path_id), seq)
                }
                None => break,
            };
            frame::RetireConnectionId { path_id, sequence }.encode(buf);
            sent.retransmits
                .get_or_create()
                .retire_cids
                .push((path_id.unwrap_or_default(), sequence));
        }

        // DATAGRAM
        let mut sent_datagrams = false;
        while !path_exclusive_only
            && buf.remaining_mut() > Datagram::SIZE_BOUND
            && space_id == SpaceId::Data
        {
            match self.datagrams.write(buf) {
                true => {
                    sent_datagrams = true;
                    sent.non_retransmits = true;
                    self.stats.frame_tx.datagram += 1;
                }
                false => break,
            }
        }
        if self.datagrams.send_blocked && sent_datagrams {
            self.events.push_back(Event::DatagramsUnblocked);
            self.datagrams.send_blocked = false;
        }

        let path = &mut self.paths.get_mut(&path_id).expect("known path").data;

        // NEW_TOKEN
        while let Some(remote_addr) = space.pending.new_tokens.pop() {
            if path_exclusive_only {
                break;
            }
            debug_assert_eq!(space_id, SpaceId::Data);
            let ConnectionSide::Server { server_config } = &self.side else {
                panic!("NEW_TOKEN frames should not be enqueued by clients");
            };

            if remote_addr != path.remote {
                // NEW_TOKEN frames contain tokens bound to a client's IP address, and are only
                // useful if used from the same IP address.  Thus, we abandon enqueued NEW_TOKEN
                // frames upon an path change. Instead, when the new path becomes validated,
                // NEW_TOKEN frames may be enqueued for the new path instead.
                continue;
            }

            let token = Token::new(
                TokenPayload::Validation {
                    ip: remote_addr.ip(),
                    issued: server_config.time_source.now(),
                },
                &mut self.rng,
            );
            let new_token = NewToken {
                token: token.encode(&*server_config.token_key).into(),
            };

            if buf.remaining_mut() < new_token.size() {
                space.pending.new_tokens.push(remote_addr);
                break;
            }

            trace!("NEW_TOKEN");
            new_token.encode(buf);
            sent.retransmits
                .get_or_create()
                .new_tokens
                .push(remote_addr);
            self.stats.frame_tx.new_token += 1;
        }

        // STREAM
        if !path_exclusive_only && space_id == SpaceId::Data {
            sent.stream_frames = self
                .streams
                .write_stream_frames(buf, self.config.send_fairness);
            self.stats.frame_tx.stream += sent.stream_frames.len() as u64;
        }

        sent
    }

    /// Write pending ACKs into a buffer
    fn populate_acks(
        now: Instant,
        receiving_ecn: bool,
        sent: &mut SentFrames,
        path_id: PathId,
        space: &mut PacketSpace,
        send_path_acks: bool,
        buf: &mut impl BufMut,
        stats: &mut ConnectionStats,
    ) {
        // 0-RTT packets must never carry acks (which would have to be of handshake packets)
        debug_assert!(space.crypto.is_some(), "tried to send ACK in 0-RTT");

        let pns = space.for_path(path_id);
        let ranges = pns.pending_acks.ranges();
        debug_assert!(!ranges.is_empty(), "can not send empty ACK range");
        let ecn = if receiving_ecn {
            Some(&pns.ecn_counters)
        } else {
            None
        };
        if let Some(max) = ranges.max() {
            sent.largest_acked.insert(path_id, max);
        }

        let delay_micros = pns.pending_acks.ack_delay(now).as_micros() as u64;
        // TODO: This should come from `TransportConfig` if that gets configurable.
        let ack_delay_exp = TransportParameters::default().ack_delay_exponent;
        let delay = delay_micros >> ack_delay_exp.into_inner();

        if send_path_acks {
            trace!("PATH_ACK {path_id:?} {ranges:?}, Delay = {delay_micros}us");
            frame::PathAck::encode(path_id, delay as _, ranges, ecn, buf);
            stats.frame_tx.path_acks += 1;
        } else {
            trace!("ACK {ranges:?}, Delay = {delay_micros}us");
            frame::Ack::encode(delay as _, ranges, ecn, buf);
            stats.frame_tx.acks += 1;
        }
    }

    fn close_common(&mut self) {
        trace!("connection closed");
        self.timers.reset();
    }

    fn set_close_timer(&mut self, now: Instant) {
        // QUIC-MULTIPATH § 2.6 Connection Closure: draining for 3*PTO with PTO the max of
        // the PTO for all paths.
        self.timers.set(
            Timer::Close,
            now + 3 * self.pto_max_path(self.highest_space),
        );
    }

    /// Handle transport parameters received from the peer
    ///
    /// *rem_cid* and *loc_cid* are the source and destination CIDs respectively of the
    /// *packet into which the transport parameters arrived.
    fn handle_peer_params(
        &mut self,
        params: TransportParameters,
        loc_cid: ConnectionId,
        rem_cid: ConnectionId,
    ) -> Result<(), TransportError> {
        if Some(self.orig_rem_cid) != params.initial_src_cid
            || (self.side.is_client()
                && (Some(self.initial_dst_cid) != params.original_dst_cid
                    || self.retry_src_cid != params.retry_src_cid))
        {
            return Err(TransportError::TRANSPORT_PARAMETER_ERROR(
                "CID authentication failure",
            ));
        }
        if params.initial_max_path_id.is_some() && (loc_cid.is_empty() || rem_cid.is_empty()) {
            return Err(TransportError::PROTOCOL_VIOLATION(
                "multipath must not use zero-length CIDs",
            ));
        }

        self.set_peer_params(params);

        Ok(())
    }

    fn set_peer_params(&mut self, params: TransportParameters) {
        self.streams.set_params(&params);
        self.idle_timeout =
            negotiate_max_idle_timeout(self.config.max_idle_timeout, Some(params.max_idle_timeout));
        trace!("negotiated max idle timeout {:?}", self.idle_timeout);

        if let Some(ref info) = params.preferred_address {
            // During the handshake PathId(0) exists.
            self.rem_cids.get_mut(&PathId::ZERO).expect("not yet abandoned").insert(frame::NewConnectionId {
                path_id: None,
                sequence: 1,
                id: info.connection_id,
                reset_token: info.stateless_reset_token,
                retire_prior_to: 0,
            })
            .expect(
                "preferred address CID is the first received, and hence is guaranteed to be legal",
            );
            let remote = self.path_data(PathId::ZERO).remote;
            self.set_reset_token(PathId::ZERO, remote, info.stateless_reset_token);
        }
        self.ack_frequency.peer_max_ack_delay = get_max_ack_delay(&params);

        if let (Some(local_max_path_id), Some(remote_max_path_id)) = (
            self.config.get_initial_max_path_id(),
            params.initial_max_path_id,
        ) {
            // multipath is enabled, register the local and remote maximums
            self.local_max_path_id = local_max_path_id;
            self.remote_max_path_id = remote_max_path_id;
            debug!(initial_max_path_id=%local_max_path_id.min(remote_max_path_id), "multipath negotiated");
        }

        self.peer_params = params;
        let peer_max_udp_payload_size =
            u16::try_from(self.peer_params.max_udp_payload_size.into_inner()).unwrap_or(u16::MAX);
        self.path_data_mut(PathId::ZERO)
            .mtud
            .on_peer_max_udp_payload_size_received(peer_max_udp_payload_size);
    }

    /// Decrypts a packet, returning the packet number on success
    fn decrypt_packet(
        &mut self,
        now: Instant,
        path_id: PathId,
        packet: &mut Packet,
    ) -> Result<Option<u64>, Option<TransportError>> {
        let result = packet_crypto::decrypt_packet_body(
            packet,
            path_id,
            &self.spaces,
            self.zero_rtt_crypto.as_ref(),
            self.key_phase,
            self.prev_crypto.as_ref(),
            self.next_crypto.as_ref(),
        )?;

        let result = match result {
            Some(r) => r,
            None => return Ok(None),
        };

        if result.outgoing_key_update_acked {
            if let Some(prev) = self.prev_crypto.as_mut() {
                prev.end_packet = Some((result.number, now));
                self.set_key_discard_timer(now, packet.header.space());
            }
        }

        if result.incoming_key_update {
            trace!("key update authenticated");
            self.update_keys(Some((result.number, now)), true);
            self.set_key_discard_timer(now, packet.header.space());
        }

        Ok(Some(result.number))
    }

    fn update_keys(&mut self, end_packet: Option<(u64, Instant)>, remote: bool) {
        trace!("executing key update");
        // Generate keys for the key phase after the one we're switching to, store them in
        // `next_crypto`, make the contents of `next_crypto` current, and move the current keys into
        // `prev_crypto`.
        let new = self
            .crypto
            .next_1rtt_keys()
            .expect("only called for `Data` packets");
        self.key_phase_size = new
            .local
            .confidentiality_limit()
            .saturating_sub(KEY_UPDATE_MARGIN);
        let old = mem::replace(
            &mut self.spaces[SpaceId::Data]
                .crypto
                .as_mut()
                .unwrap() // safe because update_keys() can only be triggered by short packets
                .packet,
            mem::replace(self.next_crypto.as_mut().unwrap(), new),
        );
        self.spaces[SpaceId::Data]
            .iter_paths_mut()
            .for_each(|s| s.sent_with_keys = 0);
        self.prev_crypto = Some(PrevCrypto {
            crypto: old,
            end_packet,
            update_unacked: remote,
        });
        self.key_phase = !self.key_phase;
    }

    fn peer_supports_ack_frequency(&self) -> bool {
        self.peer_params.min_ack_delay.is_some()
    }

    /// Send an IMMEDIATE_ACK frame to the remote endpoint
    ///
    /// According to the spec, this will result in an error if the remote endpoint does not support
    /// the Acknowledgement Frequency extension
    pub(crate) fn immediate_ack(&mut self, path_id: PathId) {
        self.spaces[self.highest_space]
            .for_path(path_id)
            .immediate_ack_pending = true;
    }

    /// Decodes a packet, returning its decrypted payload, so it can be inspected in tests
    #[cfg(test)]
    pub(crate) fn decode_packet(&self, event: &ConnectionEvent) -> Option<Vec<u8>> {
        let (path_id, first_decode, remaining) = match &event.0 {
            ConnectionEventInner::Datagram(DatagramConnectionEvent {
                path_id,
                first_decode,
                remaining,
                ..
            }) => (path_id, first_decode, remaining),
            _ => return None,
        };

        if remaining.is_some() {
            panic!("Packets should never be coalesced in tests");
        }

        let decrypted_header = packet_crypto::unprotect_header(
            first_decode.clone(),
            &self.spaces,
            self.zero_rtt_crypto.as_ref(),
            self.peer_params.stateless_reset_token,
        )?;

        let mut packet = decrypted_header.packet?;
        packet_crypto::decrypt_packet_body(
            &mut packet,
            *path_id,
            &self.spaces,
            self.zero_rtt_crypto.as_ref(),
            self.key_phase,
            self.prev_crypto.as_ref(),
            self.next_crypto.as_ref(),
        )
        .ok()?;

        Some(packet.payload.to_vec())
    }

    /// The number of bytes of packets containing retransmittable frames that have not been
    /// acknowledged or declared lost.
    #[cfg(test)]
    pub(crate) fn bytes_in_flight(&self) -> u64 {
        // TODO(@divma): consider including for multipath?
        self.path_data(PathId(0)).in_flight.bytes
    }

    /// Number of bytes worth of non-ack-only packets that may be sent
    #[cfg(test)]
    pub(crate) fn congestion_window(&self) -> u64 {
        let path = self.path_data(PathId(0));
        path.congestion
            .window()
            .saturating_sub(path.in_flight.bytes)
    }

    /// Whether no timers but keepalive, idle, rtt, pushnewcid, and key discard are running
    #[cfg(test)]
    pub(crate) fn is_idle(&self) -> bool {
        let current_timers = self.timers.values();
        current_timers
            .into_iter()
            .filter(|entry| {
                !matches!(
                    entry.timer,
                    Timer::KeepAlive
                        | Timer::PathKeepAlive(_)
                        | Timer::PushNewCid
                        | Timer::KeyDiscard
                )
            })
            .min_by_key(|entry| entry.time)
            .map_or(true, |entry| entry.timer == Timer::Idle)
    }

    /// Whether explicit congestion notification is in use on outgoing packets.
    #[cfg(test)]
    pub(crate) fn using_ecn(&self) -> bool {
        self.path_data(PathId(0)).sending_ecn
    }

    /// The number of received bytes in the current path
    #[cfg(test)]
    pub(crate) fn total_recvd(&self) -> u64 {
        self.path_data(PathId(0)).total_recvd
    }

    #[cfg(test)]
    pub(crate) fn active_local_cid_seq(&self) -> (u64, u64) {
        self.local_cid_state.get(&PathId(0)).unwrap().active_seq()
    }

    #[cfg(test)]
    #[track_caller]
    pub(crate) fn active_local_path_cid_seq(&self, path_id: u32) -> (u64, u64) {
        self.local_cid_state
            .get(&PathId(path_id))
            .unwrap()
            .active_seq()
    }

    /// Instruct the peer to replace previously issued CIDs by sending a NEW_CONNECTION_ID frame
    /// with updated `retire_prior_to` field set to `v`
    #[cfg(test)]
    pub(crate) fn rotate_local_cid(&mut self, v: u64, now: Instant) {
        let n = self
            .local_cid_state
            .get_mut(&PathId(0))
            .unwrap()
            .assign_retire_seq(v);
        self.endpoint_events
            .push_back(EndpointEventInner::NeedIdentifiers(PathId(0), now, n));
    }

    /// Check the current active remote CID sequence for `PathId(0)`
    #[cfg(test)]
    pub(crate) fn active_rem_cid_seq(&self) -> u64 {
        self.rem_cids.get(&PathId(0)).unwrap().active_seq()
    }

    /// Returns the detected maximum udp payload size for the current path
    #[cfg(test)]
    pub(crate) fn path_mtu(&self) -> u16 {
        self.path_data(PathId(0)).current_mtu()
    }

    /// Whether we have 1-RTT data to send
    ///
    /// This checks for frames that can only be sent in the data space (1-RTT):
    /// - Pending PATH_CHALLENGE frames on the active and previous path if just migrated.
    /// - Pending PATH_RESPONSE frames.
    /// - Pending data to send in STREAM frames.
    /// - Pending DATAGRAM frames to send.
    ///
    /// See also [`PacketSpace::can_send`] which keeps track of all other frame types that
    /// may need to be sent.
    fn can_send_1rtt(&self, path_id: PathId, max_size: usize) -> SendableFrames {
        let path_exclusive = self.paths.get(&path_id).is_some_and(|path| {
            path.data.challenge_pending
                || path
                    .prev
                    .as_ref()
                    .is_some_and(|(_, path)| path.challenge_pending)
                || !path.data.path_responses.is_empty()
        });
        let other = self.streams.can_send_stream_data()
            || self
                .datagrams
                .outgoing
                .front()
<<<<<<< HEAD
                .is_some_and(|x| x.size(true) <= max_size);
        SendableFrames {
            acks: false,
            other,
            close: false,
            path_exclusive,
=======
                .is_some_and(|x| x.size(true) <= max_size)
    }

    /// Update counters to account for a packet becoming acknowledged, lost, or abandoned
    fn remove_in_flight(&mut self, packet: &SentPacket) {
        // Visit known paths from newest to oldest to find the one `packet` was sent on
        for path in [&mut self.path]
            .into_iter()
            .chain(self.prev_path.as_mut().map(|(_, data)| data))
        {
            if path.remove_in_flight(packet) {
                return;
            }
>>>>>>> 4625fe08
        }
    }

    /// Terminate the connection instantly, without sending a close packet
    fn kill(&mut self, reason: ConnectionError) {
        self.close_common();
        self.error = Some(reason);
        self.state = State::Drained;
        self.endpoint_events.push_back(EndpointEventInner::Drained);
    }

    /// Storage size required for the largest packet known to be supported by the current path
    ///
    /// Buffers passed to [`Connection::poll_transmit`] should be at least this large.
    pub fn current_mtu(&self) -> u16 {
        // TODO(@divma): fix
        self.path_data(PathId(0)).current_mtu()
    }

    /// Size of non-frame data for a 1-RTT packet
    ///
    /// Quantifies space consumed by the QUIC header and AEAD tag. All other bytes in a packet are
    /// frames. Changes if the length of the remote connection ID changes, which is expected to be
    /// rare. If `pn` is specified, may additionally change unpredictably due to variations in
    /// latency and packet loss.
    fn predict_1rtt_overhead(&mut self, pn: u64, path: PathId) -> usize {
        let pn_len = PacketNumber::new(
            pn,
            self.spaces[SpaceId::Data]
                .for_path(path)
                .largest_acked_packet
                .unwrap_or(0),
        )
        .len();

        // 1 byte for flags
        1 + self
            .rem_cids
            .get(&path)
            .map(|cids| cids.active().len())
            .unwrap_or(20)      // Max CID len in QUIC v1
            + pn_len
            + self.tag_len_1rtt()
    }

    fn predict_1rtt_overhead_no_pn(&self) -> usize {
        let pn_len = 4;

        let cid_len = self
            .rem_cids
            .values()
            .map(|cids| cids.active().len())
            .max()
            .unwrap_or(20); // Max CID len in QUIC v1

        // 1 byte for flags
        1 + cid_len + pn_len + self.tag_len_1rtt()
    }

    fn tag_len_1rtt(&self) -> usize {
        let key = match self.spaces[SpaceId::Data].crypto.as_ref() {
            Some(crypto) => Some(&*crypto.packet.local),
            None => self.zero_rtt_crypto.as_ref().map(|x| &*x.packet),
        };
        // If neither Data nor 0-RTT keys are available, make a reasonable tag length guess. As of
        // this writing, all QUIC cipher suites use 16-byte tags. We could return `None` instead,
        // but that would needlessly prevent sending datagrams during 0-RTT.
        key.map_or(16, |x| x.tag_len())
    }

    /// Mark the path as validated, and enqueue NEW_TOKEN frames to be sent as appropriate
    fn on_path_validated(&mut self, path_id: PathId) {
        self.path_data_mut(path_id).validated = true;
        match &self.side {
            ConnectionSide::Client { .. } => {
                // If we are still handshaking we've just validated the first path.  From
                // now on we should not allow the server to migrate address anymore.
                if let State::Handshake(ref mut hs) = self.state {
                    hs.allow_server_migration = false;
                }
            }
            ConnectionSide::Server { server_config } => {
                // enqueue NEW_TOKEN frames
                let remote_addr = self.path_data(path_id).remote;
                let new_tokens = &mut self.spaces[SpaceId::Data as usize].pending.new_tokens;
                new_tokens.clear();
                for _ in 0..server_config.validation_token.sent {
                    new_tokens.push(remote_addr);
                }
            }
        }
    }

    /// Handle new path status information: PATH_AVAILABLE, PATH_BACKUP
    fn on_path_status(&mut self, path_id: PathId, status: PathStatus, status_seq_no: VarInt) {
        if let Some(path) = self.paths.get_mut(&path_id) {
            path.data.status.remote_update(status, status_seq_no);
        } else {
            debug!("PATH_AVAILABLE received unknown path {:?}", path_id);
        }
        self.events.push_back(
            PathEvent::RemoteStatus {
                id: path_id,
                status,
            }
            .into(),
        );
    }

    /// Returns the maximum [`PathId`] to be used in this connection.
    ///
    /// This is calculated as minimum between the local and remote's maximums when multipath is
    /// enabled, or `None` when disabled.
    fn max_path_id(&self) -> Option<PathId> {
        if self.is_multipath_negotiated() {
            Some(self.remote_max_path_id.min(self.local_max_path_id))
        } else {
            None
        }
    }
}

impl fmt::Debug for Connection {
    fn fmt(&self, f: &mut fmt::Formatter) -> fmt::Result {
        f.debug_struct("Connection")
            .field("handshake_cid", &self.handshake_cid)
            .finish()
    }
}

#[derive(Debug, Copy, Clone, PartialEq, Eq)]
enum PathBlocked {
    No,
    AntiAmplification,
    Congestion,
    Pacing,
}

/// Fields of `Connection` specific to it being client-side or server-side
enum ConnectionSide {
    Client {
        /// Sent in every outgoing Initial packet. Always empty after Initial keys are discarded
        token: Bytes,
        token_store: Arc<dyn TokenStore>,
        server_name: String,
    },
    Server {
        server_config: Arc<ServerConfig>,
    },
}

impl ConnectionSide {
    fn remote_may_migrate(&self, state: &State) -> bool {
        match self {
            Self::Server { server_config } => server_config.migration,
            Self::Client { .. } => match state {
                State::Handshake(handshake) => handshake.allow_server_migration,
                _ => false,
            },
        }
    }

    fn is_client(&self) -> bool {
        self.side().is_client()
    }

    fn is_server(&self) -> bool {
        self.side().is_server()
    }

    fn side(&self) -> Side {
        match *self {
            Self::Client { .. } => Side::Client,
            Self::Server { .. } => Side::Server,
        }
    }
}

impl From<SideArgs> for ConnectionSide {
    fn from(side: SideArgs) -> Self {
        match side {
            SideArgs::Client {
                token_store,
                server_name,
            } => Self::Client {
                token: token_store.take(&server_name).unwrap_or_default(),
                token_store,
                server_name,
            },
            SideArgs::Server {
                server_config,
                pref_addr_cid: _,
                path_validated: _,
            } => Self::Server { server_config },
        }
    }
}

/// Parameters to `Connection::new` specific to it being client-side or server-side
pub(crate) enum SideArgs {
    Client {
        token_store: Arc<dyn TokenStore>,
        server_name: String,
    },
    Server {
        server_config: Arc<ServerConfig>,
        pref_addr_cid: Option<ConnectionId>,
        path_validated: bool,
    },
}

impl SideArgs {
    pub(crate) fn pref_addr_cid(&self) -> Option<ConnectionId> {
        match *self {
            Self::Client { .. } => None,
            Self::Server { pref_addr_cid, .. } => pref_addr_cid,
        }
    }

    pub(crate) fn path_validated(&self) -> bool {
        match *self {
            Self::Client { .. } => true,
            Self::Server { path_validated, .. } => path_validated,
        }
    }

    pub(crate) fn side(&self) -> Side {
        match *self {
            Self::Client { .. } => Side::Client,
            Self::Server { .. } => Side::Server,
        }
    }
}

/// Reasons why a connection might be lost
#[derive(Debug, Error, Clone, PartialEq, Eq)]
pub enum ConnectionError {
    /// The peer doesn't implement any supported version
    #[error("peer doesn't implement any supported version")]
    VersionMismatch,
    /// The peer violated the QUIC specification as understood by this implementation
    #[error(transparent)]
    TransportError(#[from] TransportError),
    /// The peer's QUIC stack aborted the connection automatically
    #[error("aborted by peer: {0}")]
    ConnectionClosed(frame::ConnectionClose),
    /// The peer closed the connection
    #[error("closed by peer: {0}")]
    ApplicationClosed(frame::ApplicationClose),
    /// The peer is unable to continue processing this connection, usually due to having restarted
    #[error("reset by peer")]
    Reset,
    /// Communication with the peer has lapsed for longer than the negotiated idle timeout
    ///
    /// If neither side is sending keep-alives, a connection will time out after a long enough idle
    /// period even if the peer is still reachable. See also [`TransportConfig::max_idle_timeout()`]
    /// and [`TransportConfig::keep_alive_interval()`].
    #[error("timed out")]
    TimedOut,
    /// The local application closed the connection
    #[error("closed")]
    LocallyClosed,
    /// The connection could not be created because not enough of the CID space is available
    ///
    /// Try using longer connection IDs.
    #[error("CIDs exhausted")]
    CidsExhausted,
}

impl From<Close> for ConnectionError {
    fn from(x: Close) -> Self {
        match x {
            Close::Connection(reason) => Self::ConnectionClosed(reason),
            Close::Application(reason) => Self::ApplicationClosed(reason),
        }
    }
}

// For compatibility with API consumers
impl From<ConnectionError> for io::Error {
    fn from(x: ConnectionError) -> Self {
        use ConnectionError::*;
        let kind = match x {
            TimedOut => io::ErrorKind::TimedOut,
            Reset => io::ErrorKind::ConnectionReset,
            ApplicationClosed(_) | ConnectionClosed(_) => io::ErrorKind::ConnectionAborted,
            TransportError(_) | VersionMismatch | LocallyClosed | CidsExhausted => {
                io::ErrorKind::Other
            }
        };
        Self::new(kind, x)
    }
}

/// Errors that might trigger a path being closed
// TODO(@divma): maybe needs to be reworked based on what we want to do with the public API
#[derive(Debug, Error, PartialEq, Eq, Clone, Copy)]
pub enum PathError {
    /// The extension was not negotiated with the peer
    #[error("multipath extention not negotiated")]
    MultipathNotNegotiated,
    /// Paths can only be opened client-side
    #[error("the server side may not open a path")]
    ServerSideNotAllowed,
    /// Current limits do not allow us to open more paths
    #[error("maximum number of concurrent paths reached")]
    MaxPathIdReached,
    /// No remote CIDs avaiable to open a new path
    #[error("remoted CIDs exhausted")]
    RemoteCidsExhausted,
    /// Path could not be validated and will be abandoned
    #[error("path validation failed")]
    ValidationFailed,
}

/// Errors triggered when abandoning a path
#[derive(Debug, Error, Clone, Eq, PartialEq)]
pub enum ClosePathError {
    /// The path is already closed or was never opened
    #[error("closed path")]
    ClosedPath,
    /// This is the last path, which can not be abandoned
    #[error("last open path")]
    LastOpenPath,
}

#[derive(Debug, Error, Clone, Copy)]
#[error("Multipath extension not negotiated")]
pub struct MultipathNotNegotiated {
    _private: (),
}

#[allow(unreachable_pub)] // fuzzing only
#[derive(Clone)]
pub enum State {
    Handshake(state::Handshake),
    Established,
    Closed(state::Closed),
    Draining,
    /// Waiting for application to call close so we can dispose of the resources
    Drained,
}

impl State {
    fn closed<R: Into<Close>>(reason: R) -> Self {
        Self::Closed(state::Closed {
            reason: reason.into(),
        })
    }

    fn is_handshake(&self) -> bool {
        matches!(*self, Self::Handshake(_))
    }

    fn is_established(&self) -> bool {
        matches!(*self, Self::Established)
    }

    fn is_closed(&self) -> bool {
        matches!(*self, Self::Closed(_) | Self::Draining | Self::Drained)
    }

    fn is_drained(&self) -> bool {
        matches!(*self, Self::Drained)
    }
}

mod state {
    use super::*;

    #[allow(unreachable_pub)] // fuzzing only
    #[derive(Clone)]
    pub struct Handshake {
        /// Whether the remote CID has been set by the peer yet
        ///
        /// Always set for servers
        pub(super) rem_cid_set: bool,
        /// Stateless retry token received in the first Initial by a server.
        ///
        /// Must be present in every Initial. Always empty for clients.
        pub(super) expected_token: Bytes,
        /// First cryptographic message
        ///
        /// Only set for clients
        pub(super) client_hello: Option<Bytes>,
        /// Whether the server address is allowed to migrate
        ///
        /// We allow the server to migrate during the handshake as long as we have not
        /// validated it's address: it can send a response from a different address than we
        /// sent the initial to.  This allows us to send the inial over multiple paths - by
        /// means of an IPv6 ULA address that copies the packets sent to it to multiple
        /// destinations - and accept one response.
        ///
        /// This is only ever set to true if for a client which hasn't validated the server
        /// address yet.  It is set back to false in [`Connection::on_path_validated`].
        ///
        /// THIS IS NOT RFC 9000 COMPLIANT!  A server is not allowed to migrate addresses,
        /// other than using the preferred-address transport parameter.
        pub(super) allow_server_migration: bool,
    }

    #[allow(unreachable_pub)] // fuzzing only
    #[derive(Clone)]
    pub struct Closed {
        pub(super) reason: Close,
    }
}

/// Events of interest to the application
#[derive(Debug)]
pub enum Event {
    /// The connection's handshake data is ready
    HandshakeDataReady,
    /// The connection was successfully established
    Connected,
    /// The connection was lost
    ///
    /// Emitted if the peer closes the connection or an error is encountered.
    ConnectionLost {
        /// Reason that the connection was closed
        reason: ConnectionError,
    },
    /// Stream events
    Stream(StreamEvent),
    /// One or more application datagrams have been received
    DatagramReceived,
    /// One or more application datagrams have been sent after blocking
    DatagramsUnblocked,
    /// (Multi)Path events
    Path(PathEvent),
}

impl From<PathEvent> for Event {
    fn from(source: PathEvent) -> Self {
        Self::Path(source)
    }
}

fn instant_saturating_sub(x: Instant, y: Instant) -> Duration {
    if x > y { x - y } else { Duration::ZERO }
}

fn get_max_ack_delay(params: &TransportParameters) -> Duration {
    Duration::from_micros(params.max_ack_delay.0 * 1000)
}

// Prevents overflow and improves behavior in extreme circumstances
const MAX_BACKOFF_EXPONENT: u32 = 16;

/// Minimal remaining size to allow packet coalescing, excluding cryptographic tag
///
/// This must be at least as large as the header for a well-formed empty packet to be coalesced,
/// plus some space for frames. We only care about handshake headers because short header packets
/// necessarily have smaller headers, and initial packets are only ever the first packet in a
/// datagram (because we coalesce in ascending packet space order and the only reason to split a
/// packet is when packet space changes).
const MIN_PACKET_SPACE: usize = MAX_HANDSHAKE_OR_0RTT_HEADER_SIZE + 32;

/// Largest amount of space that could be occupied by a Handshake or 0-RTT packet's header
///
/// Excludes packet-type-specific fields such as packet number or Initial token
// https://www.rfc-editor.org/rfc/rfc9000.html#name-0-rtt: flags + version + dcid len + dcid +
// scid len + scid + length + pn
const MAX_HANDSHAKE_OR_0RTT_HEADER_SIZE: usize =
    1 + 4 + 1 + MAX_CID_SIZE + 1 + MAX_CID_SIZE + VarInt::from_u32(u16::MAX as u32).size() + 4;

/// Perform key updates this many packets before the AEAD confidentiality limit.
///
/// Chosen arbitrarily, intended to be large enough to prevent spurious connection loss.
const KEY_UPDATE_MARGIN: u64 = 10_000;

#[derive(Default)]
struct SentFrames {
    retransmits: ThinRetransmits,
    /// The packet number of the largest acknowledged packet for each path
    largest_acked: FxHashMap<PathId, u64>,
    stream_frames: StreamMetaVec,
    /// Whether the packet contains non-retransmittable frames (like datagrams)
    non_retransmits: bool,
    /// If the datagram containing these frames should be padded to the min MTU
    requires_padding: bool,
}

impl SentFrames {
    /// Returns whether the packet contains only ACKs
    fn is_ack_only(&self, streams: &StreamsState) -> bool {
        !self.largest_acked.is_empty()
            && !self.non_retransmits
            && self.stream_frames.is_empty()
            && self.retransmits.is_empty(streams)
    }
}

/// Compute the negotiated idle timeout based on local and remote max_idle_timeout transport parameters.
///
/// According to the definition of max_idle_timeout, a value of `0` means the timeout is disabled; see <https://www.rfc-editor.org/rfc/rfc9000#section-18.2-4.4.1.>
///
/// According to the negotiation procedure, either the minimum of the timeouts or one specified is used as the negotiated value; see <https://www.rfc-editor.org/rfc/rfc9000#section-10.1-2.>
///
/// Returns the negotiated idle timeout as a `Duration`, or `None` when both endpoints have opted out of idle timeout.
fn negotiate_max_idle_timeout(x: Option<VarInt>, y: Option<VarInt>) -> Option<Duration> {
    match (x, y) {
        (Some(VarInt(0)) | None, Some(VarInt(0)) | None) => None,
        (Some(VarInt(0)) | None, Some(y)) => Some(Duration::from_millis(y.0)),
        (Some(x), Some(VarInt(0)) | None) => Some(Duration::from_millis(x.0)),
        (Some(x), Some(y)) => Some(Duration::from_millis(cmp::min(x, y).0)),
    }
}

#[cfg(test)]
mod tests {
    use super::*;

    #[test]
    fn negotiate_max_idle_timeout_commutative() {
        let test_params = [
            (None, None, None),
            (None, Some(VarInt(0)), None),
            (None, Some(VarInt(2)), Some(Duration::from_millis(2))),
            (Some(VarInt(0)), Some(VarInt(0)), None),
            (
                Some(VarInt(2)),
                Some(VarInt(0)),
                Some(Duration::from_millis(2)),
            ),
            (
                Some(VarInt(1)),
                Some(VarInt(4)),
                Some(Duration::from_millis(1)),
            ),
        ];

        for (left, right, result) in test_params {
            assert_eq!(negotiate_max_idle_timeout(left, right), result);
            assert_eq!(negotiate_max_idle_timeout(right, left), result);
        }
    }
}<|MERGE_RESOLUTION|>--- conflicted
+++ resolved
@@ -2239,11 +2239,7 @@
                 // Notify ack frequency that a packet was acked, because it might contain an ACK_FREQUENCY frame
                 self.ack_frequency.on_acked(path, packet);
 
-<<<<<<< HEAD
-                self.on_packet_acked(now, path, packet, info);
-=======
-                self.on_packet_acked(now, info);
->>>>>>> 4625fe08
+                self.on_packet_acked(now, path, info);
             }
         }
 
@@ -2348,20 +2344,14 @@
 
     // Not timing-aware, so it's safe to call this for inferred acks, such as arise from
     // high-latency handshakes
-<<<<<<< HEAD
-    fn on_packet_acked(&mut self, now: Instant, path_id: PathId, pn: u64, info: SentPacket) {
+    fn on_packet_acked(&mut self, now: Instant, path_id: PathId, info: SentPacket) {
         self.paths
             .get_mut(&path_id)
             .expect("known path")
-            .remove_in_flight(pn, &info);
+            .remove_in_flight(&info);
         let app_limited = self.app_limited;
         let path = self.path_data_mut(path_id);
         if info.ack_eliciting && path.challenge.is_none() {
-=======
-    fn on_packet_acked(&mut self, now: Instant, info: SentPacket) {
-        self.remove_in_flight(&info);
-        if info.ack_eliciting && self.path.challenge.is_none() {
->>>>>>> 4625fe08
             // Only pass ACKs to the congestion controller if we are not validating the current
             // path, so as to ignore any ACKs from older paths still coming in.
             let rtt = path.rtt;
@@ -2660,14 +2650,10 @@
                     now,
                     self.orig_rem_cid,
                 );
-<<<<<<< HEAD
                 self.paths
                     .get_mut(&path_id)
                     .unwrap()
-                    .remove_in_flight(packet, &info);
-=======
-                self.remove_in_flight(&info);
->>>>>>> 4625fe08
+                    .remove_in_flight(&info);
                 for frame in info.stream_frames {
                     self.streams.retransmit(frame);
                 }
@@ -2711,7 +2697,6 @@
 
         // Handle a lost MTU probe
         if let Some(packet) = lost_mtu_probe {
-<<<<<<< HEAD
             let info = self.spaces[SpaceId::Data]
                 .for_path(path_id)
                 .take(packet)
@@ -2720,19 +2705,13 @@
             self.paths
                 .get_mut(&path_id)
                 .unwrap()
-                .remove_in_flight(packet, &info);
+                .remove_in_flight(&info);
             self.path_data_mut(path_id).mtud.on_probe_lost();
             self.stats
                 .paths
                 .entry(path_id)
                 .or_default()
                 .lost_plpmtud_probes += 1;
-=======
-            let info = self.spaces[SpaceId::Data].take(packet).unwrap(); // safe: lost_mtu_probe is omitted from lost_packets, and therefore must not have been removed yet
-            self.remove_in_flight(&info);
-            self.path.mtud.on_probe_lost();
-            self.stats.path.lost_plpmtud_probes += 1;
->>>>>>> 4625fe08
         }
     }
 
@@ -3217,23 +3196,15 @@
         }
         let space = &mut self.spaces[space_id];
         space.crypto = None;
-<<<<<<< HEAD
         let pns = space.for_path(PathId::ZERO);
         pns.time_of_last_ack_eliciting_packet = None;
         pns.loss_time = None;
         let sent_packets = mem::take(&mut pns.sent_packets);
-        for (pn, packet) in sent_packets.into_iter() {
+        for packet in sent_packets.into_values() {
             self.paths
                 .get_mut(&PathId::ZERO)
                 .unwrap()
-                .remove_in_flight(pn, &packet);
-=======
-        space.time_of_last_ack_eliciting_packet = None;
-        space.loss_time = None;
-        let sent_packets = mem::take(&mut space.sent_packets);
-        for packet in sent_packets.into_values() {
-            self.remove_in_flight(&packet);
->>>>>>> 4625fe08
+                .remove_in_flight(&packet);
         }
 
         self.set_loss_detection_timer(now, PathId::ZERO)
@@ -3587,13 +3558,8 @@
                 }
 
                 let space = &mut self.spaces[SpaceId::Initial];
-<<<<<<< HEAD
                 if let Some(info) = space.for_path(PathId(0)).take(0) {
-                    self.on_packet_acked(now, PathId(0), 0, info);
-=======
-                if let Some(info) = space.take(0) {
-                    self.on_packet_acked(now, info);
->>>>>>> 4625fe08
+                    self.on_packet_acked(now, PathId(0), info);
                 };
 
                 self.discard_space(now, SpaceId::Initial); // Make sure we clean up after
@@ -3613,19 +3579,13 @@
                 };
 
                 // Retransmit all 0-RTT data
-<<<<<<< HEAD
                 let zero_rtt =
                     mem::take(&mut self.spaces[SpaceId::Data].for_path(PathId(0)).sent_packets);
-                for (pn, info) in zero_rtt {
+                for info in zero_rtt.into_values() {
                     self.paths
                         .get_mut(&PathId::ZERO)
                         .unwrap()
-                        .remove_in_flight(pn, &info);
-=======
-                let zero_rtt = mem::take(&mut self.spaces[SpaceId::Data].sent_packets);
-                for info in zero_rtt.into_values() {
-                    self.remove_in_flight(&info);
->>>>>>> 4625fe08
+                        .remove_in_flight(&info);
                     self.spaces[SpaceId::Data].pending |= info.retransmits;
                 }
                 self.streams.retransmit_all_for_0rtt();
@@ -3696,21 +3656,14 @@
                             self.spaces[SpaceId::Data].pending = Retransmits::default();
 
                             // Discard 0-RTT packets
-<<<<<<< HEAD
                             let sent_packets = mem::take(
                                 &mut self.spaces[SpaceId::Data].for_path(path_id).sent_packets,
                             );
-                            for (pn, packet) in sent_packets {
+                            for packet in sent_packets.into_values() {
                                 self.paths
                                     .get_mut(&path_id)
                                     .unwrap()
-                                    .remove_in_flight(pn, &packet);
-=======
-                            let sent_packets =
-                                mem::take(&mut self.spaces[SpaceId::Data].sent_packets);
-                            for packet in sent_packets.into_values() {
-                                self.remove_in_flight(&packet);
->>>>>>> 4625fe08
+                                    .remove_in_flight(&packet);
                             }
                         } else {
                             self.accepted_0rtt = true;
@@ -5455,28 +5408,12 @@
                 .datagrams
                 .outgoing
                 .front()
-<<<<<<< HEAD
                 .is_some_and(|x| x.size(true) <= max_size);
         SendableFrames {
             acks: false,
             other,
             close: false,
             path_exclusive,
-=======
-                .is_some_and(|x| x.size(true) <= max_size)
-    }
-
-    /// Update counters to account for a packet becoming acknowledged, lost, or abandoned
-    fn remove_in_flight(&mut self, packet: &SentPacket) {
-        // Visit known paths from newest to oldest to find the one `packet` was sent on
-        for path in [&mut self.path]
-            .into_iter()
-            .chain(self.prev_path.as_mut().map(|(_, data)| data))
-        {
-            if path.remove_in_flight(packet) {
-                return;
-            }
->>>>>>> 4625fe08
         }
     }
 
