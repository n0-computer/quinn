--- conflicted
+++ resolved
@@ -461,35 +461,6 @@
 
     /// tests that large segments are copied as-is in the SendBuffer
     #[test]
-<<<<<<< HEAD
-    #[ignore]
-    fn multiple_segments() {
-        let mut buf = SendBuffer::new();
-        const MSG: &[u8] = b"Hello, world!";
-        const MSG_LEN: u64 = MSG.len() as u64;
-
-        const SEG1: &[u8] = b"He";
-        buf.write(SEG1);
-        const SEG2: &[u8] = b"llo,";
-        buf.write(SEG2);
-        const SEG3: &[u8] = b" w";
-        buf.write(SEG3);
-        const SEG4: &[u8] = b"o";
-        buf.write(SEG4);
-        const SEG5: &[u8] = b"rld!";
-        buf.write(SEG5);
-
-        assert_eq!(aggregate_unacked(&buf), MSG);
-
-        assert_eq!(buf.poll_transmit(16), (0..8, true));
-        assert_eq!(buf.get(0..5), SEG1);
-        assert_eq!(buf.get(2..8), SEG2);
-        assert_eq!(buf.get(6..8), SEG3);
-
-        assert_eq!(buf.poll_transmit(16), (8..MSG_LEN, true));
-        assert_eq!(buf.get(8..MSG_LEN), SEG4);
-        assert_eq!(buf.get(9..MSG_LEN), SEG5);
-=======
     fn multiple_large_segments() {
         fn dup(data: &[u8]) -> Bytes {
             let mut buf = BytesMut::with_capacity(data.len() * N);
@@ -500,7 +471,6 @@
             }
             buf.freeze()
         }
->>>>>>> 26ce79aa
 
         fn same(a: &[u8], b: &[u8]) -> bool {
             // surprisingly, eq also checks the fat pointer metadata aka length
