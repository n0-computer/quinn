use std::{collections::VecDeque, ops::Range};

use bytes::{Buf, BufMut, Bytes};

use crate::{VarInt, range_set::ArrayRangeSet};

/// Buffer of outgoing retransmittable stream data
#[derive(Default, Debug)]
pub(super) struct SendBuffer {
    /// Data queued by the application that has to be retained for resends.
    ///
    /// Only data up to the highest contiguous acknowledged offset can be discarded.
    /// We could discard acknowledged in this buffer, but it would require a more
    /// complex data structure. Instead, we track acknowledged ranges in `acks`.
    ///
    /// Data keeps track of the base offset of the buffered data.
    data: SendBufferData,
    /// The first offset that hasn't been sent even once
    ///
    /// Always lies in `data.range()`
    unsent: u64,
    /// Acknowledged ranges which couldn't be discarded yet as they don't include the earliest
    /// offset in `unacked`
    ///
    /// All ranges must be within `data.range().start..(data.range().end - unsent)`, since data
    /// that has never been sent can't be acknowledged.
    // TODO: Recover storage from these by compacting (#700)
<<<<<<< HEAD
    acks: RangeSet,
    /// Previously transmitted ranges deemed lost and marked for retransmission
    ///
    /// All ranges must be within `data.range().start..(data.range().end - unsent)`, since data
    /// that has never been sent can't be retransmitted.
    ///
    /// This should usually ot overlap with `acks`, but this is not strictly enforced.
    retransmits: RangeSet,
=======
    acks: ArrayRangeSet,
    /// Previously transmitted ranges deemed lost
    retransmits: ArrayRangeSet,
>>>>>>> 38a7d155
}

/// This is where the data of the send buffer lives. It supports appending at the end,
/// removing from the front, and retrieving data by range.
#[derive(Default, Debug)]
struct SendBufferData {
    /// Start offset of the buffered data
    offset: u64,
    /// Buffered data segments
    segments: VecDeque<Bytes>,
    /// Total size of `buffered_segments`
    len: usize,
}

impl SendBufferData {
    /// Total size of buffered data
    fn len(&self) -> usize {
        self.len
    }

    /// Range of buffered data
    #[inline(always)]
    fn range(&self) -> Range<u64> {
        self.offset..self.offset + self.len as u64
    }

    /// Append data to the end of the buffer
    fn append(&mut self, data: Bytes) {
        self.len += data.len();
        self.segments.push_back(data);
    }

    /// Discard data from the front of the buffer
    ///
    /// Calling this with n > len() is allowed and will simply clear the buffer.
    fn pop_front(&mut self, n: usize) {
        let mut n = n.min(self.len);
        self.len -= n;
        self.offset += n as u64;
        while n > 0 {
            let front = self.segments.front_mut().expect("Expected buffered data");

            if front.len() <= n {
                // Remove the whole front segment
                n -= front.len();
                self.segments.pop_front();
            } else {
                // Advance within the front segment
                front.advance(n);
                n = 0;
            }
        }
        if self.segments.len() * 4 < self.segments.capacity() {
            self.segments.shrink_to_fit();
        }
    }

    /// Returns data which is associated with a range
    ///
    /// Requesting a range outside of the buffered data will panic.
    #[cfg(test)]
    fn get(&self, offsets: Range<u64>) -> &[u8] {
        assert!(
            offsets.start >= self.range().start && offsets.end <= self.range().end,
            "Requested range is outside of buffered data"
        );
        // translate to segment-relative offsets and usize
        let offsets = Range {
            start: (offsets.start - self.offset) as usize,
            end: (offsets.end - self.offset) as usize,
        };
        let mut segment_offset = 0;
        for segment in self.segments.iter() {
            if offsets.start >= segment_offset && offsets.start < segment_offset + segment.len() {
                let start = offsets.start - segment_offset;
                let end = offsets.end - segment_offset;

                return &segment[start..end.min(segment.len())];
            }
            segment_offset += segment.len();
        }

        &[]
    }

    fn get_into(&self, offsets: Range<u64>, buf: &mut impl BufMut) {
        assert!(
            offsets.start >= self.range().start && offsets.end <= self.range().end,
            "Requested range is outside of buffered data"
        );
        // translate to segment-relative offsets and usize
        let offsets = Range {
            start: (offsets.start - self.offset) as usize,
            end: (offsets.end - self.offset) as usize,
        };
        let mut segment_offset = 0;
        for segment in self.segments.iter() {
            // intersect segment range with requested range
            let start = segment_offset.max(offsets.start);
            let end = (segment_offset + segment.len()).min(offsets.end);
            if start < end {
                // slice range intersects with requested range
                buf.put_slice(&segment[start - segment_offset..end - segment_offset]);
            }
            segment_offset += segment.len();
            if segment_offset >= offsets.end {
                // we are beyond the requested range
                break;
            }
        }
    }

    #[cfg(test)]
    fn to_vec(&self) -> Vec<u8> {
        let mut result = Vec::with_capacity(self.len);
        for segment in self.segments.iter() {
            result.extend_from_slice(&segment[..]);
        }
        result
    }
}

impl SendBuffer {
    /// Construct an empty buffer at the initial offset
    pub(super) fn new() -> Self {
        Self::default()
    }

    /// Append application data to the end of the stream
    pub(super) fn write(&mut self, data: Bytes) {
        self.data.append(data);
    }

    /// Discard a range of acknowledged stream data
    pub(super) fn ack(&mut self, mut range: Range<u64>) {
        // Clamp the range to data which is still tracked
        let base_offset = self.data.range().start;
        range.start = base_offset.max(range.start);
        range.end = base_offset.max(range.end);

        self.acks.insert(range);

        while self.acks.min() == Some(self.data.range().start) {
            let prefix = self.acks.pop_min().unwrap();
            let to_advance = (prefix.end - prefix.start) as usize;
            self.data.pop_front(to_advance);
        }
    }

    /// Compute the next range to transmit on this stream and update state to account for that
    /// transmission.
    ///
    /// `max_len` here includes the space which is available to transmit the
    /// offset and length of the data to send. The caller has to guarantee that
    /// there is at least enough space available to write maximum-sized metadata
    /// (8 byte offset + 8 byte length).
    ///
    /// The method returns a tuple:
    /// - The first return value indicates the range of data to send
    /// - The second return value indicates whether the length needs to be encoded
    ///   in the STREAM frames metadata (`true`), or whether it can be omitted
    ///   since the selected range will fill the whole packet.
    pub(super) fn poll_transmit(&mut self, mut max_len: usize) -> (Range<u64>, bool) {
        debug_assert!(max_len >= 8 + 8);
        let mut encode_length = false;

        if let Some(range) = self.retransmits.pop_min() {
            // Retransmit sent data

            // When the offset is known, we know how many bytes are required to encode it.
            // Offset 0 requires no space
            if range.start != 0 {
                max_len -= VarInt::size(unsafe { VarInt::from_u64_unchecked(range.start) });
            }
            if range.end - range.start < max_len as u64 {
                encode_length = true;
                max_len -= 8;
            }

            let end = range.end.min((max_len as u64).saturating_add(range.start));
            if end != range.end {
                self.retransmits.insert(end..range.end);
            }
            return (range.start..end, encode_length);
        }

        // Transmit new data

        // When the offset is known, we know how many bytes are required to encode it.
        // Offset 0 requires no space
        if self.unsent != 0 {
            max_len -= VarInt::size(unsafe { VarInt::from_u64_unchecked(self.unsent) });
        }
        if self.offset() - self.unsent < max_len as u64 {
            encode_length = true;
            max_len -= 8;
        }

        let end = self
            .offset()
            .min((max_len as u64).saturating_add(self.unsent));
        let result = self.unsent..end;
        self.unsent = end;
        (result, encode_length)
    }

    /// Returns data which is associated with a range
    ///
    /// This function can return a subset of the range, if the data is stored
    /// in noncontiguous fashion in the send buffer. In this case callers
    /// should call the function again with an incremented start offset to
    /// retrieve more data.
    #[cfg(test)]
    pub(super) fn get(&self, offsets: Range<u64>) -> &[u8] {
        self.data.get(offsets)
    }

    pub(super) fn get_into(&self, offsets: Range<u64>, buf: &mut impl BufMut) {
        self.data.get_into(offsets, buf)
    }

    /// Queue a range of sent but unacknowledged data to be retransmitted
    pub(super) fn retransmit(&mut self, range: Range<u64>) {
        debug_assert!(range.end <= self.unsent, "unsent data can't be lost");
        self.retransmits.insert(range);
    }

    pub(super) fn retransmit_all_for_0rtt(&mut self) {
        debug_assert_eq!(self.offset(), self.data.len() as u64);
        self.unsent = 0;
    }

    /// First stream offset unwritten by the application, i.e. the offset that the next write will
    /// begin at
    pub(super) fn offset(&self) -> u64 {
        self.data.range().end
    }

    /// Whether all sent data has been acknowledged
    pub(super) fn is_fully_acked(&self) -> bool {
        self.data.len() == 0
    }

    /// Whether there's data to send
    ///
    /// There may be sent unacknowledged data even when this is false.
    pub(super) fn has_unsent_data(&self) -> bool {
        self.unsent != self.offset() || !self.retransmits.is_empty()
    }

    /// Compute the amount of data that hasn't been acknowledged
    pub(super) fn unacked(&self) -> u64 {
        self.data.len() as u64 - self.acks.iter().map(|x| x.end - x.start).sum::<u64>()
    }
}

#[cfg(test)]
mod tests {
    use super::*;

    #[test]
    fn fragment_with_length() {
        let mut buf = SendBuffer::new();
        const MSG: &[u8] = b"Hello, world!";
        buf.write(MSG.into());
        // 0 byte offset => 19 bytes left => 13 byte data isn't enough
        // with 8 bytes reserved for length 11 payload bytes will fit
        assert_eq!(buf.poll_transmit(19), (0..11, true));
        assert_eq!(
            buf.poll_transmit(MSG.len() + 16 - 11),
            (11..MSG.len() as u64, true)
        );
        assert_eq!(
            buf.poll_transmit(58),
            (MSG.len() as u64..MSG.len() as u64, true)
        );
    }

    #[test]
    fn fragment_without_length() {
        let mut buf = SendBuffer::new();
        const MSG: &[u8] = b"Hello, world with some extra data!";
        buf.write(MSG.into());
        // 0 byte offset => 19 bytes left => can be filled by 34 bytes payload
        assert_eq!(buf.poll_transmit(19), (0..19, false));
        assert_eq!(
            buf.poll_transmit(MSG.len() - 19 + 1),
            (19..MSG.len() as u64, false)
        );
        assert_eq!(
            buf.poll_transmit(58),
            (MSG.len() as u64..MSG.len() as u64, true)
        );
    }

    #[test]
    fn reserves_encoded_offset() {
        let mut buf = SendBuffer::new();

        // Pretend we have more than 1 GB of data in the buffer
        let chunk: Bytes = Bytes::from_static(&[0; 1024 * 1024]);
        for _ in 0..1025 {
            buf.write(chunk.clone());
        }

        const SIZE1: u64 = 64;
        const SIZE2: u64 = 16 * 1024;
        const SIZE3: u64 = 1024 * 1024 * 1024;

        // Offset 0 requires no space
        assert_eq!(buf.poll_transmit(16), (0..16, false));
        buf.retransmit(0..16);
        assert_eq!(buf.poll_transmit(16), (0..16, false));
        let mut transmitted = 16u64;

        // Offset 16 requires 1 byte
        assert_eq!(
            buf.poll_transmit((SIZE1 - transmitted + 1) as usize),
            (transmitted..SIZE1, false)
        );
        buf.retransmit(transmitted..SIZE1);
        assert_eq!(
            buf.poll_transmit((SIZE1 - transmitted + 1) as usize),
            (transmitted..SIZE1, false)
        );
        transmitted = SIZE1;

        // Offset 64 requires 2 bytes
        assert_eq!(
            buf.poll_transmit((SIZE2 - transmitted + 2) as usize),
            (transmitted..SIZE2, false)
        );
        buf.retransmit(transmitted..SIZE2);
        assert_eq!(
            buf.poll_transmit((SIZE2 - transmitted + 2) as usize),
            (transmitted..SIZE2, false)
        );
        transmitted = SIZE2;

        // Offset 16384 requires requires 4 bytes
        assert_eq!(
            buf.poll_transmit((SIZE3 - transmitted + 4) as usize),
            (transmitted..SIZE3, false)
        );
        buf.retransmit(transmitted..SIZE3);
        assert_eq!(
            buf.poll_transmit((SIZE3 - transmitted + 4) as usize),
            (transmitted..SIZE3, false)
        );
        transmitted = SIZE3;

        // Offset 1GB requires 8 bytes
        assert_eq!(
            buf.poll_transmit(chunk.len() + 8),
            (transmitted..transmitted + chunk.len() as u64, false)
        );
        buf.retransmit(transmitted..transmitted + chunk.len() as u64);
        assert_eq!(
            buf.poll_transmit(chunk.len() + 8),
            (transmitted..transmitted + chunk.len() as u64, false)
        );
    }

    #[test]
    fn multiple_segments() {
        let mut buf = SendBuffer::new();
        const MSG: &[u8] = b"Hello, world!";
        const MSG_LEN: u64 = MSG.len() as u64;

        const SEG1: &[u8] = b"He";
        buf.write(SEG1.into());
        const SEG2: &[u8] = b"llo,";
        buf.write(SEG2.into());
        const SEG3: &[u8] = b" w";
        buf.write(SEG3.into());
        const SEG4: &[u8] = b"o";
        buf.write(SEG4.into());
        const SEG5: &[u8] = b"rld!";
        buf.write(SEG5.into());

        assert_eq!(aggregate_unacked(&buf), MSG);

        assert_eq!(buf.poll_transmit(16), (0..8, true));
        assert_eq!(buf.get(0..5), SEG1);
        assert_eq!(buf.get(2..8), SEG2);
        assert_eq!(buf.get(6..8), SEG3);

        assert_eq!(buf.poll_transmit(16), (8..MSG_LEN, true));
        assert_eq!(buf.get(8..MSG_LEN), SEG4);
        assert_eq!(buf.get(9..MSG_LEN), SEG5);

        assert_eq!(buf.poll_transmit(42), (MSG_LEN..MSG_LEN, true));

        // Now drain the segments
        buf.ack(0..1);
        assert_eq!(aggregate_unacked(&buf), &MSG[1..]);
        buf.ack(0..3);
        assert_eq!(aggregate_unacked(&buf), &MSG[3..]);
        buf.ack(3..5);
        assert_eq!(aggregate_unacked(&buf), &MSG[5..]);
        buf.ack(7..9);
        assert_eq!(aggregate_unacked(&buf), &MSG[5..]);
        buf.ack(4..7);
        assert_eq!(aggregate_unacked(&buf), &MSG[9..]);
        buf.ack(0..MSG_LEN);
        assert_eq!(aggregate_unacked(&buf), &[] as &[u8]);
    }

    #[test]
    fn retransmit() {
        let mut buf = SendBuffer::new();
        const MSG: &[u8] = b"Hello, world with extra data!";
        buf.write(MSG.into());
        // Transmit two frames
        assert_eq!(buf.poll_transmit(16), (0..16, false));
        assert_eq!(buf.poll_transmit(16), (16..23, true));
        // Lose the first, but not the second
        buf.retransmit(0..16);
        // Ensure we only retransmit the lost frame, then continue sending fresh data
        assert_eq!(buf.poll_transmit(16), (0..16, false));
        assert_eq!(buf.poll_transmit(16), (23..MSG.len() as u64, true));
        // Lose the second frame
        buf.retransmit(16..23);
        assert_eq!(buf.poll_transmit(16), (16..23, true));
    }

    #[test]
    fn ack() {
        let mut buf = SendBuffer::new();
        const MSG: &[u8] = b"Hello, world!";
        buf.write(MSG.into());
        assert_eq!(buf.poll_transmit(16), (0..8, true));
        buf.ack(0..8);
        assert_eq!(aggregate_unacked(&buf), &MSG[8..]);
    }

    #[test]
    fn reordered_ack() {
        let mut buf = SendBuffer::new();
        const MSG: &[u8] = b"Hello, world with extra data!";
        buf.write(MSG.into());
        assert_eq!(buf.poll_transmit(16), (0..16, false));
        assert_eq!(buf.poll_transmit(16), (16..23, true));
        buf.ack(16..23);
        assert_eq!(aggregate_unacked(&buf), MSG);
        buf.ack(0..16);
        assert_eq!(aggregate_unacked(&buf), &MSG[23..]);
        assert!(buf.acks.is_empty());
    }

    fn aggregate_unacked(buf: &SendBuffer) -> Vec<u8> {
        buf.data.to_vec()
    }
}<|MERGE_RESOLUTION|>--- conflicted
+++ resolved
@@ -25,20 +25,14 @@
     /// All ranges must be within `data.range().start..(data.range().end - unsent)`, since data
     /// that has never been sent can't be acknowledged.
     // TODO: Recover storage from these by compacting (#700)
-<<<<<<< HEAD
-    acks: RangeSet,
+    acks: ArrayRangeSet,
     /// Previously transmitted ranges deemed lost and marked for retransmission
     ///
     /// All ranges must be within `data.range().start..(data.range().end - unsent)`, since data
     /// that has never been sent can't be retransmitted.
     ///
     /// This should usually ot overlap with `acks`, but this is not strictly enforced.
-    retransmits: RangeSet,
-=======
-    acks: ArrayRangeSet,
-    /// Previously transmitted ranges deemed lost
     retransmits: ArrayRangeSet,
->>>>>>> 38a7d155
 }
 
 /// This is where the data of the send buffer lives. It supports appending at the end,
