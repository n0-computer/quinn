--- conflicted
+++ resolved
@@ -14,18 +14,12 @@
 /// - Zero to `Self::LEN - 1` reserved CIDs from `self.cursor` up to `self.cursor_reserved`.
 /// - More "available"/"ready" CIDs after `self.cursor_reserved`.
 ///
-<<<<<<< HEAD
-/// You grow the range of reserved CIDs by calling [`CidQueue::next_reserved`], which takes one
-/// of the available ones and returns the CID that was reserved.
-/// You add available/ready CIDs by calling [`CidQueue::insert`].
-=======
 /// The range of reserved CIDs is grown by calling [`CidQueue::next_reserved`], which takes one of
 /// the available ones and returns the CID that was reserved.
 ///
 /// New available/ready CIDs are added by calling [`CidQueue::insert`].
 ///
 /// May contain gaps due to packet loss or reordering.
->>>>>>> b49b43f2
 #[derive(Debug)]
 pub(crate) struct CidQueue {
     /// Ring buffer indexed by `self.cursor`
@@ -36,16 +30,11 @@
     ///
     /// The sequence number of the active CID; must be the smallest among CIDs in `buffer`.
     offset: u64,
-<<<<<<< HEAD
-    /// Circular index for the last reserved CID, i.e. a CID that is
-    /// not active, but was used for probing packets on a different remote address.
-=======
     /// Circular index for the last reserved CID, i.e. a CID that is not the active CID, but was
     /// used for probing packets on a different remote address.
     ///
     /// When [`Self::cursor_reserved`] and [`Self::cursor`] are equal, no CID is considered
     /// reserved.
->>>>>>> b49b43f2
     cursor_reserved: usize,
 }
 
@@ -120,16 +109,6 @@
     /// 1) the corresponding ResetToken and 2) a non-empty range preceding it to retire
     pub(crate) fn next(&mut self) -> Option<(ResetToken, Range<u64>)> {
         let (i, cid_data) = self.iter_from_reserved().nth(1)?;
-<<<<<<< HEAD
-        for i in 0..=self.reserved_len() {
-            self.buffer[self.cursor + i] = None;
-        }
-
-        let orig_offset = self.offset;
-        self.offset += i as u64;
-        self.cursor = (self.cursor + i) % Self::LEN;
-        self.cursor_reserved = self.cursor;
-=======
         let reserved = self.reserved_len();
         for j in 0..=reserved {
             self.buffer[self.cursor + j] = None;
@@ -139,7 +118,6 @@
         self.cursor = (self.cursor_reserved + i) % Self::LEN;
         self.cursor_reserved = self.cursor;
 
->>>>>>> b49b43f2
         Some((cid_data.1.unwrap(), orig_offset..self.offset))
     }
 
@@ -147,11 +125,6 @@
     ///
     /// If there's no more CIDs in the ready set, this will return None.
     /// CIDs marked as reserved will be skipped when the active one advances.
-<<<<<<< HEAD
-=======
-    // TODO(@divma): remove
-    #[cfg(test)]
->>>>>>> b49b43f2
     pub(crate) fn next_reserved(&mut self) -> Option<ConnectionId> {
         let (i, cid_data) = self.iter_from_reserved().nth(1)?;
 
@@ -167,13 +140,9 @@
         })
     }
 
-<<<<<<< HEAD
-    /// Iterate CIDs in CidQueue that are not `None`, including the active CID
-=======
     /// Iterate CIDs in CidQueue that are not `None`, including the active CID.
     ///
     /// Along with the CID, it returns the offset counted from [`Self::cursor_reserved`] where the CID is stored.
->>>>>>> b49b43f2
     fn iter_from_reserved(&self) -> impl Iterator<Item = (usize, CidData)> + '_ {
         (0..(Self::LEN - self.reserved_len())).filter_map(move |step| {
             let index = (self.cursor_reserved + step) % Self::LEN;
@@ -447,11 +416,7 @@
             assert!(q.next_reserved().is_some());
         }
 
-<<<<<<< HEAD
-        q.next();
-=======
         assert!(q.next().is_some());
->>>>>>> b49b43f2
         assert_eq!(q.next(), None);
     }
 
@@ -482,8 +447,6 @@
 
         assert_eq!(q.next(), None);
     }
-<<<<<<< HEAD
-=======
 
     #[test]
     fn insert_reserve_advance() {
@@ -518,5 +481,4 @@
         assert_eq!(q.active(), three.id);
         assert_eq!(q.next_reserved(), None);
     }
->>>>>>> b49b43f2
 }