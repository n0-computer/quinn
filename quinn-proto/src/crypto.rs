--- conflicted
+++ resolved
@@ -13,13 +13,8 @@
 use bytes::BytesMut;
 
 use crate::{
-<<<<<<< HEAD
-    shared::ConnectionId, transport_parameters::TransportParameters, ConnectError, PathId, Side,
-    TransportError,
-=======
-    ConnectError, Side, TransportError, shared::ConnectionId,
+    ConnectError, PathId, Side, TransportError, shared::ConnectionId,
     transport_parameters::TransportParameters,
->>>>>>> c94fa9ba
 };
 
 /// Cryptography interface based on *ring*
