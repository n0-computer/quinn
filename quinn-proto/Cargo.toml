[package]
<<<<<<< HEAD
name = "iroh-quinn-proto"
version = "0.13.0"
=======
name = "quinn-proto"
version = "0.11.13"
>>>>>>> b2b930a0
edition.workspace = true
rust-version.workspace = true
license.workspace = true
repository.workspace = true
description = "State machine for the QUIC transport protocol"
keywords.workspace = true
categories.workspace = true
workspace = ".."

[features]
# NOTE: Please keep this in sync with the feature list in `.github/workflows/codecov.yml`, see
# comment in that file for more information.
default = ["rustls-ring", "log", "bloom"]
aws-lc-rs = ["dep:aws-lc-rs", "aws-lc-rs?/aws-lc-sys", "aws-lc-rs?/prebuilt-nasm"]
aws-lc-rs-fips = ["aws-lc-rs", "aws-lc-rs?/fips"]
# Enables BloomTokenLog, and uses it by default
bloom = ["dep:fastbloom"]
# For backwards compatibility, `rustls` forwards to `rustls-ring`
rustls = ["rustls-ring"]
# Enable rustls with the `aws-lc-rs` crypto provider
rustls-aws-lc-rs = ["dep:rustls", "rustls?/aws-lc-rs", "aws-lc-rs"]
rustls-aws-lc-rs-fips = ["rustls-aws-lc-rs", "aws-lc-rs-fips"]
# Enable rustls with the `ring` crypto provider
rustls-ring = ["dep:rustls", "rustls?/ring", "ring"]
ring = ["dep:ring"]
# Enable rustls ring provider and direct ring usage
# Provides `ClientConfig::with_platform_verifier()` convenience method
platform-verifier = ["dep:rustls-platform-verifier"]
# Configure `tracing` to log events via `log` if no `tracing` subscriber exists.
log = ["tracing/log"]
# Enable rustls logging
rustls-log = ["rustls?/logging"]
# Enable qlog support
qlog = ["dep:qlog"]

[dependencies]
arbitrary = { workspace = true, optional = true }
aws-lc-rs = { workspace = true, optional = true }
bytes = { workspace = true }
fastbloom = { workspace = true, optional = true }
lru-slab = { workspace = true }
qlog = { workspace = true, optional = true }
rustc-hash = { workspace = true }
rand = { workspace = true }
ring = { workspace = true, optional = true }
rustls = { workspace = true, optional = true }
rustls-platform-verifier = { workspace = true, optional = true }
slab = { workspace = true }
thiserror = { workspace = true }
tinyvec = { workspace = true, features = ["alloc"] }
tracing = { workspace = true }

# Feature flags & dependencies for wasm
# wasm-bindgen is assumed for a wasm*-*-unknown target
[target.'cfg(all(target_family = "wasm", target_os = "unknown"))'.dependencies]
ring = { workspace = true, features = ["wasm32_unknown_unknown_js"] }
getrandom = { workspace = true, features = ["wasm_js"] }
rustls-pki-types = { workspace = true, features = ["web"] } # only added as dependency to enforce the `web` feature for this target
web-time = { workspace = true }

[dev-dependencies]
assert_matches = { workspace = true }
hex-literal = { workspace = true  }
rand_pcg = "0.9"
rcgen = { workspace = true }
tracing-subscriber = { workspace = true }
lazy_static = "1"
wasm-bindgen-test = { workspace = true }

[lints.rust]
# https://rust-fuzz.github.io/book/cargo-fuzz/guide.html#cfgfuzzing
unexpected_cfgs = { level = "warn", check-cfg = ['cfg(fuzzing)'] }

[package.metadata.docs.rs]
# all non-default features except fips (cannot build on docs.rs environment)
features = ["rustls-aws-lc-rs", "rustls-ring", "platform-verifier", "log", "rustls-log"]<|MERGE_RESOLUTION|>--- conflicted
+++ resolved
@@ -1,11 +1,7 @@
 [package]
-<<<<<<< HEAD
 name = "iroh-quinn-proto"
 version = "0.13.0"
-=======
-name = "quinn-proto"
-version = "0.11.13"
->>>>>>> b2b930a0
+# TODO(@divma): quinn-proto is in version 0.11.13
 edition.workspace = true
 rust-version.workspace = true
 license.workspace = true
