--- conflicted
+++ resolved
@@ -15,14 +15,9 @@
 #[cfg(all(not(wasm_browser), any(feature = "aws-lc-rs", feature = "ring")))]
 use crate::runtime::default_runtime;
 use crate::{
-<<<<<<< HEAD
+    Instant,
     runtime::{AsyncUdpSocket, Runtime, UdpSender},
-    udp_transmit, Instant,
-=======
-    Instant,
-    runtime::{AsyncUdpSocket, Runtime},
     udp_transmit,
->>>>>>> b2b930a0
 };
 use bytes::{Bytes, BytesMut};
 use pin_project_lite::pin_project;
