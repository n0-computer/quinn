--- conflicted
+++ resolved
@@ -11,13 +11,9 @@
 use async_io::Async;
 use async_io::Timer;
 
-<<<<<<< HEAD
-use super::{AsyncTimer, AsyncUdpSocket, Runtime, UdpSenderHelper};
-=======
 use super::AsyncTimer;
 #[cfg(any(feature = "runtime-smol", feature = "runtime-async-std"))]
-use super::{AsyncUdpSocket, Runtime, UdpPollHelper};
->>>>>>> 955c1ace
+use super::{AsyncUdpSocket, Runtime, UdpSenderHelper};
 
 #[cfg(feature = "runtime-smol")]
 // Due to MSRV, we must specify `self::` where there's crate/module ambiguity
@@ -89,12 +85,8 @@
     }
 }
 
-<<<<<<< HEAD
+#[cfg(any(feature = "runtime-smol", feature = "runtime-async-std"))]
 #[derive(Debug, Clone)]
-=======
-#[cfg(any(feature = "runtime-smol", feature = "runtime-async-std"))]
-#[derive(Debug)]
->>>>>>> 955c1ace
 struct UdpSocket {
     io: Arc<Async<std::net::UdpSocket>>,
     inner: Arc<udp::UdpSocketState>,
@@ -110,19 +102,10 @@
     }
 }
 
-<<<<<<< HEAD
+#[cfg(any(feature = "runtime-smol", feature = "runtime-async-std"))]
 impl super::UdpSenderHelperSocket for UdpSocket {
     fn max_transmit_segments(&self) -> usize {
         self.inner.max_gso_segments()
-=======
-#[cfg(any(feature = "runtime-smol", feature = "runtime-async-std"))]
-impl AsyncUdpSocket for UdpSocket {
-    fn create_io_poller(self: Arc<Self>) -> Pin<Box<dyn super::UdpPoller>> {
-        Box::pin(UdpPollHelper::new(move || {
-            let socket = self.clone();
-            async move { socket.io.writable().await }
-        }))
->>>>>>> 955c1ace
     }
 
     fn try_send(&self, transmit: &udp::Transmit) -> io::Result<()> {
