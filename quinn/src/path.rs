--- conflicted
+++ resolved
@@ -6,11 +6,7 @@
 use std::time::Duration;
 
 use proto::{
-<<<<<<< HEAD
-    ClosePathError, ClosedPath, ConnectionError, OpenPathError, PathEvent, PathId, PathStatus,
-=======
     ClosePathError, ClosedPath, ConnectionError, PathError, PathEvent, PathId, PathStatus,
->>>>>>> 23805783
     SetPathStatusError, VarInt,
 };
 use tokio::sync::{oneshot, watch};
