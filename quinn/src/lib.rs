//! QUIC transport protocol implementation
//!
//! [QUIC](https://en.wikipedia.org/wiki/QUIC) is a modern transport protocol addressing
//! shortcomings of TCP, such as head-of-line blocking, poor security, slow handshakes, and
//! inefficient congestion control. This crate provides a portable userspace implementation. It
//! builds on top of quinn-proto, which implements protocol logic independent of any particular
//! runtime.
//!
//! The entry point of this crate is the [`Endpoint`].
//!
//! # About QUIC
//!
//! A QUIC connection is an association between two endpoints. The endpoint which initiates the
//! connection is termed the client, and the endpoint which accepts it is termed the server. A
//! single endpoint may function as both client and server for different connections, for example
//! in a peer-to-peer application. To communicate application data, each endpoint may open streams
//! up to a limit dictated by its peer. Typically, that limit is increased as old streams are
//! finished.
//!
//! Streams may be unidirectional or bidirectional, and are cheap to create and disposable. For
//! example, a traditionally datagram-oriented application could use a new stream for every
//! message it wants to send, no longer needing to worry about MTUs. Bidirectional streams behave
//! much like a traditional TCP connection, and are useful for sending messages that have an
//! immediate response, such as an HTTP request. Stream data is delivered reliably, and there is no
//! ordering enforced between data on different streams.
//!
//! By avoiding head-of-line blocking and providing unified congestion control across all streams
//! of a connection, QUIC is able to provide higher throughput and lower latency than one or
//! multiple TCP connections between the same two hosts, while providing more useful behavior than
//! raw UDP sockets.
//!
//! Quinn also exposes unreliable datagrams, which are a low-level primitive preferred when
//! automatic fragmentation and retransmission of certain data is not desired.
//!
//! QUIC uses encryption and identity verification built directly on TLS 1.3. Just as with a TLS
//! server, it is useful for a QUIC server to be identified by a certificate signed by a trusted
//! authority. If this is infeasible--for example, if servers are short-lived or not associated
//! with a domain name--then as with TLS, self-signed certificates can be used to provide
//! encryption alone.
#![warn(missing_docs)]
#![warn(unreachable_pub)]
#![warn(clippy::use_self)]

use std::pin::Pin;

mod connection;
mod endpoint;
mod incoming;
mod mutex;
mod recv_stream;
mod runtime;
mod send_stream;
mod work_limiter;

#[cfg(not(wasm_browser))]
pub(crate) use std::time::{Duration, Instant};
#[cfg(wasm_browser)]
pub(crate) use web_time::{Duration, Instant};

#[cfg(feature = "bloom")]
pub use proto::BloomTokenLog;
pub use proto::{
    AckFrequencyConfig, ApplicationClose, Chunk, ClientConfig, ClosedStream, ConfigError,
    ConnectError, ConnectionClose, ConnectionError, ConnectionId, ConnectionIdGenerator,
    ConnectionStats, Dir, EcnCodepoint, EndpointConfig, FrameStats, FrameType, IdleTimeout,
    MtuDiscoveryConfig, NoneTokenLog, NoneTokenStore, PathStats, ServerConfig, Side, StdSystemTime,
    StreamId, TimeSource, TokenLog, TokenMemoryCache, TokenReuseError, TokenStore, Transmit,
    TransportConfig, TransportErrorCode, UdpStats, ValidationTokenConfig, VarInt,
    VarIntBoundsExceeded, Written, congestion, crypto,
};
#[cfg(feature = "qlog")]
pub use proto::{QlogConfig, QlogStream};
#[cfg(any(feature = "rustls-aws-lc-rs", feature = "rustls-ring"))]
pub use rustls;
pub use udp;

pub use crate::connection::{
    AcceptBi, AcceptUni, Connecting, Connection, OpenBi, OpenUni, ReadDatagram, SendDatagram,
    SendDatagramError, WeakConnectionHandle, ZeroRttAccepted,
};
pub use crate::endpoint::{Accept, Endpoint, EndpointStats};
pub use crate::incoming::{Incoming, IncomingFuture, RetryError};
pub use crate::recv_stream::{ReadError, ReadExactError, ReadToEndError, RecvStream, ResetError};
#[cfg(feature = "runtime-async-std")]
pub use crate::runtime::AsyncStdRuntime;
#[cfg(feature = "runtime-smol")]
pub use crate::runtime::SmolRuntime;
#[cfg(feature = "runtime-tokio")]
pub use crate::runtime::TokioRuntime;
<<<<<<< HEAD
pub use crate::runtime::{
    default_runtime, AsyncTimer, AsyncUdpSocket, Runtime, UdpSender, UdpSenderHelper,
    UdpSenderHelperSocket,
};
=======
pub use crate::runtime::{AsyncTimer, AsyncUdpSocket, Runtime, UdpPoller, default_runtime};
>>>>>>> b2b930a0
pub use crate::send_stream::{SendStream, StoppedError, WriteError};

#[cfg(test)]
mod tests;

#[derive(Debug)]
enum ConnectionEvent {
    Close {
        error_code: VarInt,
        reason: bytes::Bytes,
    },
    Proto(proto::ConnectionEvent),
    Rebind(Pin<Box<dyn UdpSender>>),
}

fn udp_transmit<'a>(t: &proto::Transmit, buffer: &'a [u8]) -> udp::Transmit<'a> {
    udp::Transmit {
        destination: t.destination,
        ecn: t.ecn.map(udp_ecn),
        contents: buffer,
        segment_size: t.segment_size,
        src_ip: t.src_ip,
    }
}

fn udp_ecn(ecn: proto::EcnCodepoint) -> udp::EcnCodepoint {
    match ecn {
        proto::EcnCodepoint::Ect0 => udp::EcnCodepoint::Ect0,
        proto::EcnCodepoint::Ect1 => udp::EcnCodepoint::Ect1,
        proto::EcnCodepoint::Ce => udp::EcnCodepoint::Ce,
    }
}

/// Maximum number of datagrams processed in send/recv calls to make before moving on to other processing
///
/// This helps ensure we don't starve anything when the CPU is slower than the link.
/// Value is selected by picking a low number which didn't degrade throughput in benchmarks.
const IO_LOOP_BOUND: usize = 160;

/// The maximum amount of time that should be spent in `recvmsg()` calls per endpoint iteration
///
/// 50us are chosen so that an endpoint iteration with a 50us sendmsg limit blocks
/// the runtime for a maximum of about 100us.
/// Going much lower does not yield any noticeable difference, since a single `recvmmsg`
/// batch of size 32 was observed to take 30us on some systems.
const RECV_TIME_BOUND: Duration = Duration::from_micros(50);<|MERGE_RESOLUTION|>--- conflicted
+++ resolved
@@ -87,14 +87,10 @@
 pub use crate::runtime::SmolRuntime;
 #[cfg(feature = "runtime-tokio")]
 pub use crate::runtime::TokioRuntime;
-<<<<<<< HEAD
 pub use crate::runtime::{
-    default_runtime, AsyncTimer, AsyncUdpSocket, Runtime, UdpSender, UdpSenderHelper,
-    UdpSenderHelperSocket,
+    AsyncTimer, AsyncUdpSocket, Runtime, UdpSender, UdpSenderHelper, UdpSenderHelperSocket,
+    default_runtime,
 };
-=======
-pub use crate::runtime::{AsyncTimer, AsyncUdpSocket, Runtime, UdpPoller, default_runtime};
->>>>>>> b2b930a0
 pub use crate::send_stream::{SendStream, StoppedError, WriteError};
 
 #[cfg(test)]
