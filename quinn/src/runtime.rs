use std::{
    fmt::Debug,
    future::Future,
    io::{self, IoSliceMut},
    net::SocketAddr,
    pin::Pin,
    sync::Arc,
    task::{Context, Poll},
};

use udp::{RecvMeta, Transmit};

use crate::Instant;

/// Abstracts I/O and timer operations for runtime independence
pub trait Runtime: Send + Sync + Debug + 'static {
    /// Construct a timer that will expire at `i`
    fn new_timer(&self, i: Instant) -> Pin<Box<dyn AsyncTimer>>;
    /// Drive `future` to completion in the background
    fn spawn(&self, future: Pin<Box<dyn Future<Output = ()> + Send>>);
    /// Convert `t` into the socket type used by this runtime
    #[cfg(not(wasm_browser))]
    fn wrap_udp_socket(&self, t: std::net::UdpSocket) -> io::Result<Box<dyn AsyncUdpSocket>>;
    /// Look up the current time
    ///
    /// Allows simulating the flow of time for testing.
    fn now(&self) -> Instant {
        Instant::now()
    }
}

/// Abstract implementation of an async timer for runtime independence
pub trait AsyncTimer: Send + Debug + 'static {
    /// Update the timer to expire at `i`
    fn reset(self: Pin<&mut Self>, i: Instant);
    /// Check whether the timer has expired, and register to be woken if not
    fn poll(self: Pin<&mut Self>, cx: &mut Context) -> Poll<()>;
}

/// Abstract implementation of a UDP socket for runtime independence
pub trait AsyncUdpSocket: Send + Sync + Debug + 'static {
    /// Create a [`UdpSender`] that can register a single task for write-readiness notifications
    /// and send a transmit, if ready.
    ///
    /// A `poll_send` method on a single object can usually store only one [`Waker`] at a time,
    /// i.e. allow at most one caller to wait for an event. This method allows any number of
    /// interested tasks to construct their own [`UdpSender`] object. They can all then wait for the
    /// same event and be notified concurrently, because each [`UdpSender`] can store a separate
    /// [`Waker`].
    ///
    /// [`Waker`]: std::task::Waker
    fn create_sender(&self) -> Pin<Box<dyn UdpSender>>;

    /// Receive UDP datagrams, or register to be woken if receiving may succeed in the future
    fn poll_recv(
        &mut self,
        cx: &mut Context,
        bufs: &mut [IoSliceMut<'_>],
        meta: &mut [RecvMeta],
    ) -> Poll<io::Result<usize>>;

    /// Look up the local IP address and port used by this socket
    fn local_addr(&self) -> io::Result<SocketAddr>;

    /// Maximum number of datagrams that might be described by a single [`RecvMeta`]
    fn max_receive_segments(&self) -> usize {
        1
    }

    /// Whether datagrams might get fragmented into multiple parts
    ///
    /// Sockets should prevent this for best performance. See e.g. the `IPV6_DONTFRAG` socket
    /// option.
    fn may_fragment(&self) -> bool {
        true
    }
}

/// An object for asynchronously writing to an associated [`AsyncUdpSocket`].
///
/// Any number of [`UdpSender`]s may exist for a single [`AsyncUdpSocket`]. Each [`UdpSender`] is
/// responsible for notifying at most one task for send readiness.
pub trait UdpSender: Send + Sync + Debug + 'static {
    /// Send a UDP datagram, or register to be woken if sending may succeed in the future.
    ///
    /// Usually implementations of this will poll the socket for writability before trying to
    /// write to them, and retry both if writing fails.
    ///
    /// Quinn will create multiple [`UdpSender`]s, one for each task it's using it from. Thus it's
    /// important to poll the underlying socket in a way that doesn't overwrite wakers.
    ///
    /// A single [`UdpSender`] will be re-used, even if `poll_send` returns `Poll::Ready` once,
    /// unlike [`Future::poll`], so calling it again after readiness should not panic.
    fn poll_send(
        self: Pin<&mut Self>,
        transmit: &Transmit,
        cx: &mut Context,
    ) -> Poll<io::Result<()>>;

    /// Maximum number of datagrams that a [`Transmit`] may encode.
    fn max_transmit_segments(&self) -> usize {
        1
    }

    /// Try to send a UDP datagram, if the socket happens to be write-ready.
    ///
    /// This may fail with [`io::ErrorKind::WouldBlock`], if the socket is currently full.
    ///
    /// The quinn endpoint uses this function when sending
    ///
    /// - A version negotiation response due to an unknown version
    /// - A `CLOSE` due to a malformed or unwanted connection attempt
    /// - A stateless reset due to an unrecognized connection
    /// - A `Retry` packet due to a connection attempt when `use_retry` is set
    ///
    /// If sending in these cases fails, a well-behaved peer will re-try. Thus it's fine
    /// if we drop datagrams sometimes with this function.
    fn try_send(self: Pin<&mut Self>, transmit: &Transmit) -> io::Result<()>;
}

pin_project_lite::pin_project! {
    /// A helper for constructing [`UdpSender`]s from an underlying `Socket` type.
    ///
    /// This struct implements [`UdpSender`] if `MakeWritableFn` produces a `WritableFut`.
    ///
    /// Also serves as a trick, since `WritableFut` doesn't need to be a named future,
    /// it can be an anonymous async block, as long as `MakeWritableFn` produces that
    /// anonymous async block type.
    ///
    /// The `UdpSenderHelper` generic type parameters don't need to named, as it will be
    /// used in its dyn-compatible form as a `Pin<Box<dyn UdpSender>>`.
    pub struct UdpSenderHelper<Socket, MakeWritableFutFn, WritableFut> {
        socket: Socket,
        make_writable_fut_fn: MakeWritableFutFn,
        #[pin]
        writable_fut: Option<WritableFut>,
    }
}

impl<Socket, MakeWritableFutFn, WritableFut> Debug
    for UdpSenderHelper<Socket, MakeWritableFutFn, WritableFut>
{
    fn fmt(&self, f: &mut std::fmt::Formatter<'_>) -> std::fmt::Result {
        f.write_str("UdpSender")
    }
}

<<<<<<< HEAD
impl<Socket, MakeWritableFutFn, WriteableFut>
    UdpSenderHelper<Socket, MakeWritableFutFn, WriteableFut>
{
    /// Create helper that implements [`UdpSender`] from a socket.
    ///
    /// Additionally you need to provide what is essentially an async function
    /// that resolves once the socket is write-ready.
    ///
    /// See also the bounds on this struct's [`UdpSender`] implementation.
    pub fn new(inner: Socket, make_fut: MakeWritableFutFn) -> Self {
=======
impl<MakeFut, Fut> UdpPollHelper<MakeFut, Fut> {
    /// Construct a [`UdpPoller`] that calls `make_fut` to get the future to poll, storing it until
    /// it yields [`Poll::Ready`], then creating a new one on the next
    /// [`poll_writable`](UdpPoller::poll_writable)
    #[cfg(any(
        feature = "runtime-async-std",
        feature = "runtime-smol",
        feature = "runtime-tokio",
    ))]
    fn new(make_fut: MakeFut) -> Self {
>>>>>>> b2b930a0
        Self {
            socket: inner,
            make_writable_fut_fn: make_fut,
            writable_fut: None,
        }
    }
}

impl<Socket, MakeWritableFutFn, WritableFut> super::UdpSender
    for UdpSenderHelper<Socket, MakeWritableFutFn, WritableFut>
where
    Socket: UdpSenderHelperSocket,
    MakeWritableFutFn: Fn(&Socket) -> WritableFut + Send + Sync + 'static,
    WritableFut: Future<Output = io::Result<()>> + Send + Sync + 'static,
{
    fn poll_send(
        self: Pin<&mut Self>,
        transmit: &udp::Transmit,
        cx: &mut Context,
    ) -> Poll<io::Result<()>> {
        let mut this = self.project();
        loop {
            if this.writable_fut.is_none() {
                this.writable_fut
                    .set(Some((this.make_writable_fut_fn)(&this.socket)));
            }
            // We're forced to `unwrap` here because `Fut` may be `!Unpin`, which means we can't safely
            // obtain an `&mut WritableFut` after storing it in `self.writable_fut` when `self` is already behind `Pin`,
            // and if we didn't store it then we wouldn't be able to keep it alive between
            // `poll_send` calls.
            let result = ready!(this.writable_fut.as_mut().as_pin_mut().unwrap().poll(cx));

            // Polling an arbitrary `Future` after it becomes ready is a logic error, so arrange for
            // a new `Future` to be created on the next call.
            this.writable_fut.set(None);

            // If .writable() fails, propagate the error
            result?;

            let result = this.socket.try_send(transmit);

            match result {
                // We thought the socket was writable, but it wasn't, then retry so that either another
                // `writable().await` call determines that the socket is indeed not writable and
                // registers us for a wakeup, or the send succeeds if this really was just a
                // transient failure.
                Err(ref e) if e.kind() == io::ErrorKind::WouldBlock => continue,
                // In all other cases, either propagate the error or we're Ok
                _ => return Poll::Ready(result),
            }
        }
    }

    fn max_transmit_segments(&self) -> usize {
        self.socket.max_transmit_segments()
    }

    fn try_send(self: Pin<&mut Self>, transmit: &udp::Transmit) -> io::Result<()> {
        self.socket.try_send(transmit)
    }
}

/// Parts of the [`UdpSender`] trait that aren't asynchronous or require storing wakers.
///
/// This trait is used by [`UdpSenderHelper`] to help construct [`UdpSender`]s.
pub trait UdpSenderHelperSocket: Send + Sync + 'static {
    /// Try to send a transmit, if the socket happens to be write-ready.
    ///
    /// Supposed to work identically to [`UdpSender::try_send`], see also its documentation.
    fn try_send(&self, transmit: &udp::Transmit) -> io::Result<()>;

    /// See [`UdpSender::max_transmit_segments`].
    fn max_transmit_segments(&self) -> usize;
}

/// Automatically select an appropriate runtime from those enabled at compile time
///
/// If `runtime-tokio` is enabled and this function is called from within a Tokio runtime context,
/// then `TokioRuntime` is returned. Otherwise, if `runtime-async-std` is enabled, `AsyncStdRuntime`
/// is returned. Otherwise, if `runtime-smol` is enabled, `SmolRuntime` is returned.
/// Otherwise, `None` is returned.
#[allow(clippy::needless_return)] // Be sure we return the right thing
pub fn default_runtime() -> Option<Arc<dyn Runtime>> {
    #[cfg(feature = "runtime-tokio")]
    {
        if ::tokio::runtime::Handle::try_current().is_ok() {
            return Some(Arc::new(TokioRuntime));
        }
    }

    #[cfg(feature = "runtime-async-std")]
    {
        return Some(Arc::new(AsyncStdRuntime));
    }

    #[cfg(all(feature = "runtime-smol", not(feature = "runtime-async-std")))]
    {
        return Some(Arc::new(SmolRuntime));
    }

    #[cfg(not(any(feature = "runtime-async-std", feature = "runtime-smol")))]
    None
}

#[cfg(feature = "runtime-tokio")]
mod tokio;
// Due to MSRV, we must specify `self::` where there's crate/module ambiguity
#[cfg(feature = "runtime-tokio")]
pub use self::tokio::TokioRuntime;

#[cfg(feature = "async-io")]
mod async_io;
// Due to MSRV, we must specify `self::` where there's crate/module ambiguity
#[cfg(any(feature = "runtime-smol", feature = "runtime-async-std"))]
pub use self::async_io::*;<|MERGE_RESOLUTION|>--- conflicted
+++ resolved
@@ -5,7 +5,7 @@
     net::SocketAddr,
     pin::Pin,
     sync::Arc,
-    task::{Context, Poll},
+    task::{Context, Poll, ready},
 };
 
 use udp::{RecvMeta, Transmit};
@@ -145,7 +145,6 @@
     }
 }
 
-<<<<<<< HEAD
 impl<Socket, MakeWritableFutFn, WriteableFut>
     UdpSenderHelper<Socket, MakeWritableFutFn, WriteableFut>
 {
@@ -156,18 +155,6 @@
     ///
     /// See also the bounds on this struct's [`UdpSender`] implementation.
     pub fn new(inner: Socket, make_fut: MakeWritableFutFn) -> Self {
-=======
-impl<MakeFut, Fut> UdpPollHelper<MakeFut, Fut> {
-    /// Construct a [`UdpPoller`] that calls `make_fut` to get the future to poll, storing it until
-    /// it yields [`Poll::Ready`], then creating a new one on the next
-    /// [`poll_writable`](UdpPoller::poll_writable)
-    #[cfg(any(
-        feature = "runtime-async-std",
-        feature = "runtime-smol",
-        feature = "runtime-tokio",
-    ))]
-    fn new(make_fut: MakeFut) -> Self {
->>>>>>> b2b930a0
         Self {
             socket: inner,
             make_writable_fut_fn: make_fut,
