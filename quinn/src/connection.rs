--- conflicted
+++ resolved
@@ -5,26 +5,16 @@
     io,
     net::{IpAddr, SocketAddr},
     pin::Pin,
-<<<<<<< HEAD
     sync::{Arc, Weak},
-    task::{Context, Poll, Waker},
-=======
-    sync::Arc,
     task::{Context, Poll, Waker, ready},
->>>>>>> b2b930a0
 };
 
 use bytes::Bytes;
 use pin_project_lite::pin_project;
 use rustc_hash::FxHashMap;
 use thiserror::Error;
-<<<<<<< HEAD
-use tokio::sync::{futures::Notified, mpsc, oneshot, watch, Notify};
-use tracing::{debug_span, Instrument, Span};
-=======
-use tokio::sync::{Notify, futures::Notified, mpsc, oneshot};
+use tokio::sync::{Notify, futures::Notified, mpsc, oneshot, watch};
 use tracing::{Instrument, Span, debug_span};
->>>>>>> b2b930a0
 
 use crate::{
     ConnectionEvent, Duration, Instant, VarInt,
@@ -303,7 +293,7 @@
 impl Connection {
     /// Returns a weak reference to the inner connection struct.
     pub fn weak_handle(&self) -> WeakConnectionHandle {
-        WeakConnectionHandle(Arc::downgrade(&self.0 .0))
+        WeakConnectionHandle(Arc::downgrade(&self.0.0))
     }
 
     /// Initiate a new outgoing unidirectional stream.
@@ -1056,14 +1046,10 @@
         let now = self.runtime.now();
         let mut transmits = 0;
 
-<<<<<<< HEAD
-        let max_datagrams = self.sender.max_transmit_segments();
-=======
         let max_datagrams = self
-            .socket
+            .sender
             .max_transmit_segments()
             .min(MAX_TRANSMIT_SEGMENTS);
->>>>>>> b2b930a0
 
         loop {
             // Retry the last transmit, or get a new one.
