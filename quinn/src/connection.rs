use std::{
    any::Any,
    fmt,
    future::Future,
    io,
    net::{IpAddr, SocketAddr},
    pin::Pin,
    sync::{Arc, Weak},
    task::{Context, Poll, Waker, ready},
};

use bytes::Bytes;
use pin_project_lite::pin_project;
use rustc_hash::FxHashMap;
use thiserror::Error;
use tokio::sync::{Notify, futures::Notified, mpsc, oneshot, watch};
use tracing::{Instrument, Span, debug_span};

use crate::{
    ConnectionEvent, Duration, Instant, Path, VarInt,
    endpoint::ensure_ipv6,
    mutex::Mutex,
    path::OpenPath,
    recv_stream::RecvStream,
    runtime::{AsyncTimer, Runtime, UdpSender},
    send_stream::SendStream,
    udp_transmit,
};
use proto::{
    ConnectionError, ConnectionHandle, ConnectionStats, Dir, EndpointEvent, PathError, PathEvent,
    PathId, PathStats, PathStatus, Side, StreamEvent, StreamId, congestion::Controller, iroh_hp,
};

/// In-progress connection attempt future
#[derive(Debug)]
pub struct Connecting {
    conn: Option<ConnectionRef>,
    connected: oneshot::Receiver<bool>,
    handshake_data_ready: Option<oneshot::Receiver<()>>,
}

impl Connecting {
    pub(crate) fn new(
        handle: ConnectionHandle,
        conn: proto::Connection,
        endpoint_events: mpsc::UnboundedSender<(ConnectionHandle, EndpointEvent)>,
        conn_events: mpsc::UnboundedReceiver<ConnectionEvent>,
        sender: Pin<Box<dyn UdpSender>>,
        runtime: Arc<dyn Runtime>,
    ) -> Self {
        let (on_handshake_data_send, on_handshake_data_recv) = oneshot::channel();
        let (on_connected_send, on_connected_recv) = oneshot::channel();
        let conn = ConnectionRef::new(
            handle,
            conn,
            endpoint_events,
            conn_events,
            on_handshake_data_send,
            on_connected_send,
            sender,
            runtime.clone(),
        );

        let driver = ConnectionDriver(conn.clone());
        runtime.spawn(Box::pin(
            async {
                if let Err(e) = driver.await {
                    tracing::error!("I/O error: {e}");
                }
            }
            .instrument(Span::current()),
        ));

        Self {
            conn: Some(conn),
            connected: on_connected_recv,
            handshake_data_ready: Some(on_handshake_data_recv),
        }
    }

    /// Convert into a 0-RTT or 0.5-RTT connection at the cost of weakened security
    ///
    /// Returns `Ok` immediately if the local endpoint is able to attempt sending 0/0.5-RTT data.
    /// If so, the returned [`Connection`] can be used to send application data without waiting for
    /// the rest of the handshake to complete, at the cost of weakened cryptographic security
    /// guarantees. The returned [`ZeroRttAccepted`] future resolves when the handshake does
    /// complete, at which point subsequently opened streams and written data will have full
    /// cryptographic protection.
    ///
    /// ## Outgoing
    ///
    /// For outgoing connections, the initial attempt to convert to a [`Connection`] which sends
    /// 0-RTT data will proceed if the [`crypto::ClientConfig`][crate::crypto::ClientConfig]
    /// attempts to resume a previous TLS session. However, **the remote endpoint may not actually
    /// _accept_ the 0-RTT data**--yet still accept the connection attempt in general. This
    /// possibility is conveyed through the [`ZeroRttAccepted`] future--when the handshake
    /// completes, it resolves to true if the 0-RTT data was accepted and false if it was rejected.
    /// If it was rejected, the existence of streams opened and other application data sent prior
    /// to the handshake completing will not be conveyed to the remote application, and local
    /// operations on them will return `ZeroRttRejected` errors.
    ///
    /// A server may reject 0-RTT data at its discretion, but accepting 0-RTT data requires the
    /// relevant resumption state to be stored in the server, which servers may limit or lose for
    /// various reasons including not persisting resumption state across server restarts.
    ///
    /// If manually providing a [`crypto::ClientConfig`][crate::crypto::ClientConfig], check your
    /// implementation's docs for 0-RTT pitfalls.
    ///
    /// ## Incoming
    ///
    /// For incoming connections, conversion to 0.5-RTT will always fully succeed. `into_0rtt` will
    /// always return `Ok` and the [`ZeroRttAccepted`] will always resolve to true.
    ///
    /// If manually providing a [`crypto::ServerConfig`][crate::crypto::ServerConfig], check your
    /// implementation's docs for 0-RTT pitfalls.
    ///
    /// ## Security
    ///
    /// On outgoing connections, this enables transmission of 0-RTT data, which is vulnerable to
    /// replay attacks, and should therefore never invoke non-idempotent operations.
    ///
    /// On incoming connections, this enables transmission of 0.5-RTT data, which may be sent
    /// before TLS client authentication has occurred, and should therefore not be used to send
    /// data for which client authentication is being used.
    pub fn into_0rtt(mut self) -> Result<(Connection, ZeroRttAccepted), Self> {
        // This lock borrows `self` and would normally be dropped at the end of this scope, so we'll
        // have to release it explicitly before returning `self` by value.
        let conn = (self.conn.as_mut().unwrap()).state.lock("into_0rtt");

        let is_ok = conn.inner.has_0rtt() || conn.inner.side().is_server();
        drop(conn);

        if is_ok {
            let conn = self.conn.take().unwrap();
            Ok((Connection(conn), ZeroRttAccepted(self.connected)))
        } else {
            Err(self)
        }
    }

    /// Parameters negotiated during the handshake
    ///
    /// The dynamic type returned is determined by the configured
    /// [`Session`](proto::crypto::Session). For the default `rustls` session, the return value can
    /// be [`downcast`](Box::downcast) to a
    /// [`crypto::rustls::HandshakeData`](crate::crypto::rustls::HandshakeData).
    pub async fn handshake_data(&mut self) -> Result<Box<dyn Any>, ConnectionError> {
        // Taking &mut self allows us to use a single oneshot channel rather than dealing with
        // potentially many tasks waiting on the same event. It's a bit of a hack, but keeps things
        // simple.
        if let Some(x) = self.handshake_data_ready.take() {
            let _ = x.await;
        }
        let conn = self.conn.as_ref().unwrap();
        let inner = conn.state.lock("handshake");
        inner
            .inner
            .crypto_session()
            .handshake_data()
            .ok_or_else(|| {
                inner
                    .error
                    .clone()
                    .expect("spurious handshake data ready notification")
            })
    }

    /// The local IP address which was used when the peer established
    /// the connection
    ///
    /// This can be different from the address the endpoint is bound to, in case
    /// the endpoint is bound to a wildcard address like `0.0.0.0` or `::`.
    ///
    /// This will return `None` for clients, or when the platform does not expose this
    /// information. See [`quinn_udp::RecvMeta::dst_ip`](udp::RecvMeta::dst_ip) for a list of
    /// supported platforms when using [`quinn_udp`](udp) for I/O, which is the default.
    ///
    /// Will panic if called after `poll` has returned `Ready`.
    pub fn local_ip(&self) -> Option<IpAddr> {
        let conn = self.conn.as_ref().unwrap();
        let inner = conn.state.lock("local_ip");

        inner.inner.local_ip()
    }

    /// The peer's UDP address
    ///
    /// Will panic if called after `poll` has returned `Ready`.
    pub fn remote_address(&self) -> SocketAddr {
        let conn_ref: &ConnectionRef = self.conn.as_ref().expect("used after yielding Ready");
        // TODO: another unwrap
        conn_ref
            .state
            .lock("remote_address")
            .inner
            .path_remote_address(PathId::ZERO)
            .expect("path exists when connecting")
    }
}

impl Future for Connecting {
    type Output = Result<Connection, ConnectionError>;
    fn poll(mut self: Pin<&mut Self>, cx: &mut Context) -> Poll<Self::Output> {
        Pin::new(&mut self.connected).poll(cx).map(|_| {
            let conn = self.conn.take().unwrap();
            let inner = conn.state.lock("connecting");
            if inner.connected {
                drop(inner);
                Ok(Connection(conn))
            } else {
                Err(inner
                    .error
                    .clone()
                    .expect("connected signaled without connection success or error"))
            }
        })
    }
}

/// Future that completes when a connection is fully established
///
/// For clients, the resulting value indicates if 0-RTT was accepted. For servers, the resulting
/// value is meaningless.
pub struct ZeroRttAccepted(oneshot::Receiver<bool>);

impl Future for ZeroRttAccepted {
    type Output = bool;
    fn poll(mut self: Pin<&mut Self>, cx: &mut Context) -> Poll<Self::Output> {
        Pin::new(&mut self.0).poll(cx).map(|x| x.unwrap_or(false))
    }
}

/// A future that drives protocol logic for a connection
///
/// This future handles the protocol logic for a single connection, routing events from the
/// `Connection` API object to the `Endpoint` task and the related stream-related interfaces.
/// It also keeps track of outstanding timeouts for the `Connection`.
///
/// If the connection encounters an error condition, this future will yield an error. It will
/// terminate (yielding `Ok(())`) if the connection was closed without error. Unlike other
/// connection-related futures, this waits for the draining period to complete to ensure that
/// packets still in flight from the peer are handled gracefully.
#[must_use = "connection drivers must be spawned for their connections to function"]
#[derive(Debug)]
struct ConnectionDriver(ConnectionRef);

impl Future for ConnectionDriver {
    type Output = Result<(), io::Error>;

    fn poll(self: Pin<&mut Self>, cx: &mut Context) -> Poll<Self::Output> {
        let conn = &mut *self.0.state.lock("poll");

        let span = debug_span!("drive", id = conn.handle.0);
        let _guard = span.enter();

        if let Err(e) = conn.process_conn_events(&self.0.shared, cx) {
            conn.terminate(e, &self.0.shared);
            return Poll::Ready(Ok(()));
        }
        let mut keep_going = conn.drive_transmit(cx)?;
        // If a timer expires, there might be more to transmit. When we transmit something, we
        // might need to reset a timer. Hence, we must loop until neither happens.
        keep_going |= conn.drive_timer(cx);
        conn.forward_endpoint_events();
        conn.forward_app_events(&self.0.shared);

        if !conn.inner.is_drained() {
            if keep_going {
                // If the connection hasn't processed all tasks, schedule it again
                cx.waker().wake_by_ref();
            } else {
                conn.driver = Some(cx.waker().clone());
            }
            return Poll::Pending;
        }
        if conn.error.is_none() {
            unreachable!("drained connections always have an error");
        }
        Poll::Ready(Ok(()))
    }
}

/// A QUIC connection.
///
/// If all references to a connection (including every clone of the `Connection` handle, streams of
/// incoming streams, and the various stream types) have been dropped, then the connection will be
/// automatically closed with an `error_code` of 0 and an empty `reason`. You can also close the
/// connection explicitly by calling [`Connection::close()`].
///
/// Closing the connection immediately abandons efforts to deliver data to the peer.  Upon
/// receiving CONNECTION_CLOSE the peer *may* drop any stream data not yet delivered to the
/// application. [`Connection::close()`] describes in more detail how to gracefully close a
/// connection without losing application data.
///
/// May be cloned to obtain another handle to the same connection.
///
/// [`Connection::close()`]: Connection::close
#[derive(Debug, Clone)]
pub struct Connection(ConnectionRef);

impl Connection {
    /// Returns a weak reference to the inner connection struct.
    pub fn weak_handle(&self) -> WeakConnectionHandle {
        WeakConnectionHandle(Arc::downgrade(&self.0.0))
    }

    /// Initiate a new outgoing unidirectional stream.
    ///
    /// Streams are cheap and instantaneous to open unless blocked by flow control. As a
    /// consequence, the peer won't be notified that a stream has been opened until the stream is
    /// actually used.
    pub fn open_uni(&self) -> OpenUni<'_> {
        OpenUni {
            conn: &self.0,
            notify: self.0.shared.stream_budget_available[Dir::Uni as usize].notified(),
        }
    }

    /// Initiate a new outgoing bidirectional stream.
    ///
    /// Streams are cheap and instantaneous to open unless blocked by flow control. As a
    /// consequence, the peer won't be notified that a stream has been opened until the stream is
    /// actually used. Calling [`open_bi()`] then waiting on the [`RecvStream`] without writing
    /// anything to [`SendStream`] will never succeed.
    ///
    /// [`open_bi()`]: crate::Connection::open_bi
    /// [`SendStream`]: crate::SendStream
    /// [`RecvStream`]: crate::RecvStream
    pub fn open_bi(&self) -> OpenBi<'_> {
        OpenBi {
            conn: &self.0,
            notify: self.0.shared.stream_budget_available[Dir::Bi as usize].notified(),
        }
    }

    /// Accept the next incoming uni-directional stream
    pub fn accept_uni(&self) -> AcceptUni<'_> {
        AcceptUni {
            conn: &self.0,
            notify: self.0.shared.stream_incoming[Dir::Uni as usize].notified(),
        }
    }

    /// Accept the next incoming bidirectional stream
    ///
    /// **Important Note**: The `Connection` that calls [`open_bi()`] must write to its [`SendStream`]
    /// before the other `Connection` is able to `accept_bi()`. Calling [`open_bi()`] then
    /// waiting on the [`RecvStream`] without writing anything to [`SendStream`] will never succeed.
    ///
    /// [`accept_bi()`]: crate::Connection::accept_bi
    /// [`open_bi()`]: crate::Connection::open_bi
    /// [`SendStream`]: crate::SendStream
    /// [`RecvStream`]: crate::RecvStream
    pub fn accept_bi(&self) -> AcceptBi<'_> {
        AcceptBi {
            conn: &self.0,
            notify: self.0.shared.stream_incoming[Dir::Bi as usize].notified(),
        }
    }

    /// Receive an application datagram
    pub fn read_datagram(&self) -> ReadDatagram<'_> {
        ReadDatagram {
            conn: &self.0,
            notify: self.0.shared.datagram_received.notified(),
        }
    }

    /// Opens a new path if no path exists yet for the remote address.
    ///
    /// Otherwise behaves exactly as [`open_path`].
    ///
    /// [`open_path`]: Self::open_path
    pub fn open_path_ensure(&self, addr: SocketAddr, initial_status: PathStatus) -> OpenPath {
        let mut state = self.0.state.lock("open_path");

        // If endpoint::State::ipv6 is true we want to keep all our IP addresses as IPv6.
        // If not, we do not support IPv6.  We can not access endpoint::State from here
        // however, but either all our paths use an IPv6 address, or all our paths use an
        // IPv4 address.  So we can use that information.
        let ipv6 = state
            .inner
            .paths()
            .iter()
            .filter_map(|id| {
                state
                    .inner
                    .path_remote_address(*id)
                    .map(|ip| ip.is_ipv6())
                    .ok()
            })
            .next()
            .unwrap_or_default();
        if addr.is_ipv6() && !ipv6 {
            return OpenPath::rejected(PathError::InvalidRemoteAddress(addr));
        }
        let addr = if ipv6 {
            SocketAddr::V6(ensure_ipv6(addr))
        } else {
            addr
        };

        let now = state.runtime.now();
        let open_res = state.inner.open_path_ensure(addr, initial_status, now);
        state.wake();
        match open_res {
            Ok((path_id, existed)) if existed => {
                match state.open_path.get(&path_id).map(|tx| tx.subscribe()) {
                    Some(recv) => OpenPath::new(path_id, recv, self.0.clone()),
                    None => OpenPath::ready(path_id, self.0.clone()),
                }
            }
            Ok((path_id, _)) => {
                let (tx, rx) = watch::channel(Ok(()));
                state.open_path.insert(path_id, tx);
                drop(state);
                OpenPath::new(path_id, rx, self.0.clone())
            }
            Err(err) => OpenPath::rejected(err),
        }
    }

    /// Opens an additional path if the multipath extension is negotiated.
    ///
    /// The returned future completes once the path is either fully opened and ready to
    /// carry application data, or if there was an error.
    ///
    /// Dropping the returned future does not cancel the opening of the path, the
    /// [`PathEvent::Opened`] event will still be emitted from [`Self::path_events`] if the
    /// path opens.  The [`PathId`] for the events can be extracted from
    /// [`OpenPath::path_id`].
    ///
    /// Failure to open a path can either occur immediately, before polling the returned
    /// future, or at a later time.  If the failure is immediate [`OpenPath::path_id`] will
    /// return `None` and the future will be ready immediately.  If the failure happens
    /// later, a [`PathEvent`] will be emitted.
    pub fn open_path(&self, addr: SocketAddr, initial_status: PathStatus) -> OpenPath {
        let mut state = self.0.state.lock("open_path");

        // If endpoint::State::ipv6 is true we want to keep all our IP addresses as IPv6.
        // If not, we do not support IPv6.  We can not access endpoint::State from here
        // however, but either all our paths use an IPv6 address, or all our paths use an
        // IPv4 address.  So we can use that information.
        let ipv6 = state
            .inner
            .paths()
            .iter()
            .filter_map(|id| {
                state
                    .inner
                    .path_remote_address(*id)
                    .map(|ip| ip.is_ipv6())
                    .ok()
            })
            .next()
            .unwrap_or_default();
        if addr.is_ipv6() && !ipv6 {
            return OpenPath::rejected(PathError::InvalidRemoteAddress(addr));
        }
        let addr = if ipv6 {
            SocketAddr::V6(ensure_ipv6(addr))
        } else {
            addr
        };

        let (on_open_path_send, on_open_path_recv) = watch::channel(Ok(()));
        let now = state.runtime.now();
        let open_res = state.inner.open_path(addr, initial_status, now);
        state.wake();
        match open_res {
            Ok(path_id) => {
                state.open_path.insert(path_id, on_open_path_send);
                drop(state);
                OpenPath::new(path_id, on_open_path_recv, self.0.clone())
            }
            Err(err) => OpenPath::rejected(err),
        }
    }

    /// Returns the [`Path`] structure of an open path
    pub fn path(&self, id: PathId) -> Option<Path> {
        // TODO(flub): Using this to know if the path still exists is... hacky.
        self.0.state.lock("path").inner.path_status(id).ok()?;
        Some(Path {
            id,
            conn: self.0.clone(),
        })
    }

    /// A broadcast receiver of [`PathEvent`]s for all paths in this connection
    pub fn path_events(&self) -> tokio::sync::broadcast::Receiver<PathEvent> {
        self.0.state.lock("path_events").path_events.subscribe()
    }

    /// A broadcast receiver of [`iroh_hp::Event`]s for updates about server addresses
    pub fn nat_traversal_updates(&self) -> tokio::sync::broadcast::Receiver<iroh_hp::Event> {
        self.0
            .state
            .lock("nat_traversal_updates")
            .nat_traversal_updates
            .subscribe()
    }

    /// Wait for the connection to be closed for any reason
    ///
    /// Despite the return type's name, closed connections are often not an error condition at the
    /// application layer. Cases that might be routine include [`ConnectionError::LocallyClosed`]
    /// and [`ConnectionError::ApplicationClosed`].
    pub async fn closed(&self) -> ConnectionError {
        {
            let conn = self.0.state.lock("closed");
            if let Some(error) = conn.error.as_ref() {
                return error.clone();
            }
            // Construct the future while the lock is held to ensure we can't miss a wakeup if
            // the `Notify` is signaled immediately after we release the lock. `await` it after
            // the lock guard is out of scope.
            self.0.shared.closed.notified()
        }
        .await;
        self.0
            .state
            .lock("closed")
            .error
            .as_ref()
            .expect("closed without an error")
            .clone()
    }

    /// Wait for the connection to be closed without keeping a strong reference to the connection
    ///
    /// Returns a future that resolves, once the connection is closed, to a tuple of
    /// ([`ConnectionError`], [`ConnectionStats`]).
    ///
    /// Calling [`Self::closed`] keeps the connection alive until it is either closed locally via [`Connection::close`]
    /// or closed by the remote peer. This function instead does not keep the connection itself alive,
    /// so if all *other* clones of the connection are dropped, the connection will be closed implicitly even
    /// if there are futures returned from this function still being awaited.
    pub fn on_closed(&self) -> OnClosed {
        let (tx, rx) = oneshot::channel();
        self.0.state.lock("on_closed").on_closed.push(tx);
        OnClosed {
            conn: self.weak_handle(),
            rx,
        }
    }

    /// If the connection is closed, the reason why.
    ///
    /// Returns `None` if the connection is still open.
    pub fn close_reason(&self) -> Option<ConnectionError> {
        self.0.state.lock("close_reason").error.clone()
    }

    /// Close the connection immediately.
    ///
    /// Pending operations will fail immediately with [`ConnectionError::LocallyClosed`]. No
    /// more data is sent to the peer and the peer may drop buffered data upon receiving
    /// the CONNECTION_CLOSE frame.
    ///
    /// `error_code` and `reason` are not interpreted, and are provided directly to the peer.
    ///
    /// `reason` will be truncated to fit in a single packet with overhead; to improve odds that it
    /// is preserved in full, it should be kept under 1KiB.
    ///
    /// # Gracefully closing a connection
    ///
    /// Only the peer last receiving application data can be certain that all data is
    /// delivered. The only reliable action it can then take is to close the connection,
    /// potentially with a custom error code. The delivery of the final CONNECTION_CLOSE
    /// frame is very likely if both endpoints stay online long enough, and
    /// [`Endpoint::wait_idle()`] can be used to provide sufficient time. Otherwise, the
    /// remote peer will time out the connection, provided that the idle timeout is not
    /// disabled.
    ///
    /// The sending side can not guarantee all stream data is delivered to the remote
    /// application. It only knows the data is delivered to the QUIC stack of the remote
    /// endpoint. Once the local side sends a CONNECTION_CLOSE frame in response to calling
    /// [`close()`] the remote endpoint may drop any data it received but is as yet
    /// undelivered to the application, including data that was acknowledged as received to
    /// the local endpoint.
    ///
    /// [`ConnectionError::LocallyClosed`]: crate::ConnectionError::LocallyClosed
    /// [`Endpoint::wait_idle()`]: crate::Endpoint::wait_idle
    /// [`close()`]: Connection::close
    pub fn close(&self, error_code: VarInt, reason: &[u8]) {
        let conn = &mut *self.0.state.lock("close");
        conn.close(error_code, Bytes::copy_from_slice(reason), &self.0.shared);
    }

    /// Wait for the handshake to be confirmed.
    ///
    /// As a server, who must be authenticated by clients,
    /// this happens when the handshake completes
    /// upon receiving a TLS Finished message from the client.
    /// In return, the server send a HANDSHAKE_DONE frame.
    ///
    /// As a client, this happens when receiving a HANDSHAKE_DONE frame.
    /// At this point, the server has either accepted our authentication,
    /// or, if client authentication is not required, accepted our lack of authentication.
    pub async fn handshake_confirmed(&self) -> Result<(), ConnectionError> {
        {
            let conn = self.0.state.lock("handshake_confirmed");
            if let Some(error) = conn.error.as_ref() {
                return Err(error.clone());
            }
            if conn.handshake_confirmed {
                return Ok(());
            }
            // Construct the future while the lock is held to ensure we can't miss a wakeup if
            // the `Notify` is signaled immediately after we release the lock. `await` it after
            // the lock guard is out of scope.
            self.0.shared.handshake_confirmed.notified()
        }
        .await;
        if let Some(error) = self.0.state.lock("handshake_confirmed").error.as_ref() {
            Err(error.clone())
        } else {
            Ok(())
        }
    }

    /// Transmit `data` as an unreliable, unordered application datagram
    ///
    /// Application datagrams are a low-level primitive. They may be lost or delivered out of order,
    /// and `data` must both fit inside a single QUIC packet and be smaller than the maximum
    /// dictated by the peer.
    ///
    /// Previously queued datagrams which are still unsent may be discarded to make space for this
    /// datagram, in order of oldest to newest.
    pub fn send_datagram(&self, data: Bytes) -> Result<(), SendDatagramError> {
        let conn = &mut *self.0.state.lock("send_datagram");
        if let Some(ref x) = conn.error {
            return Err(SendDatagramError::ConnectionLost(x.clone()));
        }
        use proto::SendDatagramError::*;
        match conn.inner.datagrams().send(data, true) {
            Ok(()) => {
                conn.wake();
                Ok(())
            }
            Err(e) => Err(match e {
                Blocked(..) => unreachable!(),
                UnsupportedByPeer => SendDatagramError::UnsupportedByPeer,
                Disabled => SendDatagramError::Disabled,
                TooLarge => SendDatagramError::TooLarge,
            }),
        }
    }

    /// Transmit `data` as an unreliable, unordered application datagram
    ///
    /// Unlike [`send_datagram()`], this method will wait for buffer space during congestion
    /// conditions, which effectively prioritizes old datagrams over new datagrams.
    ///
    /// See [`send_datagram()`] for details.
    ///
    /// [`send_datagram()`]: Connection::send_datagram
    pub fn send_datagram_wait(&self, data: Bytes) -> SendDatagram<'_> {
        SendDatagram {
            conn: &self.0,
            data: Some(data),
            notify: self.0.shared.datagrams_unblocked.notified(),
        }
    }

    /// Compute the maximum size of datagrams that may be passed to [`send_datagram()`].
    ///
    /// Returns `None` if datagrams are unsupported by the peer or disabled locally.
    ///
    /// This may change over the lifetime of a connection according to variation in the path MTU
    /// estimate. The peer can also enforce an arbitrarily small fixed limit, but if the peer's
    /// limit is large this is guaranteed to be a little over a kilobyte at minimum.
    ///
    /// Not necessarily the maximum size of received datagrams.
    ///
    /// [`send_datagram()`]: Connection::send_datagram
    pub fn max_datagram_size(&self) -> Option<usize> {
        self.0
            .state
            .lock("max_datagram_size")
            .inner
            .datagrams()
            .max_size()
    }

    /// Bytes available in the outgoing datagram buffer
    ///
    /// When greater than zero, calling [`send_datagram()`](Self::send_datagram) with a datagram of
    /// at most this size is guaranteed not to cause older datagrams to be dropped.
    pub fn datagram_send_buffer_space(&self) -> usize {
        self.0
            .state
            .lock("datagram_send_buffer_space")
            .inner
            .datagrams()
            .send_buffer_space()
    }

    /// The side of the connection (client or server)
    pub fn side(&self) -> Side {
        self.0.state.lock("side").inner.side()
    }

    /// The peer's UDP address
    ///
    /// If [`ServerConfig::migration`] is `true`, clients may change addresses at will,
    /// e.g. when switching to a cellular internet connection.
    ///
    /// If [`multipath`] is enabled this will return the address of *any*
    /// path, and may not be consistent. Prefer [`Path::remote_address`] instead.
    ///
    /// [`ServerConfig::migration`]: crate::ServerConfig::migration
    /// [`multipath`]: crate::TransportConfig::max_concurrent_multipath_paths
    pub fn remote_address(&self) -> SocketAddr {
        // TODO: an unwrap again
        let state = self.0.state.lock("remote_address");
        state
            .inner
            .paths()
            .iter()
            .filter_map(|id| state.inner.path_remote_address(*id).ok())
            .next()
            .unwrap()
    }

    /// The local IP address which was used when the peer established
    /// the connection
    ///
    /// This can be different from the address the endpoint is bound to, in case
    /// the endpoint is bound to a wildcard address like `0.0.0.0` or `::`.
    ///
    /// This will return `None` for clients, or when the platform does not expose this
    /// information. See [`quinn_udp::RecvMeta::dst_ip`](udp::RecvMeta::dst_ip) for a list of
    /// supported platforms when using [`quinn_udp`](udp) for I/O, which is the default.
    pub fn local_ip(&self) -> Option<IpAddr> {
        self.0.state.lock("local_ip").inner.local_ip()
    }

    /// Current best estimate of this connection's latency (round-trip-time)
    pub fn rtt(&self) -> Duration {
        self.0.state.lock("rtt").inner.rtt()
    }

    /// Returns connection statistics
    pub fn stats(&self) -> ConnectionStats {
        self.0.state.lock("stats").inner.stats()
    }

    /// Returns path statistics
    pub fn path_stats(&self, path_id: PathId) -> Option<PathStats> {
        self.0.state.lock("path_stats").inner.path_stats(path_id)
    }

    /// Current state of the congestion control algorithm, for debugging purposes
    pub fn congestion_state(&self) -> Box<dyn Controller> {
        self.0
            .state
            .lock("congestion_state")
            .inner
            .congestion_state()
            .clone_box()
    }

    /// Parameters negotiated during the handshake
    ///
    /// Guaranteed to return `Some` on fully established connections or after
    /// [`Connecting::handshake_data()`] succeeds. See that method's documentations for details on
    /// the returned value.
    ///
    /// [`Connection::handshake_data()`]: crate::Connecting::handshake_data
    pub fn handshake_data(&self) -> Option<Box<dyn Any>> {
        self.0
            .state
            .lock("handshake_data")
            .inner
            .crypto_session()
            .handshake_data()
    }

    /// Cryptographic identity of the peer
    ///
    /// The dynamic type returned is determined by the configured
    /// [`Session`](proto::crypto::Session). For the default `rustls` session, the return value can
    /// be [`downcast`](Box::downcast) to a <code>Vec<[rustls::pki_types::CertificateDer]></code>
    pub fn peer_identity(&self) -> Option<Box<dyn Any>> {
        self.0
            .state
            .lock("peer_identity")
            .inner
            .crypto_session()
            .peer_identity()
    }

    /// A stable identifier for this connection
    ///
    /// Peer addresses and connection IDs can change, but this value will remain
    /// fixed for the lifetime of the connection.
    pub fn stable_id(&self) -> usize {
        self.0.stable_id()
    }

    /// Update traffic keys spontaneously
    ///
    /// This primarily exists for testing purposes.
    pub fn force_key_update(&self) {
        self.0
            .state
            .lock("force_key_update")
            .inner
            .force_key_update()
    }

    /// Derive keying material from this connection's TLS session secrets.
    ///
    /// When both peers call this method with the same `label` and `context`
    /// arguments and `output` buffers of equal length, they will get the
    /// same sequence of bytes in `output`. These bytes are cryptographically
    /// strong and pseudorandom, and are suitable for use as keying material.
    ///
    /// See [RFC5705](https://tools.ietf.org/html/rfc5705) for more information.
    pub fn export_keying_material(
        &self,
        output: &mut [u8],
        label: &[u8],
        context: &[u8],
    ) -> Result<(), proto::crypto::ExportKeyingMaterialError> {
        self.0
            .state
            .lock("export_keying_material")
            .inner
            .crypto_session()
            .export_keying_material(output, label, context)
    }

    /// Modify the number of remotely initiated unidirectional streams that may be concurrently open
    ///
    /// No streams may be opened by the peer unless fewer than `count` are already open. Large
    /// `count`s increase both minimum and worst-case memory consumption.
    pub fn set_max_concurrent_uni_streams(&self, count: VarInt) {
        let mut conn = self.0.state.lock("set_max_concurrent_uni_streams");
        conn.inner.set_max_concurrent_streams(Dir::Uni, count);
        // May need to send MAX_STREAMS to make progress
        conn.wake();
    }

    /// See [`proto::TransportConfig::send_window()`]
    pub fn set_send_window(&self, send_window: u64) {
        let mut conn = self.0.state.lock("set_send_window");
        conn.inner.set_send_window(send_window);
        conn.wake();
    }

    /// See [`proto::TransportConfig::receive_window()`]
    pub fn set_receive_window(&self, receive_window: VarInt) {
        let mut conn = self.0.state.lock("set_receive_window");
        conn.inner.set_receive_window(receive_window);
        conn.wake();
    }

    /// Modify the number of remotely initiated bidirectional streams that may be concurrently open
    ///
    /// No streams may be opened by the peer unless fewer than `count` are already open. Large
    /// `count`s increase both minimum and worst-case memory consumption.
    pub fn set_max_concurrent_bi_streams(&self, count: VarInt) {
        let mut conn = self.0.state.lock("set_max_concurrent_bi_streams");
        conn.inner.set_max_concurrent_streams(Dir::Bi, count);
        // May need to send MAX_STREAMS to make progress
        conn.wake();
    }

    /// Track changed on our external address as reported by the peer.
    pub fn observed_external_addr(&self) -> watch::Receiver<Option<SocketAddr>> {
        let conn = self.0.state.lock("external_addr");
        conn.observed_external_addr.subscribe()
    }

    /// Is multipath enabled?
    // TODO(flub): not a useful API, once we do real things with multipath we can remove
    // this again.
    pub fn is_multipath_enabled(&self) -> bool {
        let conn = self.0.state.lock("is_multipath_enabled");
        conn.inner.is_multipath_negotiated()
    }

    /// Registers one address at which this endpoint might be reachable
    ///
    /// When the NAT traversal extension is negotiated, servers send these addresses to clients in
    /// `ADD_ADDRESS` frames. This allows clients to obtain server address candidates to initiate
    /// NAT traversal attempts. Clients provide their own reachable addresses in `REACH_OUT` frames
    /// when [`Self::initiate_nat_traversal_round`] is called.
    pub fn add_nat_traversal_address(&self, address: SocketAddr) -> Result<(), iroh_hp::Error> {
        let mut conn = self.0.state.lock("add_nat_traversal_addresses");
        conn.inner.add_nat_traversal_address(address)
    }

    /// Removes one or more addresses from the set of addresses at which this endpoint is reachable
    ///
    /// When the NAT traversal extension is negotiated, servers send address removals to
    /// clients in `REMOVE_ADDRESS` frames. This allows clients to stop using outdated
    /// server address candidates that are no longer valid for NAT traversal.
    ///
    /// For clients, removed addresses will no longer be advertised in `REACH_OUT` frames.
    ///
    /// Addresses not present in the set will be silently ignored.
    pub fn remove_nat_traversal_address(&self, address: SocketAddr) -> Result<(), iroh_hp::Error> {
        let mut conn = self.0.state.lock("remove_nat_traversal_addresses");
        conn.inner.remove_nat_traversal_address(address)
    }

    /// Get the current local nat traversal addresses
    pub fn get_local_nat_traversal_addresses(&self) -> Result<Vec<SocketAddr>, iroh_hp::Error> {
        let conn = self.0.state.lock("get_remote_nat_traversal_addresses");
        conn.inner.get_local_nat_traversal_addresses()
    }

    /// Get the currently advertised nat traversal addresses by the server
    pub fn get_remote_nat_traversal_addresses(&self) -> Result<Vec<SocketAddr>, iroh_hp::Error> {
        let conn = self.0.state.lock("get_remote_nat_traversal_addresses");
        conn.inner.get_remote_nat_traversal_addresses()
    }

    /// Initiates a new nat traversal round
    ///
    /// A nat traversal round involves advertising the client's local addresses in `REACH_OUT`
    /// frames, and initiating probing of the known remote addresses. When a new round is
    /// initiated, the previous one is cancelled, and paths that have not been opened are closed.
    ///
    /// Returns the server addresses that are now being probed.
    pub fn initiate_nat_traversal_round(&self) -> Result<Vec<SocketAddr>, iroh_hp::Error> {
        let mut conn = self.0.state.lock("initiate_nat_traversal_round");
        let now = conn.runtime.now();
        conn.inner.initiate_nat_traversal_round(now)
    }
}

pin_project! {
    /// Future produced by [`Connection::open_uni`]
    pub struct OpenUni<'a> {
        conn: &'a ConnectionRef,
        #[pin]
        notify: Notified<'a>,
    }
}

impl Future for OpenUni<'_> {
    type Output = Result<SendStream, ConnectionError>;
    fn poll(self: Pin<&mut Self>, ctx: &mut Context<'_>) -> Poll<Self::Output> {
        let this = self.project();
        let (conn, id, is_0rtt) = ready!(poll_open(ctx, this.conn, this.notify, Dir::Uni))?;
        Poll::Ready(Ok(SendStream::new(conn, id, is_0rtt)))
    }
}

pin_project! {
    /// Future produced by [`Connection::open_bi`]
    pub struct OpenBi<'a> {
        conn: &'a ConnectionRef,
        #[pin]
        notify: Notified<'a>,
    }
}

impl Future for OpenBi<'_> {
    type Output = Result<(SendStream, RecvStream), ConnectionError>;
    fn poll(self: Pin<&mut Self>, ctx: &mut Context<'_>) -> Poll<Self::Output> {
        let this = self.project();
        let (conn, id, is_0rtt) = ready!(poll_open(ctx, this.conn, this.notify, Dir::Bi))?;

        Poll::Ready(Ok((
            SendStream::new(conn.clone(), id, is_0rtt),
            RecvStream::new(conn, id, is_0rtt),
        )))
    }
}

fn poll_open<'a>(
    ctx: &mut Context<'_>,
    conn: &'a ConnectionRef,
    mut notify: Pin<&mut Notified<'a>>,
    dir: Dir,
) -> Poll<Result<(ConnectionRef, StreamId, bool), ConnectionError>> {
    let mut state = conn.state.lock("poll_open");
    if let Some(ref e) = state.error {
        return Poll::Ready(Err(e.clone()));
    } else if let Some(id) = state.inner.streams().open(dir) {
        let is_0rtt = state.inner.side().is_client() && state.inner.is_handshaking();
        drop(state); // Release the lock so clone can take it
        return Poll::Ready(Ok((conn.clone(), id, is_0rtt)));
    }
    loop {
        match notify.as_mut().poll(ctx) {
            // `state` lock ensures we didn't race with readiness
            Poll::Pending => return Poll::Pending,
            // Spurious wakeup, get a new future
            Poll::Ready(()) => {
                notify.set(conn.shared.stream_budget_available[dir as usize].notified())
            }
        }
    }
}

pin_project! {
    /// Future produced by [`Connection::accept_uni`]
    pub struct AcceptUni<'a> {
        conn: &'a ConnectionRef,
        #[pin]
        notify: Notified<'a>,
    }
}

impl Future for AcceptUni<'_> {
    type Output = Result<RecvStream, ConnectionError>;

    fn poll(self: Pin<&mut Self>, ctx: &mut Context<'_>) -> Poll<Self::Output> {
        let this = self.project();
        let (conn, id, is_0rtt) = ready!(poll_accept(ctx, this.conn, this.notify, Dir::Uni))?;
        Poll::Ready(Ok(RecvStream::new(conn, id, is_0rtt)))
    }
}

pin_project! {
    /// Future produced by [`Connection::accept_bi`]
    pub struct AcceptBi<'a> {
        conn: &'a ConnectionRef,
        #[pin]
        notify: Notified<'a>,
    }
}

impl Future for AcceptBi<'_> {
    type Output = Result<(SendStream, RecvStream), ConnectionError>;

    fn poll(self: Pin<&mut Self>, ctx: &mut Context<'_>) -> Poll<Self::Output> {
        let this = self.project();
        let (conn, id, is_0rtt) = ready!(poll_accept(ctx, this.conn, this.notify, Dir::Bi))?;
        Poll::Ready(Ok((
            SendStream::new(conn.clone(), id, is_0rtt),
            RecvStream::new(conn, id, is_0rtt),
        )))
    }
}

fn poll_accept<'a>(
    ctx: &mut Context<'_>,
    conn: &'a ConnectionRef,
    mut notify: Pin<&mut Notified<'a>>,
    dir: Dir,
) -> Poll<Result<(ConnectionRef, StreamId, bool), ConnectionError>> {
    let mut state = conn.state.lock("poll_accept");
    // Check for incoming streams before checking `state.error` so that already-received streams,
    // which are necessarily finite, can be drained from a closed connection.
    if let Some(id) = state.inner.streams().accept(dir) {
        let is_0rtt = state.inner.is_handshaking();
        state.wake(); // To send additional stream ID credit
        drop(state); // Release the lock so clone can take it
        return Poll::Ready(Ok((conn.clone(), id, is_0rtt)));
    } else if let Some(ref e) = state.error {
        return Poll::Ready(Err(e.clone()));
    }
    loop {
        match notify.as_mut().poll(ctx) {
            // `state` lock ensures we didn't race with readiness
            Poll::Pending => return Poll::Pending,
            // Spurious wakeup, get a new future
            Poll::Ready(()) => notify.set(conn.shared.stream_incoming[dir as usize].notified()),
        }
    }
}

pin_project! {
    /// Future produced by [`Connection::read_datagram`]
    pub struct ReadDatagram<'a> {
        conn: &'a ConnectionRef,
        #[pin]
        notify: Notified<'a>,
    }
}

impl Future for ReadDatagram<'_> {
    type Output = Result<Bytes, ConnectionError>;
    fn poll(self: Pin<&mut Self>, ctx: &mut Context<'_>) -> Poll<Self::Output> {
        let mut this = self.project();
        let mut state = this.conn.state.lock("ReadDatagram::poll");
        // Check for buffered datagrams before checking `state.error` so that already-received
        // datagrams, which are necessarily finite, can be drained from a closed connection.
        if let Some(x) = state.inner.datagrams().recv() {
            return Poll::Ready(Ok(x));
        } else if let Some(ref e) = state.error {
            return Poll::Ready(Err(e.clone()));
        }
        loop {
            match this.notify.as_mut().poll(ctx) {
                // `state` lock ensures we didn't race with readiness
                Poll::Pending => return Poll::Pending,
                // Spurious wakeup, get a new future
                Poll::Ready(()) => this
                    .notify
                    .set(this.conn.shared.datagram_received.notified()),
            }
        }
    }
}

pin_project! {
    /// Future produced by [`Connection::send_datagram_wait`]
    pub struct SendDatagram<'a> {
        conn: &'a ConnectionRef,
        data: Option<Bytes>,
        #[pin]
        notify: Notified<'a>,
    }
}

impl Future for SendDatagram<'_> {
    type Output = Result<(), SendDatagramError>;
    fn poll(self: Pin<&mut Self>, ctx: &mut Context<'_>) -> Poll<Self::Output> {
        let mut this = self.project();
        let mut state = this.conn.state.lock("SendDatagram::poll");
        if let Some(ref e) = state.error {
            return Poll::Ready(Err(SendDatagramError::ConnectionLost(e.clone())));
        }
        use proto::SendDatagramError::*;
        match state
            .inner
            .datagrams()
            .send(this.data.take().unwrap(), false)
        {
            Ok(()) => {
                state.wake();
                Poll::Ready(Ok(()))
            }
            Err(e) => Poll::Ready(Err(match e {
                Blocked(data) => {
                    this.data.replace(data);
                    loop {
                        match this.notify.as_mut().poll(ctx) {
                            Poll::Pending => return Poll::Pending,
                            // Spurious wakeup, get a new future
                            Poll::Ready(()) => this
                                .notify
                                .set(this.conn.shared.datagrams_unblocked.notified()),
                        }
                    }
                }
                UnsupportedByPeer => SendDatagramError::UnsupportedByPeer,
                Disabled => SendDatagramError::Disabled,
                TooLarge => SendDatagramError::TooLarge,
            })),
        }
    }
}

/// Future returned by [`Connection::on_closed`]
///
/// Resolves to a tuple of ([`ConnectionError`], [`ConnectionStats`]).
pub struct OnClosed {
    rx: oneshot::Receiver<(ConnectionError, ConnectionStats)>,
    conn: WeakConnectionHandle,
}

impl Drop for OnClosed {
    fn drop(&mut self) {
        if self.rx.is_terminated() {
            return;
        };
        if let Some(conn) = self.conn.upgrade() {
            self.rx.close();
            conn.0
                .state
                .lock("OnClosed::drop")
                .on_closed
                .retain(|tx| !tx.is_closed());
        }
    }
}

impl Future for OnClosed {
    type Output = (ConnectionError, ConnectionStats);

    fn poll(self: Pin<&mut Self>, cx: &mut Context<'_>) -> Poll<Self::Output> {
        let this = self.get_mut();
        // The `expect` is safe because `State::drop` ensures that all senders are triggered
        // before being dropped.
        Pin::new(&mut this.rx)
            .poll(cx)
            .map(|x| x.expect("on_close sender is never dropped before sending"))
    }
}

#[derive(Debug)]
pub(crate) struct ConnectionRef(Arc<ConnectionInner>);

impl ConnectionRef {
    #[allow(clippy::too_many_arguments)]
    fn new(
        handle: ConnectionHandle,
        conn: proto::Connection,
        endpoint_events: mpsc::UnboundedSender<(ConnectionHandle, EndpointEvent)>,
        conn_events: mpsc::UnboundedReceiver<ConnectionEvent>,
        on_handshake_data: oneshot::Sender<()>,
        on_connected: oneshot::Sender<bool>,
        sender: Pin<Box<dyn UdpSender>>,
        runtime: Arc<dyn Runtime>,
    ) -> Self {
        Self(Arc::new(ConnectionInner {
            state: Mutex::new(State {
                inner: conn,
                driver: None,
                handle,
                on_handshake_data: Some(on_handshake_data),
                on_connected: Some(on_connected),
                connected: false,
                handshake_confirmed: false,
                timer: None,
                timer_deadline: None,
                conn_events,
                endpoint_events,
                blocked_writers: FxHashMap::default(),
                blocked_readers: FxHashMap::default(),
                stopped: FxHashMap::default(),
                open_path: FxHashMap::default(),
                close_path: FxHashMap::default(),
                path_events: tokio::sync::broadcast::channel(32).0,
                error: None,
                ref_count: 0,
                sender,
                runtime,
                send_buffer: Vec::new(),
                buffered_transmit: None,
                observed_external_addr: watch::Sender::new(None),
                nat_traversal_updates: tokio::sync::broadcast::channel(32).0,
                on_closed: Vec::new(),
            }),
            shared: Shared::default(),
        }))
    }

    fn from_arc(inner: Arc<ConnectionInner>) -> Self {
        inner.state.lock("from_arc").ref_count += 1;
        Self(inner)
    }

    fn stable_id(&self) -> usize {
        &*self.0 as *const _ as usize
    }
}

impl Clone for ConnectionRef {
    fn clone(&self) -> Self {
        Self::from_arc(Arc::clone(&self.0))
    }
}

impl Drop for ConnectionRef {
    fn drop(&mut self) {
        let conn = &mut *self.state.lock("drop");
        if let Some(x) = conn.ref_count.checked_sub(1) {
            conn.ref_count = x;
            if x == 0 && !conn.inner.is_closed() {
                // If the driver is alive, it's just it and us, so we'd better shut it down. If it's
                // not, we can't do any harm. If there were any streams being opened, then either
                // the connection will be closed for an unrelated reason or a fresh reference will
                // be constructed for the newly opened stream.
                conn.implicit_close(&self.shared);
            }
        }
    }
}

impl std::ops::Deref for ConnectionRef {
    type Target = ConnectionInner;
    fn deref(&self) -> &Self::Target {
        &self.0
    }
}

#[derive(Debug)]
pub(crate) struct ConnectionInner {
    pub(crate) state: Mutex<State>,
    pub(crate) shared: Shared,
}

/// A handle to some connection internals, use with care.
///
/// This contains a weak reference to the connection so will not itself keep the connection
/// alive.
#[derive(Debug, Clone)]
pub struct WeakConnectionHandle(Weak<ConnectionInner>);

impl WeakConnectionHandle {
    /// Returns `true` if the [`Connection`] associated with this handle is still alive.
    pub fn is_alive(&self) -> bool {
        self.0.upgrade().is_some()
    }

    /// Upgrade the handle to a full `Connection`
    pub fn upgrade(&self) -> Option<Connection> {
        self.0
            .upgrade()
            .map(|inner| Connection(ConnectionRef::from_arc(inner)))
    }

    /// Resets path-specific state.
    ///
    /// This resets several subsystems keeping state for a specific network path.  It is
    /// useful if it is known that the underlying network path changed substantially.
    ///
    /// Currently resets:
    /// - RTT Estimator
    /// - Congestion Controller
    /// - MTU Discovery
    ///
    /// # Returns
    ///
    /// `true` if the connection still existed and the congestion controller state was
    /// reset.  `false` otherwise.
    pub fn network_path_changed(&self) -> bool {
        if let Some(inner) = self.0.upgrade() {
            let mut inner_state = inner.state.lock("reset-congestion-state");
            inner_state.inner.path_changed(Instant::now());
            true
        } else {
            false
        }
    }
}

#[derive(Debug, Default)]
pub(crate) struct Shared {
    handshake_confirmed: Notify,
    /// Notified when new streams may be locally initiated due to an increase in stream ID flow
    /// control budget
    stream_budget_available: [Notify; 2],
    /// Notified when the peer has initiated a new stream
    stream_incoming: [Notify; 2],
    datagram_received: Notify,
    datagrams_unblocked: Notify,
    closed: Notify,
}

pub(crate) struct State {
    pub(crate) inner: proto::Connection,
    driver: Option<Waker>,
    handle: ConnectionHandle,
    on_handshake_data: Option<oneshot::Sender<()>>,
    on_connected: Option<oneshot::Sender<bool>>,
    connected: bool,
    handshake_confirmed: bool,
    timer: Option<Pin<Box<dyn AsyncTimer>>>,
    timer_deadline: Option<Instant>,
    conn_events: mpsc::UnboundedReceiver<ConnectionEvent>,
    endpoint_events: mpsc::UnboundedSender<(ConnectionHandle, EndpointEvent)>,
    pub(crate) blocked_writers: FxHashMap<StreamId, Waker>,
    pub(crate) blocked_readers: FxHashMap<StreamId, Waker>,
    pub(crate) stopped: FxHashMap<StreamId, Arc<Notify>>,
    /// Always set to Some before the connection becomes drained
    pub(crate) error: Option<ConnectionError>,
    /// Tracks paths being opened
    open_path: FxHashMap<PathId, watch::Sender<Result<(), PathError>>>,
    /// Tracks paths being closed
    pub(crate) close_path: FxHashMap<PathId, oneshot::Sender<VarInt>>,
    pub(crate) path_events: tokio::sync::broadcast::Sender<PathEvent>,
    /// Number of live handles that can be used to initiate or handle I/O; excludes the driver
    ref_count: usize,
    sender: Pin<Box<dyn UdpSender>>,
<<<<<<< HEAD
    pub(crate) runtime: Arc<dyn Runtime>,
=======
    runtime: Arc<dyn Runtime>,
>>>>>>> 8bf6825d
    send_buffer: Vec<u8>,
    /// We buffer a transmit when the underlying I/O would block
    buffered_transmit: Option<proto::Transmit>,
    /// Our last external address reported by the peer. When multipath is enabled, this will be the
    /// last report across all paths.
    pub(crate) observed_external_addr: watch::Sender<Option<SocketAddr>>,
    pub(crate) nat_traversal_updates: tokio::sync::broadcast::Sender<iroh_hp::Event>,
    on_closed: Vec<oneshot::Sender<(ConnectionError, ConnectionStats)>>,
}

impl State {
    fn drive_transmit(&mut self, cx: &mut Context) -> io::Result<bool> {
        let now = self.runtime.now();
        let mut transmits = 0;

        let max_datagrams = self
            .sender
            .max_transmit_segments()
            .min(MAX_TRANSMIT_SEGMENTS);

        loop {
            // Retry the last transmit, or get a new one.
            let t = match self.buffered_transmit.take() {
                Some(t) => t,
                None => {
                    self.send_buffer.clear();
                    match self
                        .inner
                        .poll_transmit(now, max_datagrams, &mut self.send_buffer)
                    {
                        Some(t) => {
                            transmits += match t.segment_size {
                                None => 1,
                                Some(s) => t.size.div_ceil(s), // round up
                            };
                            t
                        }
                        None => break,
                    }
                }
            };

            let len = t.size;
            match self
                .sender
                .as_mut()
                .poll_send(&udp_transmit(&t, &self.send_buffer[..len]), cx)
            {
                Poll::Pending => {
                    self.buffered_transmit = Some(t);
                    return Ok(false);
                }
                Poll::Ready(Err(e)) => return Err(e),
                Poll::Ready(Ok(())) => {}
            }

            if transmits >= MAX_TRANSMIT_DATAGRAMS {
                // TODO: What isn't ideal here yet is that if we don't poll all
                // datagrams that could be sent we don't go into the `app_limited`
                // state and CWND continues to grow until we get here the next time.
                // See https://github.com/quinn-rs/quinn/issues/1126
                return Ok(true);
            }
        }

        Ok(false)
    }

    fn forward_endpoint_events(&mut self) {
        while let Some(event) = self.inner.poll_endpoint_events() {
            // If the endpoint driver is gone, noop.
            let _ = self.endpoint_events.send((self.handle, event));
        }
    }

    /// If this returns `Err`, the endpoint is dead, so the driver should exit immediately.
    fn process_conn_events(
        &mut self,
        shared: &Shared,
        cx: &mut Context,
    ) -> Result<(), ConnectionError> {
        loop {
            match self.conn_events.poll_recv(cx) {
                Poll::Ready(Some(ConnectionEvent::Rebind(sender))) => {
                    self.sender = sender;
                    self.inner.local_address_changed();
                }
                Poll::Ready(Some(ConnectionEvent::Proto(event))) => {
                    self.inner.handle_event(event);
                }
                Poll::Ready(Some(ConnectionEvent::Close { reason, error_code })) => {
                    self.close(error_code, reason, shared);
                }
                Poll::Ready(None) => {
                    return Err(ConnectionError::TransportError(proto::TransportError::new(
                        proto::TransportErrorCode::INTERNAL_ERROR,
                        "endpoint driver future was dropped".to_string(),
                    )));
                }
                Poll::Pending => {
                    return Ok(());
                }
            }
        }
    }

    fn forward_app_events(&mut self, shared: &Shared) {
        while let Some(event) = self.inner.poll() {
            use proto::Event::*;
            match event {
                HandshakeDataReady => {
                    if let Some(x) = self.on_handshake_data.take() {
                        let _ = x.send(());
                    }
                }
                Connected => {
                    self.connected = true;
                    if let Some(x) = self.on_connected.take() {
                        // We don't care if the on-connected future was dropped
                        let _ = x.send(self.inner.accepted_0rtt());
                    }
                    if self.inner.side().is_client() && !self.inner.accepted_0rtt() {
                        // Wake up rejected 0-RTT streams so they can fail immediately with
                        // `ZeroRttRejected` errors.
                        wake_all(&mut self.blocked_writers);
                        wake_all(&mut self.blocked_readers);
                        wake_all_notify(&mut self.stopped);
                    }
                }
                HandshakeConfirmed => {
                    self.handshake_confirmed = true;
                    shared.handshake_confirmed.notify_waiters();
                }
                ConnectionLost { reason } => {
                    self.terminate(reason, shared);
                }
                Stream(StreamEvent::Writable { id }) => wake_stream(id, &mut self.blocked_writers),
                Stream(StreamEvent::Opened { dir: Dir::Uni }) => {
                    shared.stream_incoming[Dir::Uni as usize].notify_waiters();
                }
                Stream(StreamEvent::Opened { dir: Dir::Bi }) => {
                    shared.stream_incoming[Dir::Bi as usize].notify_waiters();
                }
                DatagramReceived => {
                    shared.datagram_received.notify_waiters();
                }
                DatagramsUnblocked => {
                    shared.datagrams_unblocked.notify_waiters();
                }
                Stream(StreamEvent::Readable { id }) => wake_stream(id, &mut self.blocked_readers),
                Stream(StreamEvent::Available { dir }) => {
                    // Might mean any number of streams are ready, so we wake up everyone
                    shared.stream_budget_available[dir as usize].notify_waiters();
                }
                Stream(StreamEvent::Finished { id }) => wake_stream_notify(id, &mut self.stopped),
                Stream(StreamEvent::Stopped { id, .. }) => {
                    wake_stream_notify(id, &mut self.stopped);
                    wake_stream(id, &mut self.blocked_writers);
                }
                Path(ref evt @ PathEvent::ObservedAddr { addr: observed, .. }) => {
                    self.path_events.send(evt.clone()).ok();
                    self.observed_external_addr.send_if_modified(|addr| {
                        let old = addr.replace(observed);
                        old != *addr
                    });
                }
                Path(ref evt @ PathEvent::Opened { id }) => {
                    self.path_events.send(evt.clone()).ok();
                    if let Some(sender) = self.open_path.remove(&id) {
                        sender.send_modify(|value| *value = Ok(()));
                    }
                }
                Path(ref evt @ PathEvent::Closed { id, error_code }) => {
                    self.path_events.send(evt.clone()).ok();
                    if let Some(sender) = self.close_path.remove(&id) {
                        let _ = sender.send(error_code);
                    }
                }
                Path(evt @ PathEvent::Abandoned { .. }) => {
                    self.path_events.send(evt).ok();
                }
                Path(ref evt @ PathEvent::LocallyClosed { id, error }) => {
                    self.path_events.send(evt.clone()).ok();
                    if let Some(sender) = self.open_path.remove(&id) {
                        sender.send_modify(|value| *value = Err(error));
                    }
                    // this will happen also for already opened paths
                }
                Path(evt @ PathEvent::RemoteStatus { .. }) => {
                    self.path_events.send(evt).ok();
                }
                NatTraversal(update) => {
                    self.nat_traversal_updates.send(update).ok();
                }
            }
        }
    }

    fn drive_timer(&mut self, cx: &mut Context) -> bool {
        // Check whether we need to (re)set the timer. If so, we must poll again to ensure the
        // timer is registered with the runtime (and check whether it's already
        // expired).
        match self.inner.poll_timeout() {
            Some(deadline) => {
                if let Some(delay) = &mut self.timer {
                    // There is no need to reset the tokio timer if the deadline
                    // did not change
                    if self
                        .timer_deadline
                        .map(|current_deadline| current_deadline != deadline)
                        .unwrap_or(true)
                    {
                        delay.as_mut().reset(deadline);
                    }
                } else {
                    self.timer = Some(self.runtime.new_timer(deadline));
                }
                // Store the actual expiration time of the timer
                self.timer_deadline = Some(deadline);
            }
            None => {
                self.timer_deadline = None;
                return false;
            }
        }

        if self.timer_deadline.is_none() {
            return false;
        }

        let delay = self
            .timer
            .as_mut()
            .expect("timer must exist in this state")
            .as_mut();
        if delay.poll(cx).is_pending() {
            // Since there wasn't a timeout event, there is nothing new
            // for the connection to do
            return false;
        }

        // A timer expired, so the caller needs to check for
        // new transmits, which might cause new timers to be set.
        self.inner.handle_timeout(self.runtime.now());
        self.timer_deadline = None;
        true
    }

    /// Wake up a blocked `Driver` task to process I/O
    pub(crate) fn wake(&mut self) {
        if let Some(x) = self.driver.take() {
            x.wake();
        }
    }

    /// Used to wake up all blocked futures when the connection becomes closed for any reason
    fn terminate(&mut self, reason: ConnectionError, shared: &Shared) {
        self.error = Some(reason.clone());
        if let Some(x) = self.on_handshake_data.take() {
            let _ = x.send(());
        }
        wake_all(&mut self.blocked_writers);
        wake_all(&mut self.blocked_readers);
        shared.stream_budget_available[Dir::Uni as usize].notify_waiters();
        shared.stream_budget_available[Dir::Bi as usize].notify_waiters();
        shared.stream_incoming[Dir::Uni as usize].notify_waiters();
        shared.stream_incoming[Dir::Bi as usize].notify_waiters();
        shared.datagram_received.notify_waiters();
        shared.datagrams_unblocked.notify_waiters();
        if let Some(x) = self.on_connected.take() {
            let _ = x.send(false);
        }
        shared.handshake_confirmed.notify_waiters();
        wake_all_notify(&mut self.stopped);
        shared.closed.notify_waiters();

        // Send to the registered on_closed futures.
        let stats = self.inner.stats();
        for tx in self.on_closed.drain(..) {
            tx.send((reason.clone(), stats.clone())).ok();
        }
    }

    fn close(&mut self, error_code: VarInt, reason: Bytes, shared: &Shared) {
        self.inner.close(self.runtime.now(), error_code, reason);
        self.terminate(ConnectionError::LocallyClosed, shared);
        self.wake();
    }

    /// Close for a reason other than the application's explicit request
    pub(crate) fn implicit_close(&mut self, shared: &Shared) {
        self.close(0u32.into(), Bytes::new(), shared);
    }

    pub(crate) fn check_0rtt(&self) -> Result<(), ()> {
        if self.inner.is_handshaking()
            || self.inner.accepted_0rtt()
            || self.inner.side().is_server()
        {
            Ok(())
        } else {
            Err(())
        }
    }
}

impl Drop for State {
    fn drop(&mut self) {
        if !self.inner.is_drained() {
            // Ensure the endpoint can tidy up
            let _ = self
                .endpoint_events
                .send((self.handle, proto::EndpointEvent::drained()));
        }

        if !self.on_closed.is_empty() {
            // Ensure that all on_closed oneshot senders are triggered before dropping.
            let reason = self.error.as_ref().expect("closed without error reason");
            let stats = self.inner.stats();
            for tx in self.on_closed.drain(..) {
                tx.send((reason.clone(), stats.clone())).ok();
            }
        }
    }
}

impl fmt::Debug for State {
    fn fmt(&self, f: &mut fmt::Formatter) -> fmt::Result {
        f.debug_struct("State").field("inner", &self.inner).finish()
    }
}

fn wake_stream(stream_id: StreamId, wakers: &mut FxHashMap<StreamId, Waker>) {
    if let Some(waker) = wakers.remove(&stream_id) {
        waker.wake();
    }
}

fn wake_all(wakers: &mut FxHashMap<StreamId, Waker>) {
    wakers.drain().for_each(|(_, waker)| waker.wake())
}

fn wake_stream_notify(stream_id: StreamId, wakers: &mut FxHashMap<StreamId, Arc<Notify>>) {
    if let Some(notify) = wakers.remove(&stream_id) {
        notify.notify_waiters()
    }
}

fn wake_all_notify(wakers: &mut FxHashMap<StreamId, Arc<Notify>>) {
    wakers
        .drain()
        .for_each(|(_, notify)| notify.notify_waiters())
}

/// Errors that can arise when sending a datagram
#[derive(Debug, Error, Clone, Eq, PartialEq)]
pub enum SendDatagramError {
    /// The peer does not support receiving datagram frames
    #[error("datagrams not supported by peer")]
    UnsupportedByPeer,
    /// Datagram support is disabled locally
    #[error("datagram support disabled")]
    Disabled,
    /// The datagram is larger than the connection can currently accommodate
    ///
    /// Indicates that the path MTU minus overhead or the limit advertised by the peer has been
    /// exceeded.
    #[error("datagram too large")]
    TooLarge,
    /// The connection was lost
    #[error("connection lost")]
    ConnectionLost(#[from] ConnectionError),
}

/// The maximum amount of datagrams which will be produced in a single `drive_transmit` call
///
/// This limits the amount of CPU resources consumed by datagram generation,
/// and allows other tasks (like receiving ACKs) to run in between.
const MAX_TRANSMIT_DATAGRAMS: usize = 20;

/// The maximum amount of datagrams that are sent in a single transmit
///
/// This can be lower than the maximum platform capabilities, to avoid excessive
/// memory allocations when calling `poll_transmit()`. Benchmarks have shown
/// that numbers around 10 are a good compromise.
const MAX_TRANSMIT_SEGMENTS: usize = 10;<|MERGE_RESOLUTION|>--- conflicted
+++ resolved
@@ -1364,11 +1364,7 @@
     /// Number of live handles that can be used to initiate or handle I/O; excludes the driver
     ref_count: usize,
     sender: Pin<Box<dyn UdpSender>>,
-<<<<<<< HEAD
     pub(crate) runtime: Arc<dyn Runtime>,
-=======
-    runtime: Arc<dyn Runtime>,
->>>>>>> 8bf6825d
     send_buffer: Vec<u8>,
     /// We buffer a transmit when the underlying I/O would block
     buffered_transmit: Option<proto::Transmit>,
