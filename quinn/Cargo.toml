--- conflicted
+++ resolved
@@ -1,11 +1,6 @@
 [package]
-<<<<<<< HEAD
 name = "iroh-quinn"
 version = "0.12.0"
-=======
-name = "quinn"
-version = "0.11.7"
->>>>>>> fbc795e3
 license.workspace = true
 repository.workspace = true
 description = "Versatile QUIC transport protocol implementation"
