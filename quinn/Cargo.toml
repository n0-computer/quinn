[package]
<<<<<<< HEAD
name = "iroh-quinn"
version = "0.11.1"
license = "MIT OR Apache-2.0"
repository = "https://github.com/quinn-rs/quinn"
=======
name = "quinn"
version = "0.11.3"
license.workspace = true
repository.workspace = true
>>>>>>> 2d06eef4
description = "Versatile QUIC transport protocol implementation"
readme = "../README.md"
keywords.workspace = true
categories.workspace = true
workspace = ".."
edition.workspace = true
rust-version.workspace = true

[package.metadata.docs.rs]
all-features = true

[features]
default = ["log", "platform-verifier", "ring", "runtime-tokio", "rustls"]
# Records how long locks are held, and warns if they are held >= 1ms
lock_tracking = []
# Provides `ClientConfig::with_platform_verifier()` convenience method
platform-verifier = ["proto/platform-verifier"]
rustls = ["dep:rustls", "proto/rustls", "proto/ring"]
# Enables `Endpoint::client` and `Endpoint::server` conveniences
ring = ["proto/ring"]
runtime-tokio = ["tokio/time", "tokio/rt", "tokio/net"]
runtime-async-std = ["async-io", "async-std"]
runtime-smol = ["async-io", "smol"]

# Configure `tracing` to log events via `log` if no `tracing` subscriber exists.
log = ["tracing/log", "proto/log", "udp/log"]

[dependencies]
async-io = { workspace = true, optional = true }
async-std = { workspace = true, optional = true }
bytes = { workspace = true }
# Enables futures::io::{AsyncRead, AsyncWrite} support for streams
<<<<<<< HEAD
futures-io = { version = "0.3.19", optional = true }
rustc-hash = "1.1"
pin-project-lite = "0.2"
proto = { package = "iroh-quinn-proto", path = "../quinn-proto", version = "0.11.2", default-features = false }
rustls = { version = "0.23", default-features = false, features = ["ring", "std"], optional = true }
smol = { version = "2", optional = true }
thiserror = "1.0.21"
tracing = "0.1.10"
tokio = { version = "1.28.1", features = ["sync"] }
udp = { package = "iroh-quinn-udp", path = "../quinn-udp", version = "0.5", default-features = false }
=======
futures-io = { workspace = true, optional = true }
rustc-hash = { workspace = true }
pin-project-lite = { workspace = true }
proto = { package = "quinn-proto", path = "../quinn-proto", version = "0.11.2", default-features = false }
rustls = { workspace = true, optional = true }
smol = { workspace = true, optional = true }
socket2 = { workspace = true }
thiserror = { workspace = true }
tracing =  { workspace = true }
tokio = { workspace = true }
udp = { package = "quinn-udp", path = "../quinn-udp", version = "0.5", default-features = false, features = ["tracing"] }
>>>>>>> 2d06eef4

[dev-dependencies]
anyhow = { workspace = true }
crc = { workspace = true }
bencher = { workspace = true }
directories-next = { workspace = true }
rand = { workspace = true }
rcgen = { workspace = true }
rustls-pemfile = { workspace = true }
clap = { workspace = true }
tokio = { workspace = true, features = ["rt", "rt-multi-thread", "time", "macros"] }
tracing-subscriber = { workspace = true }
tracing-futures = { workspace = true }
url = { workspace = true }

[[example]]
name = "server"
required-features = ["rustls"]

[[example]]
name = "client"
required-features = ["rustls"]

[[example]]
name = "insecure_connection"
required-features = ["rustls"]

[[example]]
name = "single_socket"
required-features = ["rustls"]

[[example]]
name = "connection"
required-features = ["rustls"]

[[bench]]
name = "bench"
harness = false
required-features = ["rustls"]<|MERGE_RESOLUTION|>--- conflicted
+++ resolved
@@ -1,15 +1,8 @@
 [package]
-<<<<<<< HEAD
 name = "iroh-quinn"
-version = "0.11.1"
-license = "MIT OR Apache-2.0"
-repository = "https://github.com/quinn-rs/quinn"
-=======
-name = "quinn"
 version = "0.11.3"
 license.workspace = true
 repository.workspace = true
->>>>>>> 2d06eef4
 description = "Versatile QUIC transport protocol implementation"
 readme = "../README.md"
 keywords.workspace = true
@@ -42,30 +35,17 @@
 async-std = { workspace = true, optional = true }
 bytes = { workspace = true }
 # Enables futures::io::{AsyncRead, AsyncWrite} support for streams
-<<<<<<< HEAD
-futures-io = { version = "0.3.19", optional = true }
-rustc-hash = "1.1"
-pin-project-lite = "0.2"
-proto = { package = "iroh-quinn-proto", path = "../quinn-proto", version = "0.11.2", default-features = false }
-rustls = { version = "0.23", default-features = false, features = ["ring", "std"], optional = true }
-smol = { version = "2", optional = true }
-thiserror = "1.0.21"
-tracing = "0.1.10"
-tokio = { version = "1.28.1", features = ["sync"] }
-udp = { package = "iroh-quinn-udp", path = "../quinn-udp", version = "0.5", default-features = false }
-=======
 futures-io = { workspace = true, optional = true }
 rustc-hash = { workspace = true }
 pin-project-lite = { workspace = true }
-proto = { package = "quinn-proto", path = "../quinn-proto", version = "0.11.2", default-features = false }
+proto = { package = "iroh-quinn-proto", path = "../quinn-proto", version = "0.11.2", default-features = false }
 rustls = { workspace = true, optional = true }
 smol = { workspace = true, optional = true }
 socket2 = { workspace = true }
 thiserror = { workspace = true }
 tracing =  { workspace = true }
 tokio = { workspace = true }
-udp = { package = "quinn-udp", path = "../quinn-udp", version = "0.5", default-features = false, features = ["tracing"] }
->>>>>>> 2d06eef4
+udp = { package = "iroh-quinn-udp", path = "../quinn-udp", version = "0.5", default-features = false, features = ["tracing"] }
 
 [dev-dependencies]
 anyhow = { workspace = true }
