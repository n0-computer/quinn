[package]
<<<<<<< HEAD
name = "iroh-quinn"
version = "0.13.0"
=======
name = "quinn"
version = "0.11.8"
>>>>>>> 8537a183
license.workspace = true
repository.workspace = true
description = "Versatile QUIC transport protocol implementation"
readme = "../README.md"
keywords.workspace = true
categories.workspace = true
workspace = ".."
edition.workspace = true
rust-version.workspace = true


[features]
# NOTE: Please keep this in sync with the feature list in `.github/workflows/codecov.yml`, see
# comment in that file for more information.
default = ["log", "platform-verifier", "runtime-tokio", "rustls-ring", "bloom"]
# Enables `Endpoint::client` and `Endpoint::server` conveniences
aws-lc-rs = ["proto/aws-lc-rs"]
aws-lc-rs-fips = ["proto/aws-lc-rs-fips"]
# Enables BloomTokenLog, and uses it by default
bloom = ["proto/bloom"]
# Records how long locks are held, and warns if they are held >= 1ms
lock_tracking = []
# Provides `ClientConfig::with_platform_verifier()` convenience method
platform-verifier = ["proto/platform-verifier"]
# For backwards compatibility, `rustls` forwards to `rustls-ring`
rustls = ["rustls-ring"]
# Enable rustls with the `aws-lc-rs` crypto provider
rustls-aws-lc-rs = ["dep:rustls", "aws-lc-rs", "proto/rustls-aws-lc-rs", "proto/aws-lc-rs"]
rustls-aws-lc-rs-fips = ["dep:rustls", "aws-lc-rs-fips", "proto/rustls-aws-lc-rs-fips", "proto/aws-lc-rs-fips"]
# Enable rustls with the `ring` crypto provider
rustls-ring = ["dep:rustls", "ring", "proto/rustls-ring", "proto/ring"]
# Enable the `ring` crypto provider.
# Outside wasm*-unknown-unknown targets, this enables `Endpoint::client` and `Endpoint::server` conveniences.
ring = ["proto/ring"]
runtime-tokio = ["tokio/time", "tokio/rt", "tokio/net"]
runtime-async-std = ["async-io", "async-std"]
runtime-smol = ["async-io", "smol"]

# Configure `tracing` to log events via `log` if no `tracing` subscriber exists.
log = ["tracing/log", "proto/log", "udp/log"]
# Enable rustls logging
rustls-log = ["rustls?/logging"]

[dependencies]
async-io = { workspace = true, optional = true }
async-std = { workspace = true, optional = true }
bytes = { workspace = true }
# Enables futures::io::{AsyncRead, AsyncWrite} support for streams
futures-io = { workspace = true, optional = true }
rustc-hash = { workspace = true }
pin-project-lite = { workspace = true }
<<<<<<< HEAD
proto = { package = "iroh-quinn-proto", path = "../quinn-proto", version = "0.13.0", default-features = false }
=======
proto = { package = "quinn-proto", path = "../quinn-proto", version = "0.11.12", default-features = false }
>>>>>>> 8537a183
rustls = { workspace = true, optional = true }
smol = { workspace = true, optional = true }
thiserror = { workspace = true }
tracing =  { workspace = true }
tokio = { workspace = true }
udp = { package = "iroh-quinn-udp", path = "../quinn-udp", version = "0.5", default-features = false, features = ["tracing"] }

# Fix minimal dependencies for indirect deps
async-global-executor = { workspace = true, optional = true }
async-fs = { workspace = true, optional = true }
async-executor = { workspace = true, optional = true }

[target.'cfg(not(all(target_family = "wasm", target_os = "unknown")))'.dependencies]
socket2 = { workspace = true }

[target.'cfg(all(target_family = "wasm", target_os = "unknown"))'.dependencies]
web-time = { workspace = true }

[dev-dependencies]
anyhow = { workspace = true }
crc = { workspace = true }
bencher = { workspace = true }
directories-next = { workspace = true }
rand = { workspace = true }
rcgen = { workspace = true }
rustls-pemfile = { workspace = true }
clap = { workspace = true }
tokio = { workspace = true, features = ["rt", "rt-multi-thread", "time", "macros"] }
tracing-subscriber = { workspace = true }
tracing-futures = { workspace = true }
url = { workspace = true }
tokio-stream = "0.1.15"

[build-dependencies]
cfg_aliases = { workspace = true }

[[example]]
name = "server"
required-features = ["rustls-ring"]

[[example]]
name = "client"
required-features = ["rustls-ring"]

[[example]]
name = "insecure_connection"
required-features = ["rustls-ring"]

[[example]]
name = "single_socket"
required-features = ["rustls-ring"]

[[example]]
name = "connection"
required-features = ["rustls-ring"]

[[bench]]
name = "bench"
harness = false
required-features = ["rustls-ring"]

[package.metadata.docs.rs]
# all non-default features except fips (cannot build on docs.rs environment)
features = ["lock_tracking", "rustls-aws-lc-rs", "rustls-ring", "runtime-tokio", "runtime-async-std", "runtime-smol", "log", "rustls-log"]<|MERGE_RESOLUTION|>--- conflicted
+++ resolved
@@ -1,11 +1,6 @@
 [package]
-<<<<<<< HEAD
 name = "iroh-quinn"
 version = "0.13.0"
-=======
-name = "quinn"
-version = "0.11.8"
->>>>>>> 8537a183
 license.workspace = true
 repository.workspace = true
 description = "Versatile QUIC transport protocol implementation"
@@ -57,11 +52,7 @@
 futures-io = { workspace = true, optional = true }
 rustc-hash = { workspace = true }
 pin-project-lite = { workspace = true }
-<<<<<<< HEAD
 proto = { package = "iroh-quinn-proto", path = "../quinn-proto", version = "0.13.0", default-features = false }
-=======
-proto = { package = "quinn-proto", path = "../quinn-proto", version = "0.11.12", default-features = false }
->>>>>>> 8537a183
 rustls = { workspace = true, optional = true }
 smol = { workspace = true, optional = true }
 thiserror = { workspace = true }
