--- conflicted
+++ resolved
@@ -1,11 +1,6 @@
 [package]
-<<<<<<< HEAD
 name = "iroh-quinn"
 version = "0.14.0"
-=======
-name = "quinn"
-version = "0.12.0"
->>>>>>> 8bf6825d
 license.workspace = true
 repository.workspace = true
 description = "Versatile QUIC transport protocol implementation"
@@ -41,11 +36,7 @@
 # Outside wasm*-unknown-unknown targets, this enables `Endpoint::client` and `Endpoint::server` conveniences.
 ring = ["proto/ring"]
 runtime-tokio = ["tokio/time", "tokio/rt", "tokio/net"]
-<<<<<<< HEAD
-runtime-smol = ["async-io", "smol"]
-=======
 runtime-smol = ["dep:async-io", "dep:smol"]
->>>>>>> 8bf6825d
 
 # Configure `tracing` to log events via `log` if no `tracing` subscriber exists.
 tracing-log = ["tracing/log", "proto/tracing-log", "udp/tracing-log"]
@@ -66,27 +57,19 @@
 futures-io = { workspace = true, optional = true }
 rustc-hash = { workspace = true }
 pin-project-lite = { workspace = true }
-<<<<<<< HEAD
 proto = { package = "iroh-quinn-proto", path = "../quinn-proto", version = "0.13.0", default-features = false }
-=======
-proto = { package = "quinn-proto", path = "../quinn-proto", version = "0.12.0", default-features = false }
->>>>>>> 8bf6825d
 rustls = { workspace = true, optional = true }
 smol = { workspace = true, optional = true }
 thiserror = { workspace = true }
 tracing =  { workspace = true }
 tokio = { workspace = true }
-<<<<<<< HEAD
-udp = { package = "iroh-quinn-udp", path = "../quinn-udp", version = "0.5", default-features = false, features = ["tracing"] }
+udp = { package = "iroh-quinn-udp", path = "../quinn-udp", version = "0.6", default-features = false, features = ["tracing"] }
 
 # Fix minimal dependencies for indirect deps
 async-global-executor = { workspace = true, optional = true }
 async-fs = { workspace = true, optional = true }
 async-executor = { workspace = true, optional = true }
 tokio-stream = { version = "0.1.15", features = ["sync"] }
-=======
-udp = { package = "quinn-udp", path = "../quinn-udp", version = "0.6", default-features = false, features = ["tracing"] }
->>>>>>> 8bf6825d
 
 [target.'cfg(not(all(target_family = "wasm", target_os = "unknown")))'.dependencies]
 socket2 = { workspace = true }
@@ -142,8 +125,4 @@
 
 [package.metadata.docs.rs]
 # all non-default features except fips (cannot build on docs.rs environment)
-<<<<<<< HEAD
-features = ["lock_tracking", "rustls-aws-lc-rs", "rustls-ring", "runtime-tokio", "runtime-smol", "log", "rustls-log"]
-=======
-features = ["lock_tracking", "rustls-aws-lc-rs", "rustls-ring", "runtime-tokio", "runtime-smol", "tracing-log", "rustls-log"]
->>>>>>> 8bf6825d
+features = ["lock_tracking", "rustls-aws-lc-rs", "rustls-ring", "runtime-tokio", "runtime-smol", "tracing-log", "rustls-log"]