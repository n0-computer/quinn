--- conflicted
+++ resolved
@@ -46,10 +46,7 @@
 slab = "0.4.9"
 smol = "2"
 socket2 = ">=0.5, <0.7"
-<<<<<<< HEAD
-=======
 sorted-index-buffer = { version = "0.2.0" }
->>>>>>> 5e51c987
 test-strategy = "0.4.3"
 thiserror = "2.0.3"
 tinyvec = { version = "1.1", features = ["alloc"] }
