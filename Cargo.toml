[workspace]
members = ["quinn", "quinn-proto", "quinn-udp", "bench", "perf", "fuzz", "docs/book"]
default-members = ["quinn", "quinn-proto", "quinn-udp", "bench", "perf"]
resolver = "2"

[workspace.package]
rust-version = "1.83"
edition = "2021"
license = "MIT OR Apache-2.0"
repository = "https://github.com/quinn-rs/quinn"
keywords = ["quic"]
categories = ["network-programming", "asynchronous"]

[workspace.dependencies]
anyhow = "1.0.22"
arbitrary = { version = "1.0.1", features = ["derive"] }
async-io = "2"
assert_matches = "1.1"
aws-lc-rs = { version = "1.9", default-features = false }
bencher = "0.1.5"
bytes = "1"
clap = { version = "4.5", features = ["derive"] }
crc = "3"
directories-next = "2"
fastbloom = "0.14"
futures-io = "0.3.19"
getrandom = { version = "0.3", default-features = false }
hdrhistogram = { version = "7.2", default-features = false }
hex-literal = "0.4"
identity-hash = "0.1.0"
lru-slab = "0.1.2"
log = "0.4"
pin-project-lite = "0.2"
proptest = "1.9.0"
qlog = { package = "n0-qlog", version = "0.1.0" }
rand = "0.9"
rcgen = "0.14"
ring = "0.17"
rustc-hash = "2"
rustls = { version = "0.23.33", default-features = false, features = ["std"] }
rustls-pemfile = "2"
rustls-platform-verifier = "0.6"
rustls-pki-types = "1.7"
serde = { version = "1.0", features = ["derive"] }
serde_json = "1"
slab = "0.4.9"
smol = "2"
socket2 = ">=0.5, <0.7"
<<<<<<< HEAD
test-strategy = "0.4.3"
=======
sorted-index-buffer = { version = "0.2.0" }
>>>>>>> bad9ca2a
thiserror = "2.0.3"
tinyvec = { version = "1.1", features = ["alloc"] }
tokio = { version = "1.28.1", features = ["sync"] }
tracing = { version = "0.1.10", default-features = false, features = ["std"] }
tracing-futures = { version = "0.2.0", default-features = false, features = ["std-future"] }
tracing-subscriber = { version = "0.3.1", default-features = false, features = ["env-filter", "fmt", "ansi", "time", "local-time"] }
url = "2"
wasm-bindgen-test = { version = "0.3.45" }
web-time = "1"
windows-sys = { version = ">=0.52, <=0.61", features = ["Win32_Foundation", "Win32_System_IO", "Win32_Networking_WinSock"] }
cfg_aliases = "0.2.1"

# Fix minimal dependencies for indirect deps
async-global-executor = "2.4.1"
async-fs = "2.1"
async-executor = "1.13.0"
aws-lc-fips-sys = "0.13.10"
aws-lc-sys = "0.34.0"
gcc = "0.3.55"
http = "1.1.0"
lazy_static = "1.5.0"
sharded-slab = "0.1.7"

[profile.bench]
debug = true

[profile.release]
debug = true<|MERGE_RESOLUTION|>--- conflicted
+++ resolved
@@ -46,11 +46,8 @@
 slab = "0.4.9"
 smol = "2"
 socket2 = ">=0.5, <0.7"
-<<<<<<< HEAD
+sorted-index-buffer = { version = "0.2.0" }
 test-strategy = "0.4.3"
-=======
-sorted-index-buffer = { version = "0.2.0" }
->>>>>>> bad9ca2a
 thiserror = "2.0.3"
 tinyvec = { version = "1.1", features = ["alloc"] }
 tokio = { version = "1.28.1", features = ["sync"] }
