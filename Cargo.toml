--- conflicted
+++ resolved
@@ -31,12 +31,8 @@
 lru-slab = "0.1.2"
 log = "0.4"
 pin-project-lite = "0.2"
-<<<<<<< HEAD
 proptest = "1.9.0"
-qlog = "0.15.2"
-=======
 qlog = { package = "n0-qlog", version = "0.1.0" }
->>>>>>> abbe27bf
 rand = "0.9"
 rcgen = "0.14"
 ring = "0.17"
