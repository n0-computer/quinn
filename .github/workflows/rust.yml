name: CI

on:
  push:
    branches: ['0.10.x', '0.11.x']
  pull_request:

jobs:
  # test-freebsd:
  # # see https://github.com/actions/runner/issues/385
  # # use https://github.com/vmactions/freebsd-vm for now
  #   name: test on freebsd
  #   runs-on: ubuntu-latest
  #   steps:
  #     - uses: actions/checkout@v4
  #     - name: test on freebsd
  #       uses: vmactions/freebsd-vm@v1
  #       with:
  #         usesh: true
  #         mem: 4096
  #         copyback: false
  #         prepare: |
  #           pkg install -y curl
  #           curl https://sh.rustup.rs -sSf --output rustup.sh
  #           sh rustup.sh -y --profile minimal --default-toolchain stable
  #         run: |
  #           export PATH="$HOME/.cargo/bin:$PATH"
  #           echo "===== rustc --version ====="
  #           rustc --version
  #           echo "===== freebsd-version ====="
  #           freebsd-version

  #           cargo build --locked --all-targets && cargo test --locked && cargo test --locked -- --ignored stress && cargo test --locked --manifest-path fuzz/Cargo.toml && cargo test --locked -p iroh-quinn-udp --benches

  # test-netbsd:
  #   name: test on netbsd
  #   runs-on: ubuntu-latest
  #   steps:
  #     - uses: actions/checkout@v4
  #     - name: test on netbsd
  #       uses: vmactions/netbsd-vm@v1
  #       with:
  #         usesh: true
  #         mem: 4096
  #         copyback: false
  #         prepare: |
  #           export PATH="/usr/sbin:/sbin:$PATH"
  #           pkg_add curl
  #           curl https://sh.rustup.rs -sSf --output rustup.sh
  #           sh rustup.sh -y --profile minimal --default-toolchain stable
  #         run: |
  #           export PATH="$HOME/.cargo/bin:$PATH"
  #           echo "===== rustc --version ====="
  #           rustc --version
  #           echo "===== uname -a        ====="
  #           uname -a

  #           cargo build --locked --all-targets && cargo test --locked && cargo test --locked -- --ignored stress && cargo test --locked --manifest-path fuzz/Cargo.toml && cargo test --locked -p iroh-quinn-udp --benches

  # test-solaris:
  #   name: test on solaris
  #   runs-on: ubuntu-latest
  #   steps:
  #     - uses: actions/checkout@v4
  #     - name: test on Solaris
  #       uses: vmactions/solaris-vm@v1
  #       with:
  #         release: "11.4-gcc"
  #         usesh: true
  #         mem: 4096
  #         copyback: false
  #         prepare: |
  #           source <(curl -s https://raw.githubusercontent.com/psumbera/solaris-rust/refs/heads/main/sh.rust-web-install)
  #           echo "~~~~ rustc --version ~~~~"
  #           rustc --version
  #           echo "~~~~ Solaris-version ~~~~"
  #           uname -a
  #         # Unlike others, don't un-ignore stress tests, because they hang on Solaris
  #         run: |
  #           export PATH=$HOME/.rust_solaris/bin:$PATH
  #           # Workaround for https://github.com/quinn-rs/quinn/issues/2218
  #           export CARGO_HTTP_MULTIPLEXING=false
  #           cargo build --locked --all-targets && cargo test --locked --manifest-path fuzz/Cargo.toml && cargo test --locked -p quinn-udp --benches

  # test-illumos:
  #   name: test on illumos
  #   runs-on: ubuntu-latest
  #   steps:
  #     - uses: actions/checkout@v4
  #     - name: test on Illumos
  #       uses: vmactions/omnios-vm@v1
  #       with:
  #         usesh: true
  #         mem: 4096
  #         copyback: false
  #         prepare: |
  #           pkg install gcc14 curl pkg-config glib2
  #           curl --proto '=https' --tlsv1.2 -sSf https://sh.rustup.rs | sh -s -- -y --profile minimal
  #         run: |
  #           . "$HOME/.cargo/env"
  #           cargo build --locked --all-targets && cargo test --locked && cargo test --locked -- --ignored stress && cargo test --locked --manifest-path fuzz/Cargo.toml && cargo test --locked -p iroh-quinn-udp --benches

  test:
    strategy:
      fail-fast: false
      matrix:
        os: [ubuntu-latest, macos-latest, windows-latest]
        rust: [stable, beta]
        exclude:
          - os: macos-latest
            rust: beta
          - os: windows-latest
            rust: beta

    runs-on: ${{ matrix.os }}

    env:
      RUSTC_WRAPPER: "sccache"
      SCCACHE_GHA_ENABLED: "on"

    steps:
      - uses: actions/checkout@v4
      - uses: mozilla-actions/sccache-action@v0.0.9
      - uses: dtolnay/rust-toolchain@master
        with:
          toolchain: ${{ matrix.rust }}
      - uses: Swatinem/rust-cache@v2
      - run: cargo build --locked --all-targets
      - run: cargo test --locked
      - run: cargo test --locked -p iroh-quinn-udp --features fast-apple-datapath
        if: ${{ runner.os }} == "macOS"
      - run: cargo test --locked -- --ignored stress
      - run: cargo test --locked --manifest-path fuzz/Cargo.toml
        if: ${{ matrix.rust }} == "stable"
      - run: cargo test --locked -p iroh-quinn-udp --benches
      - run: cargo test --locked -p iroh-quinn-udp --benches --features fast-apple-datapath
        if: ${{ runner.os }} == "macOS"

  test-aws-lc-rs:
    runs-on: ubuntu-latest
    steps:
      - uses: actions/checkout@v4
      - uses: dtolnay/rust-toolchain@stable
      - uses: Swatinem/rust-cache@v2
      # Prevent feature unification from selecting *ring* as the crypto provider
      - run: RUST_BACKTRACE=1 cargo test --locked --manifest-path quinn-proto/Cargo.toml --no-default-features --features rustls-aws-lc-rs
      - run: RUST_BACKTRACE=1 cargo test --locked --manifest-path quinn/Cargo.toml --no-default-features --features rustls-aws-lc-rs,runtime-tokio
      # FIPS
      - run: RUST_BACKTRACE=1 cargo test --locked --manifest-path quinn-proto/Cargo.toml --no-default-features --features rustls-aws-lc-rs-fips
      - run: RUST_BACKTRACE=1 cargo test --locked --manifest-path quinn/Cargo.toml --no-default-features --features rustls-aws-lc-rs-fips,runtime-tokio

  wasm_test:
    name: test wasm32-unknown-unknown
    runs-on: ubuntu-latest
    steps:
      - uses: actions/checkout@v4
      - uses: dtolnay/rust-toolchain@stable
      - run: rustup target add wasm32-unknown-unknown
      - uses: actions/setup-node@v4
        with:
          node-version: 20
      - uses: bytecodealliance/actions/wasm-tools/setup@v1
      - uses: cargo-bins/cargo-binstall@main

      - run: cargo test --locked -p iroh-quinn-proto --target wasm32-unknown-unknown --no-run
      - run: cargo check --locked -p iroh-quinn-udp --target wasm32-unknown-unknown --no-default-features --features=tracing,log
      - run: cargo rustc --locked -p iroh-quinn --target wasm32-unknown-unknown --no-default-features --features=log,platform-verifier,rustls-ring --crate-type=cdylib

      # If the Wasm file contains any 'import "env"' declarations, then
      # some non-Wasm-compatible code made it into the final code.
      - name: Ensure no 'import "env"' in iroh-quinn-proto Wasm
        run: |
          ! wasm-tools print --skeleton target/wasm32-unknown-unknown/debug/deps/iroh_quinn_proto-*.wasm | grep 'import "env"'
      - name: Ensure no 'import "env"' in iroh-quinn Wasm
        run: |
          ! wasm-tools print --skeleton target/wasm32-unknown-unknown/debug/iroh_quinn.wasm | grep 'import "env"'

      - run: cargo binstall wasm-bindgen-cli --locked --no-confirm
      - run: cargo test --locked -p iroh-quinn-proto --target wasm32-unknown-unknown

  msrv:
    runs-on: ubuntu-latest
    env:
      RUSTC_WRAPPER: "sccache"
      SCCACHE_GHA_ENABLED: "on"
    steps:
      - uses: actions/checkout@v4
<<<<<<< HEAD
      - uses: mozilla-actions/sccache-action@v0.0.9
      - uses: dtolnay/rust-toolchain@1.71.0
=======
      # Note that we must also update the README when changing the MSRV
      - uses: dtolnay/rust-toolchain@1.74.1
>>>>>>> 955c1ace
      - uses: Swatinem/rust-cache@v2
      - run: cargo check --locked --lib --all-features -p iroh-quinn-udp -p iroh-quinn-proto -p iroh-quinn

  lint:
    runs-on: ubuntu-latest
    env:
      RUSTC_WRAPPER: "sccache"
      SCCACHE_GHA_ENABLED: "on"
    steps:
      - uses: actions/checkout@v4
      - uses: mozilla-actions/sccache-action@v0.0.9
      - uses: dtolnay/rust-toolchain@stable
        with:
          components: rustfmt, clippy
      - run: cargo fmt --all -- --check
      - run: cargo check --locked --manifest-path quinn/Cargo.toml --all-targets --no-default-features
      - run: cargo clippy --locked --all-targets -- -D warnings
      - uses: dtolnay/rust-toolchain@stable
        with:
          components: clippy
      - name: doc
        run: cargo doc --locked --no-deps --document-private-items
        env:
          RUSTDOCFLAGS: -Dwarnings
      - name: lint fuzz
        run: |
          cd fuzz
          cargo clippy --locked -- -D warnings

  audit:
    runs-on: ubuntu-latest
    steps:
    - uses: actions/checkout@v4
    - uses: EmbarkStudios/cargo-deny-action@v2

  test-android:
    runs-on: ubuntu-latest

    strategy:
      matrix:
        target: [x86_64-linux-android, i686-linux-android]
        emulator-arch: [x86_64, x86]
        api-level: [26, 25]
        exclude:
          - target: x86_64-linux-android
            emulator-arch: x86
          - target: i686-linux-android
            emulator-arch: x86_64

    steps:
    - name: Set API level environment variable
      run: echo "API_LEVEL=${{ matrix.api-level }}" >> $GITHUB_ENV

    - name: Checkout code
      uses: actions/checkout@v4

    - name: Install JDK
      uses: actions/setup-java@v4
      with:
        distribution: 'zulu'
        java-version: '21'

    - name: Install Android SDK
      uses: android-actions/setup-android@v3

    - name: Install Android NDK
      run: sdkmanager --install "ndk;25.2.9519653"

    - name: Install Rust
      uses: dtolnay/rust-toolchain@stable
      with:
        toolchain: stable
        target: ${{ matrix.target }}

    - uses: Swatinem/rust-cache@v2

    - name: Install cargo-ndk
      run: cargo install cargo-ndk

    - name: Build unit tests for Android
      run: cargo ndk -t ${{ matrix.target }} test --no-run

    - name: Enable KVM group perms
      run: |
        echo 'KERNEL=="kvm", GROUP="kvm", MODE="0666", OPTIONS+="static_node=kvm"' | sudo tee /etc/udev/rules.d/99-kvm4all.rules
        sudo udevadm control --reload-rules
        sudo udevadm trigger --name-match=kvm

    - name: Set up Android Emulator and run tests
      env:
        TARGET: ${{ matrix.target }}
      uses: reactivecircus/android-emulator-runner@v2
      with:
        api-level: ${{ matrix.api-level }}
        arch: ${{ matrix.emulator-arch }}
        script: .github/workflows/rust-android-run-tests-on-emulator.sh

  # features:
  #   strategy:
  #     matrix:
  #       os: [ubuntu-latest, macos-latest, windows-latest]
  #   runs-on: ${{ matrix.os }}
  #   env:
  #     RUSTFLAGS: -Dwarnings
  #     # skip FIPS features outside of Linux
  #     SKIP_FEATURES: ${{ matrix.os != 'ubuntu-latest' && 'rustls-aws-lc-rs-fips,aws-lc-rs-fips' || '' }}
  #   steps:
  #     - uses: actions/checkout@v4
  #     - uses: dtolnay/rust-toolchain@stable
  #     - uses: taiki-e/install-action@cargo-hack
  #     - run: cargo hack check --feature-powerset --depth 3 --optional-deps --no-dev-deps --ignore-private --skip "${{env.SKIP_FEATURES}}"<|MERGE_RESOLUTION|>--- conflicted
+++ resolved
@@ -185,13 +185,9 @@
       SCCACHE_GHA_ENABLED: "on"
     steps:
       - uses: actions/checkout@v4
-<<<<<<< HEAD
       - uses: mozilla-actions/sccache-action@v0.0.9
-      - uses: dtolnay/rust-toolchain@1.71.0
-=======
       # Note that we must also update the README when changing the MSRV
       - uses: dtolnay/rust-toolchain@1.74.1
->>>>>>> 955c1ace
       - uses: Swatinem/rust-cache@v2
       - run: cargo check --locked --lib --all-features -p iroh-quinn-udp -p iroh-quinn-proto -p iroh-quinn
 
