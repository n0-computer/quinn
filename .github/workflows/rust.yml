name: CI

on:
  push:
    branches: ['0.10.x']
  pull_request:

jobs:
  test:
    strategy:
      matrix:
        os: [ubuntu-latest, macos-latest, windows-latest]
        rust: [stable, beta]
        exclude:
          - os: macos-latest
            rust: beta
          - os: windows-latest
            rust: beta

    runs-on: ${{ matrix.os }}

    env:
      RUSTC_WRAPPER: "sccache"
      SCCACHE_GHA_ENABLED: "on"

    steps:
      - uses: actions/checkout@v4
      - uses: mozilla-actions/sccache-action@v0.0.4
      - uses: dtolnay/rust-toolchain@master
        with:
          toolchain: ${{ matrix.rust }}
      - run: cargo build --all-targets
      - run: cargo test
      - run: cargo test --manifest-path fuzz/Cargo.toml
        if: ${{ matrix.rust }} == "stable"

  msrv:
    runs-on: ubuntu-latest
    env:
      RUSTC_WRAPPER: "sccache"
      SCCACHE_GHA_ENABLED: "on"
    steps:
      - uses: actions/checkout@v3
      - uses: mozilla-actions/sccache-action@v0.0.4
      - uses: dtolnay/rust-toolchain@1.63.0
<<<<<<< HEAD
      - uses: Swatinem/rust-cache@v1
      - run: cargo check --lib --all-features -p iroh-quinn-udp -p iroh-quinn-proto -p iroh-quinn
=======
      - run: cargo check --lib --all-features -p quinn-udp -p quinn-proto -p quinn
>>>>>>> a237a592

  lint:
    runs-on: ubuntu-latest
    env:
      RUSTC_WRAPPER: "sccache"
      SCCACHE_GHA_ENABLED: "on"
    steps:
      - uses: actions/checkout@v3
      - uses: mozilla-actions/sccache-action@v0.0.4
      - uses: dtolnay/rust-toolchain@stable
        with:
          components: rustfmt, clippy
      - run: cargo fmt --all -- --check
      - run: cargo clippy --all-targets -- -D warnings
      - name: doc
        run: cargo doc --no-deps --document-private-items
        env:
          RUSTDOCFLAGS: -Dwarnings
      - name: lint fuzz
        run: |
          cd fuzz
          cargo clippy -- -D warnings

  audit:
    runs-on: ubuntu-latest
    steps:
    - uses: actions/checkout@v3
    - uses: EmbarkStudios/cargo-deny-action@v1<|MERGE_RESOLUTION|>--- conflicted
+++ resolved
@@ -43,12 +43,7 @@
       - uses: actions/checkout@v3
       - uses: mozilla-actions/sccache-action@v0.0.4
       - uses: dtolnay/rust-toolchain@1.63.0
-<<<<<<< HEAD
-      - uses: Swatinem/rust-cache@v1
       - run: cargo check --lib --all-features -p iroh-quinn-udp -p iroh-quinn-proto -p iroh-quinn
-=======
-      - run: cargo check --lib --all-features -p quinn-udp -p quinn-proto -p quinn
->>>>>>> a237a592
 
   lint:
     runs-on: ubuntu-latest
