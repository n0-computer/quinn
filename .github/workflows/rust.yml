--- conflicted
+++ resolved
@@ -30,11 +30,7 @@
             echo "===== freebsd-version ====="
             freebsd-version
 
-<<<<<<< HEAD
-            cargo build --all-targets && cargo test && cargo test -- --ignored stress && cargo test --manifest-path fuzz/Cargo.toml && cargo test -p iroh-quinn-udp --benches
-=======
-            cargo build --locked --all-targets && cargo test --locked && cargo test --locked -- --ignored stress && cargo test --locked --manifest-path fuzz/Cargo.toml && cargo test --locked -p quinn-udp --benches
->>>>>>> c94fa9ba
+            cargo build --locked --all-targets && cargo test --locked && cargo test --locked -- --ignored stress && cargo test --locked --manifest-path fuzz/Cargo.toml && cargo test --locked -p iroh-quinn-udp --benches
 
   test-netbsd:
     name: test on netbsd
@@ -59,11 +55,7 @@
             echo "===== uname -a        ====="
             uname -a
 
-<<<<<<< HEAD
-            cargo build --all-targets && cargo test && cargo test -- --ignored stress && cargo test --manifest-path fuzz/Cargo.toml && cargo test -p iroh-quinn-udp --benches
-=======
-            cargo build --locked --all-targets && cargo test --locked && cargo test --locked -- --ignored stress && cargo test --locked --manifest-path fuzz/Cargo.toml && cargo test --locked -p quinn-udp --benches
->>>>>>> c94fa9ba
+            cargo build --locked --all-targets && cargo test --locked && cargo test --locked -- --ignored stress && cargo test --locked --manifest-path fuzz/Cargo.toml && cargo test --locked -p iroh-quinn-udp --benches
 
   test-solaris:
     name: test on solaris
@@ -86,11 +78,7 @@
           # Unlike others, don't un-ignore stress tests, because they hang on Solaris
           run: |
             export PATH=$HOME/.rust_solaris/bin:$PATH
-<<<<<<< HEAD
-            cargo build --all-targets && cargo test --manifest-path fuzz/Cargo.toml && cargo test -p iroh-quinn-udp --benches
-=======
-            cargo build --locked --all-targets && cargo test --locked --manifest-path fuzz/Cargo.toml && cargo test --locked -p quinn-udp --benches
->>>>>>> c94fa9ba
+            cargo build --locked --all-targets && cargo test --locked --manifest-path fuzz/Cargo.toml && cargo test --locked -p iroh-quinn-udp --benches
 
   test-illumos:
     name: test on illumos
@@ -108,11 +96,7 @@
             curl --proto '=https' --tlsv1.2 -sSf https://sh.rustup.rs | sh -s -- -y --profile minimal
           run: |
             . "$HOME/.cargo/env"
-<<<<<<< HEAD
-            cargo build --all-targets && cargo test && cargo test -- --ignored stress && cargo test --manifest-path fuzz/Cargo.toml && cargo test -p iroh-quinn-udp --benches
-=======
-            cargo build --locked --all-targets && cargo test --locked && cargo test --locked -- --ignored stress && cargo test --locked --manifest-path fuzz/Cargo.toml && cargo test --locked -p quinn-udp --benches
->>>>>>> c94fa9ba
+            cargo build --locked --all-targets && cargo test --locked && cargo test --locked -- --ignored stress && cargo test --locked --manifest-path fuzz/Cargo.toml && cargo test --locked -p iroh-quinn-udp --benches
 
   test:
     strategy:
@@ -138,24 +122,15 @@
       - uses: dtolnay/rust-toolchain@master
         with:
           toolchain: ${{ matrix.rust }}
-<<<<<<< HEAD
-      - run: cargo build --all-targets
-      - run: cargo test
-      - run: cargo test -- --ignored stress
-      - run: cargo test --manifest-path fuzz/Cargo.toml
-        if: ${{ matrix.rust }} == "stable"
-      - run: cargo test -p iroh-quinn-udp --benches
-=======
       - uses: Swatinem/rust-cache@v2
       - run: cargo build --locked --all-targets
       - run: cargo test --locked
       - run: cargo test --locked -- --ignored stress
       - run: cargo test --locked --manifest-path fuzz/Cargo.toml
         if: ${{ matrix.rust }} == "stable"
-      - run: cargo test --locked -p quinn-udp --benches
-      - run: cargo test --locked -p quinn-udp --benches --features fast-apple-datapath
+      - run: cargo test --locked -p iroh-quinn-udp --benches
+      - run: cargo test --locked -p iroh-quinn-udp --benches --features fast-apple-datapath
         if: ${{ matrix.os }} == "macos-latest"
->>>>>>> c94fa9ba
 
   test-aws-lc-rs:
     runs-on: ubuntu-latest
@@ -183,42 +158,21 @@
       - uses: bytecodealliance/actions/wasm-tools/setup@v1
       - uses: cargo-bins/cargo-binstall@main
 
-<<<<<<< HEAD
-      - name: Setup `wasm-tools`
-        uses: bytecodealliance/actions/wasm-tools/setup@v1
-
-      - name: Install cargo binstall
-        uses: cargo-bins/cargo-binstall@main
-
-      - name: build wasm32 tests (quinn-proto)
-        run: cargo test -p iroh-quinn-proto --target wasm32-unknown-unknown --no-run
-=======
-      - run: cargo test --locked -p quinn-proto --target wasm32-unknown-unknown --no-run
-      - run: cargo check --locked -p quinn-udp --target wasm32-unknown-unknown --no-default-features --features=tracing,log
-      - run: cargo rustc --locked -p quinn --target wasm32-unknown-unknown --no-default-features --features=log,platform-verifier,rustls-ring --crate-type=cdylib
->>>>>>> c94fa9ba
+      - run: cargo test --locked -p iroh-quinn-proto --target wasm32-unknown-unknown --no-run
+      - run: cargo check --locked -p iroh-quinn-udp --target wasm32-unknown-unknown --no-default-features --features=tracing,log
+      - run: cargo rustc --locked -p iroh-quinn --target wasm32-unknown-unknown --no-default-features --features=log,platform-verifier,rustls-ring --crate-type=cdylib
 
       # If the Wasm file contains any 'import "env"' declarations, then
       # some non-Wasm-compatible code made it into the final code.
       - name: Ensure no 'import "env"' in quinn_proto Wasm
         run: |
-<<<<<<< HEAD
-          ! wasm-tools print --skeleton target/wasm32-unknown-unknown/debug/deps/iroh_quinn_proto-*.wasm | grep 'import "env"'
-
-      - name: Install wasm-bindgen-test-runner
-        run: cargo binstall wasm-bindgen-cli --locked --no-confirm
-
-      - name: wasm32 test (quinn-proto)
-        run: cargo test -p iroh-quinn-proto --target wasm32-unknown-unknown
-=======
           ! wasm-tools print --skeleton target/wasm32-unknown-unknown/debug/deps/quinn_proto-*.wasm | grep 'import "env"'
       - name: Ensure no 'import "env"' in quinn Wasm
         run: |
           ! wasm-tools print --skeleton target/wasm32-unknown-unknown/debug/quinn.wasm | grep 'import "env"'
 
       - run: cargo binstall wasm-bindgen-cli --locked --no-confirm
-      - run: cargo test --locked -p quinn-proto --target wasm32-unknown-unknown
->>>>>>> c94fa9ba
+      - run: cargo test --locked -p iroh-quinn-proto --target wasm32-unknown-unknown
 
   msrv:
     runs-on: ubuntu-latest
@@ -229,12 +183,8 @@
       - uses: actions/checkout@v4
       - uses: mozilla-actions/sccache-action@v0.0.4
       - uses: dtolnay/rust-toolchain@1.71.0
-<<<<<<< HEAD
-      - run: cargo check --lib --all-features -p iroh-quinn-udp -p iroh-quinn-proto -p iroh-quinn
-=======
       - uses: Swatinem/rust-cache@v2
-      - run: cargo check --locked --lib --all-features -p quinn-udp -p quinn-proto -p quinn
->>>>>>> c94fa9ba
+      - run: cargo check --locked --lib --all-features -p iroh-quinn-udp -p iroh-quinn-proto -p iroh-quinn
 
   lint:
     runs-on: ubuntu-latest
@@ -328,23 +278,19 @@
       with:
         api-level: ${{ matrix.api-level }}
         arch: ${{ matrix.emulator-arch }}
-<<<<<<< HEAD
         script: .github/workflows/rust-android-run-tests-on-emulator.sh
-=======
-        script: .github/workflows/rust-android-run-tests-on-emulator.sh
-
-  features:
-    strategy:
-      matrix:
-        os: [ubuntu-latest, macos-latest, windows-latest]
-    runs-on: ${{ matrix.os }}
-    env:
-      RUSTFLAGS: -Dwarnings
-      # skip FIPS features outside of Linux
-      SKIP_FEATURES: ${{ matrix.os != 'ubuntu-latest' && 'rustls-aws-lc-rs-fips,aws-lc-rs-fips' || '' }}
-    steps:
-      - uses: actions/checkout@v4
-      - uses: dtolnay/rust-toolchain@stable
-      - uses: taiki-e/install-action@cargo-hack
-      - run: cargo hack check --feature-powerset --optional-deps --clean-per-run --no-dev-deps --ignore-unknown-features --ignore-private --group-features runtime-async-std,async-io,async-std --group-features runtime-smol,async-io,smol --skip "${{env.SKIP_FEATURES}}"
->>>>>>> c94fa9ba
+
+  # features:
+  #   strategy:
+  #     matrix:
+  #       os: [ubuntu-latest, macos-latest, windows-latest]
+  #   runs-on: ${{ matrix.os }}
+  #   env:
+  #     RUSTFLAGS: -Dwarnings
+  #     # skip FIPS features outside of Linux
+  #     SKIP_FEATURES: ${{ matrix.os != 'ubuntu-latest' && 'rustls-aws-lc-rs-fips,aws-lc-rs-fips' || '' }}
+  #   steps:
+  #     - uses: actions/checkout@v4
+  #     - uses: dtolnay/rust-toolchain@stable
+  #     - uses: taiki-e/install-action@cargo-hack
+  #     - run: cargo hack check --feature-powerset --optional-deps --clean-per-run --no-dev-deps --ignore-unknown-features --ignore-private --group-features runtime-async-std,async-io,async-std --group-features runtime-smol,async-io,smol --skip "${{env.SKIP_FEATURES}}"